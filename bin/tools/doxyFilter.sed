--- conflicted
+++ resolved
@@ -160,16 +160,13 @@
 
 s/.*\*\//\*\//
 
-<<<<<<< HEAD
 
-# convert /heading in source files to bold font and add some space
-s#\\heading \(.*\)#<br><b>\1</b><br>#g
+# Convert \heading in source files to bold font and add some space
+s#\\heading \(.*\)#<br><b>\1</b>#g
 
 # add a linebreak
 s#\\linebreak#<br>#g
 
-=======
->>>>>>> 7b971a9e
 }
 
 
