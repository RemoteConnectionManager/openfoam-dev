--- conflicted
+++ resolved
@@ -41,14 +41,7 @@
 
 getNumberOfProcessors()
 {
-<<<<<<< HEAD
-    if [ -f "$1" ]
-    then
-        expandDictionary $1 | sed -ne 's/^numberOfSubdomains\s*\(.*\);/\1/p'
-    fi
-=======
     foamDictionary -entry numberOfSubdomains -value system/decomposeParDict
->>>>>>> 7b971a9e
 }
 
 getApplication()
