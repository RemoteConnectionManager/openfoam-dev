--- conflicted
+++ resolved
@@ -47,10 +47,6 @@
         filePath=$realFilePath
     fi
 
-<<<<<<< HEAD
-=======
-    # dirName=$(echo "$filePath" | sed -e 's?/[^/]*$??' )
->>>>>>> cb5ba154
     dirName=${filePath%/[^/]*}
     fileName=${filePath##*/}
 
