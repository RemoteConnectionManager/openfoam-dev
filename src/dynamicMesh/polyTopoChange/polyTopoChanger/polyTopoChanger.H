/*---------------------------------------------------------------------------*\
  =========                 |
  \\      /  F ield         | OpenFOAM: The Open Source CFD Toolbox
   \\    /   O peration     |
<<<<<<< HEAD
    \\  /    A nd           | Copyright (C) 2011-2014 OpenFOAM Foundation
=======
    \\  /    A nd           | Copyright (C) 2011-2016 OpenFOAM Foundation
>>>>>>> 7b971a9e
     \\/     M anipulation  |
-------------------------------------------------------------------------------
License
    This file is part of OpenFOAM.

    OpenFOAM is free software: you can redistribute it and/or modify it
    under the terms of the GNU General Public License as published by
    the Free Software Foundation, either version 3 of the License, or
    (at your option) any later version.

    OpenFOAM is distributed in the hope that it will be useful, but WITHOUT
    ANY WARRANTY; without even the implied warranty of MERCHANTABILITY or
    FITNESS FOR A PARTICULAR PURPOSE.  See the GNU General Public License
    for more details.

    You should have received a copy of the GNU General Public License
    along with OpenFOAM.  If not, see <http://www.gnu.org/licenses/>.

Class
    Foam::polyTopoChanger

Description
    List of mesh modifiers defining the mesh dynamics.

SourceFiles
    polyTopoChanger.C

\*---------------------------------------------------------------------------*/

#ifndef polyTopoChanger_H
#define polyTopoChanger_H

#include "regIOobject.H"
#include "PtrList.H"
#include "polyMeshModifier.H"

// * * * * * * * * * * * * * * * * * * * * * * * * * * * * * * * * * * * * * //

namespace Foam
{

// * * * * * * * * * * * * * * * * * * * * * * * * * * * * * * * * * * * * * //

class polyMesh;
class mapPolyMesh;
class polyBoundaryMesh;


// Forward declaration of friend functions and operators

class polyTopoChanger;

Ostream& operator<<(Ostream&, const polyTopoChanger&);


/*---------------------------------------------------------------------------*\
                      Class polyTopoChanger Declaration
\*---------------------------------------------------------------------------*/

class polyTopoChanger
:
    public PtrList<polyMeshModifier>,
    public regIOobject
{
    // Private Member Functions

        //- Disallow default bitwise copy construct
        polyTopoChanger(const polyTopoChanger&);

        //- Disallow default bitwise assignment
        void operator=(const polyTopoChanger&);

        void readModifiers();


protected:

    // Protected data

        //- Reference to mesh
        polyMesh& mesh_;

public:

    //- Runtime type information
    TypeName("polyTopoChanger");


    // Constructors

        //- Read constructor given IOobject and a polyMesh
        polyTopoChanger(const IOobject&, polyMesh&);

        //- Read constructor for given polyMesh
        explicit polyTopoChanger(polyMesh&);


    //- Destructor
    virtual ~polyTopoChanger()
    {}


    // Member functions

        //- Return the mesh reference
        const polyMesh& mesh() const
        {
            return mesh_;
        }

        //- Return a list of patch types
        wordList types() const;

        //- Return a list of patch names
        wordList names() const;

        //- Is topology change required
        bool changeTopology() const;

        //- Return topology change request
        autoPtr<polyTopoChange> topoChangeRequest() const;

        //- Modify point motion
        void modifyMotionPoints(pointField&) const;

        autoPtr<mapPolyMesh> changeMesh
        (
            const bool inflate,
            const bool syncParallel = true,
            const bool orderCells = false,
            const bool orderPoints = false
        );

        //- Force recalculation of locally stored data on topological change
        void update(const mapPolyMesh& m);

        //- Add given set of topology modifiers to the topoChanger
        void addTopologyModifiers(const List<polyMeshModifier*>& tm);

        //- Find modifier given a name
        label findModifierID(const word& modName) const;


        //- writeData member function required by regIOobject
        bool writeData(Ostream&) const;

        //- Is object global
        virtual bool global() const
        {
            return true;
        }

        //- Return complete path + object name if the file exists
        //  either in the case/processor or case otherwise null
        virtual fileName filePath() const
        {
            return globalFilePath();
        }


    // Member Operators

        bool operator!=(const polyTopoChanger&) const;
        bool operator==(const polyTopoChanger&) const;


    // Ostream operator

        friend Ostream& operator<<(Ostream&, const polyTopoChanger&);
};


//- Template function for obtaining global status
template<>
inline bool typeGlobal<polyTopoChanger>()
{
    return true;
}


// * * * * * * * * * * * * * * * * * * * * * * * * * * * * * * * * * * * * * //

} // End namespace Foam

// * * * * * * * * * * * * * * * * * * * * * * * * * * * * * * * * * * * * * //

#endif

// ************************************************************************* //<|MERGE_RESOLUTION|>--- conflicted
+++ resolved
@@ -2,11 +2,7 @@
   =========                 |
   \\      /  F ield         | OpenFOAM: The Open Source CFD Toolbox
    \\    /   O peration     |
-<<<<<<< HEAD
-    \\  /    A nd           | Copyright (C) 2011-2014 OpenFOAM Foundation
-=======
     \\  /    A nd           | Copyright (C) 2011-2016 OpenFOAM Foundation
->>>>>>> 7b971a9e
      \\/     M anipulation  |
 -------------------------------------------------------------------------------
 License
@@ -153,19 +149,6 @@
         //- writeData member function required by regIOobject
         bool writeData(Ostream&) const;
 
-        //- Is object global
-        virtual bool global() const
-        {
-            return true;
-        }
-
-        //- Return complete path + object name if the file exists
-        //  either in the case/processor or case otherwise null
-        virtual fileName filePath() const
-        {
-            return globalFilePath();
-        }
-
 
     // Member Operators
 
@@ -179,14 +162,6 @@
 };
 
 
-//- Template function for obtaining global status
-template<>
-inline bool typeGlobal<polyTopoChanger>()
-{
-    return true;
-}
-
-
 // * * * * * * * * * * * * * * * * * * * * * * * * * * * * * * * * * * * * * //
 
 } // End namespace Foam
