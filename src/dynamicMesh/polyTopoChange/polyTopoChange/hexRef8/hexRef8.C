--- conflicted
+++ resolved
@@ -1565,11 +1565,7 @@
 (
     const bool maxSet,
     const labelUList& cellLevel,
-<<<<<<< HEAD
     bitSet& refineCell
-=======
-    PackedBoolList& refineCell
->>>>>>> 4cf22246
 ) const
 {
     label nChanged = 0;
@@ -3151,11 +3147,7 @@
         // Extend to 2:1
         bitSet refineCell(mesh_.nCells(), newCellsToRefine);
 
-<<<<<<< HEAD
         const bitSet savedRefineCell(refineCell);
-
-=======
->>>>>>> 4cf22246
         label nChanged = faceConsistentRefinement(true, cellLevel_, refineCell);
 
         {
