/*---------------------------------------------------------------------------*\
  =========                 |
  \\      /  F ield         | OpenFOAM: The Open Source CFD Toolbox
   \\    /   O peration     |
    \\  /    A nd           | Copyright (C) 2011-2015 OpenFOAM Foundation
<<<<<<< HEAD
     \\/     M anipulation  | Copyright (C) 2015 OpenCFD Ltd.
=======
     \\/     M anipulation  |
>>>>>>> 9a536b02
-------------------------------------------------------------------------------
License
    This file is part of OpenFOAM.

    OpenFOAM is free software: you can redistribute it and/or modify it
    under the terms of the GNU General Public License as published by
    the Free Software Foundation, either version 3 of the License, or
    (at your option) any later version.

    OpenFOAM is distributed in the hope that it will be useful, but WITHOUT
    ANY WARRANTY; without even the implied warranty of MERCHANTABILITY or
    FITNESS FOR A PARTICULAR PURPOSE.  See the GNU General Public License
    for more details.

    You should have received a copy of the GNU General Public License
    along with OpenFOAM.  If not, see <http://www.gnu.org/licenses/>.

\*---------------------------------------------------------------------------*/

#include "addPatchCellLayer.H"
#include "polyMesh.H"
#include "polyTopoChange.H"
#include "meshTools.H"
#include "mapPolyMesh.H"
#include "syncTools.H"
#include "polyAddPoint.H"
#include "polyAddFace.H"
#include "polyModifyFace.H"
#include "polyAddCell.H"
#include "globalIndex.H"
#include "PatchTools.H"
#include "dummyTransform.H"

// * * * * * * * * * * * * * * Static Data Members * * * * * * * * * * * * * //

namespace Foam
{
    defineTypeNameAndDebug(addPatchCellLayer, 0);
}


// * * * * * * * * * * * * * Private Member Functions  * * * * * * * * * * * //

Foam::label Foam::addPatchCellLayer::nbrFace
(
    const labelListList& edgeFaces,
    const label edgeI,
    const label faceI
)
{
    const labelList& eFaces = edgeFaces[edgeI];

    if (eFaces.size() == 2)
    {
        return (eFaces[0] != faceI ? eFaces[0] : eFaces[1]);
    }
    else
    {
        return -1;
    }
}


void Foam::addPatchCellLayer::addVertex
(
    const label pointI,
    face& f,
    label& fp
)
{
    if (fp == 0)
    {
        f[fp++] = pointI;
    }
    else
    {
        if (f[fp-1] != pointI && f[0] != pointI)
        {
            f[fp++] = pointI;
        }
    }
}


// Is edge to the same neighbour? (and needs extrusion and has not been
// dealt with already)
bool Foam::addPatchCellLayer::sameEdgeNeighbour
(
    const indirectPrimitivePatch& pp,
    const labelListList& globalEdgeFaces,
    const boolList& doneEdge,
    const label thisGlobalFaceI,
    const label nbrGlobalFaceI,
    const label edgeI
) const
{
    const edge& e = pp.edges()[edgeI];

    return
        !doneEdge[edgeI]                            // not yet handled
     && (
            addedPoints_[e[0]].size()               // is extruded
         || addedPoints_[e[1]].size()
        )
     && (
            nbrFace(globalEdgeFaces, edgeI, thisGlobalFaceI)
         == nbrGlobalFaceI  // is to same neighbour
        );
}


// Collect consecutive string of edges that connects the same two
// (possibly coupled) faces. Returns -1 if no unvisited edge can be found.
// Otherwise returns start and end index in face.
Foam::labelPair Foam::addPatchCellLayer::getEdgeString
(
    const indirectPrimitivePatch& pp,
    const labelListList& globalEdgeFaces,
    const boolList& doneEdge,
    const label patchFaceI,
    const label globalFaceI
) const
{
    const labelList& fEdges = pp.faceEdges()[patchFaceI];

    label startFp = -1;
    label endFp = -1;

    // Get edge that hasn't been done yet but needs extrusion
    forAll(fEdges, fp)
    {
        label edgeI = fEdges[fp];
        const edge& e = pp.edges()[edgeI];

        if
        (
            !doneEdge[edgeI]
         && ( addedPoints_[e[0]].size() || addedPoints_[e[1]].size() )
        )
        {
            startFp = fp;
            break;
        }
    }

    if (startFp != -1)
    {
        // We found an edge that needs extruding but hasn't been done yet.
        // Now find the face on the other side
        label nbrGlobalFaceI = nbrFace
        (
            globalEdgeFaces,
            fEdges[startFp],
            globalFaceI
        );

        if (nbrGlobalFaceI == -1)
        {
            // Proper boundary edge. Only extrude single edge.
            endFp = startFp;
        }
        else
        {
            // Search back for edge
            // - which hasn't been handled yet
            // - with same neighbour
            // - that needs extrusion
            while (true)
            {
                label prevFp = fEdges.rcIndex(startFp);

                if
                (
                    !sameEdgeNeighbour
                    (
                        pp,
                        globalEdgeFaces,
                        doneEdge,
                        globalFaceI,
                        nbrGlobalFaceI,
                        fEdges[prevFp]
                    )
                )
                {
                    break;
                }
                startFp = prevFp;
            }

            // Search forward for end of string
            endFp = startFp;
            while (true)
            {
                label nextFp = fEdges.fcIndex(endFp);

                if
                (
                    !sameEdgeNeighbour
                    (
                        pp,
                        globalEdgeFaces,
                        doneEdge,
                        globalFaceI,
                        nbrGlobalFaceI,
                        fEdges[nextFp]
                    )
                )
                {
                    break;
                }
                endFp = nextFp;
            }
        }
    }

    return labelPair(startFp, endFp);
}


Foam::label Foam::addPatchCellLayer::addSideFace
(
    const indirectPrimitivePatch& pp,
    const labelListList& addedCells,    // per pp face the new extruded cell
    const face& newFace,
    const label newPatchID,
    const label zoneI,
    const bool edgeFlip,
    const label inflateFaceI,

    const label ownFaceI,               // pp face that provides owner
    const label nbrFaceI,
    const label meshEdgeI,              // corresponding mesh edge
    const label layerI,                 // layer
    const label numEdgeFaces,           // number of layers for edge
    const labelList& meshFaces,         // precalculated edgeFaces
    polyTopoChange& meshMod
) const
{
    label addedFaceI = -1;


    // Is patch edge external edge of indirectPrimitivePatch?
    if (nbrFaceI == -1)
    {
        // External edge so external face.

        // Determine if different number of layer on owner and neighbour side
        // (relevant only for coupled faces). See section for internal edge
        // below.

        label layerOwn;

        if (addedCells[ownFaceI].size() < numEdgeFaces)
        {
            label offset = numEdgeFaces - addedCells[ownFaceI].size();
            if (layerI <= offset)
            {
                layerOwn = 0;
            }
            else
            {
                layerOwn = layerI - offset;
            }
        }
        else
        {
            layerOwn = layerI;
        }


        //Pout<< "Added boundary face:" << newFace
        //    << " own:" << addedCells[ownFaceI][layerOwn]
        //    << " patch:" << newPatchID
        //    << endl;

        addedFaceI = meshMod.setAction
        (
            polyAddFace
            (
                newFace,                        // face
                addedCells[ownFaceI][layerOwn], // owner
                -1,                             // neighbour
                -1,                             // master point
                -1,                             // master edge
                inflateFaceI,                   // master face
                false,                          // flux flip
                newPatchID,                     // patch for face
                zoneI,                          // zone for face
                edgeFlip                        // face zone flip
            )
        );
    }
    else
    {
        // When adding side faces we need to modify neighbour and owners
        // in region where layer mesh is stopped. Determine which side
        // has max number of faces and make sure layers match closest to
        // original pp if there are different number of layers.

        label layerNbr;
        label layerOwn;

        if (addedCells[ownFaceI].size() > addedCells[nbrFaceI].size())
        {
            label offset =
                addedCells[ownFaceI].size() - addedCells[nbrFaceI].size();

            layerOwn = layerI;

            if (layerI <= offset)
            {
                layerNbr = 0;
            }
            else
            {
                layerNbr = layerI - offset;
            }
        }
        else if (addedCells[nbrFaceI].size() > addedCells[ownFaceI].size())
        {
            label offset =
                addedCells[nbrFaceI].size() - addedCells[ownFaceI].size();

            layerNbr = layerI;

            if (layerI <= offset)
            {
                layerOwn = 0;
            }
            else
            {
                layerOwn = layerI - offset;
            }
        }
        else
        {
            // Same number of layers on both sides.
            layerNbr = layerI;
            layerOwn = layerI;
        }


        // Check mesh internal faces using edge to initialise
        label inflateEdgeI = -1;
        if (addToMesh_)
        {
            forAll(meshFaces, i)
            {
                if (mesh_.isInternalFace(meshFaces[i]))
                {
                    // meshEdge uses internal faces so ok to inflate from it
                    inflateEdgeI = meshEdgeI;
                    break;
                }
            }
        }


        addedFaceI = meshMod.setAction
        (
            polyAddFace
            (
                newFace,                        // face
                addedCells[ownFaceI][layerOwn], // owner
                addedCells[nbrFaceI][layerNbr], // neighbour
                -1,                             // master point
                inflateEdgeI,                   // master edge
                -1,                             // master face
                false,                          // flux flip
                -1,                             // patch for face
                zoneI,                          // zone for face
                edgeFlip                        // face zone flip
            )
        );

       //Pout<< "Added internal face:" << newFace
        //    << " own:" << addedCells[ownFaceI][layerOwn]
        //    << " nei:" << addedCells[nbrFaceI][layerNbr]
        //    << endl;
    }

    return addedFaceI;
}


Foam::label Foam::addPatchCellLayer::findProcPatch
(
    const polyMesh& mesh,
    const label nbrProcID
)
{
    const polyBoundaryMesh& patches = mesh.boundaryMesh();

    forAll(mesh.globalData().processorPatches(), i)
    {
        label patchI = mesh.globalData().processorPatches()[i];

        if
        (
            refCast<const processorPolyPatch>(patches[patchI]).neighbProcNo()
         == nbrProcID
        )
        {
            return patchI;
        }
    }
    return -1;
}


void Foam::addPatchCellLayer::setFaceProps
(
    const polyMesh& mesh,
    const label faceI,

    label& patchI,
    label& zoneI,
    bool& zoneFlip
)
{
    patchI = mesh.boundaryMesh().whichPatch(faceI);
    zoneI = mesh.faceZones().whichZone(faceI);
    if (zoneI != -1)
    {
        label index = mesh.faceZones()[zoneI].whichFace(faceI);
        zoneFlip = mesh.faceZones()[zoneI].flipMap()[index];
    }
}


void Foam::addPatchCellLayer::setFaceProps
(
    const polyMesh& mesh,
    const indirectPrimitivePatch& pp,
    const label ppEdgeI,
    const label faceI,

    label& patchI,
    label& zoneI,
    bool& zoneFlip,
    label& inflateFaceI
)
{
    setFaceProps
    (
        mesh,
        faceI,

        patchI,
        zoneI,
        zoneFlip
    );

    if (patchI != -1 || zoneI != -1)
    {
        inflateFaceI = faceI;
    }

    if (zoneI != -1)
    {
        // Correct flip for patch edge ordering
        const edge& ppEdge = pp.edges()[ppEdgeI];
        const edge patchEdge
        (
            pp.meshPoints()[ppEdge[0]],
            pp.meshPoints()[ppEdge[1]]
        );

        const face& f = mesh.faces()[faceI];
        bool found = false;
        forAll(f, fp)
        {
            const edge e(f[fp], f.nextLabel(fp));
            int stat = edge::compare(e, patchEdge);
            if (stat == 1)
            {
                found = true;
                break;
            }
            else if (stat == -1)
            {
                found = true;
                zoneFlip = !zoneFlip;
                break;
            }
        }

        if (!found)
        {
            FatalErrorIn("addPatchCellLayer::setFaceProps(..)")
                << "Problem: cannot find patch edge " << ppEdgeI
                << " with mesh vertices " << patchEdge
                << " at " << patchEdge.line(mesh.points())
                << " is not in face " << faceI << " with mesh vertices "
                << f
                << exit(FatalError);
        }
    }
}


void Foam::addPatchCellLayer::findZoneFace
(
    const bool useInternalFaces,
    const bool useBoundaryFaces,

    const polyMesh& mesh,
    const indirectPrimitivePatch& pp,
    const label ppEdgeI,
    const UIndirectList<label>& excludeFaces,
    const labelList& meshFaces,

    label& inflateFaceI,
    label& patchI,
    label& zoneI,
    bool& zoneFlip
)
{
    inflateFaceI = -1;
    patchI = -1;
    zoneI = -1;
    zoneFlip = false;

    forAll(meshFaces, k)
    {
        label faceI = meshFaces[k];

        if
        (
            (findIndex(excludeFaces, faceI) == -1)
         && (
                (mesh.isInternalFace(faceI) && useInternalFaces)
             || (!mesh.isInternalFace(faceI) && useBoundaryFaces)
            )
        )
        {
            setFaceProps
            (
                mesh,
                pp,
                ppEdgeI,
                faceI,

                patchI,
                zoneI,
                zoneFlip,
                inflateFaceI
            );

            if (zoneI != -1 || patchI != -1)
            {
                break;
            }
        }
    }
}


// * * * * * * * * * * * * * * * * Constructors  * * * * * * * * * * * * * * //

// Construct from mesh
Foam::addPatchCellLayer::addPatchCellLayer
(
    const polyMesh& mesh,
    const bool addToMesh
)
:
    mesh_(mesh),
    addToMesh_(addToMesh),
    addedPoints_(0),
    layerFaces_(0)
{}


// * * * * * * * * * * * * * * * Member Functions  * * * * * * * * * * * * * //

Foam::labelListList Foam::addPatchCellLayer::addedCells
(
    const polyMesh& mesh,
    const labelListList& layerFaces
)
{
    labelListList layerCells(layerFaces.size());

    forAll(layerFaces, patchFaceI)
    {
        const labelList& faceLabels = layerFaces[patchFaceI];

        if (faceLabels.size())
        {
            labelList& added = layerCells[patchFaceI];
            added.setSize(faceLabels.size()-1);

            for (label i = 0; i < faceLabels.size()-1; i++)
            {
                added[i] = mesh.faceNeighbour()[faceLabels[i]];
            }
        }
    }
    return layerCells;
}


Foam::labelListList Foam::addPatchCellLayer::addedCells() const
{
    return addedCells(mesh_, layerFaces_);
}


// Calculate global faces per pp edge.
Foam::labelListList Foam::addPatchCellLayer::globalEdgeFaces
(
    const polyMesh& mesh,
    const globalIndex& globalFaces,
    const indirectPrimitivePatch& pp
)
{
    // Precalculate mesh edges for pp.edges.
    const labelList meshEdges(pp.meshEdges(mesh.edges(), mesh.pointEdges()));

    // From mesh edge to global face labels. Non-empty sublists only for
    // pp edges.
    labelListList globalEdgeFaces(mesh.nEdges());

    const labelListList& edgeFaces = pp.edgeFaces();

    forAll(edgeFaces, edgeI)
    {
        label meshEdgeI = meshEdges[edgeI];

        const labelList& eFaces = edgeFaces[edgeI];

        // Store face and processor as unique tag.
        labelList& globalEFaces = globalEdgeFaces[meshEdgeI];
        globalEFaces.setSize(eFaces.size());
        forAll(eFaces, i)
        {
            globalEFaces[i] = globalFaces.toGlobal(pp.addressing()[eFaces[i]]);
        }
    }

    // Synchronise across coupled edges.
    syncTools::syncEdgeList
    (
        mesh,
        globalEdgeFaces,
        uniqueEqOp(),
        labelList()             // null value
    );

    // Extract pp part
    return labelListList(UIndirectList<labelList>(globalEdgeFaces, meshEdges));
}


void Foam::addPatchCellLayer::calcExtrudeInfo
(
    const bool zoneFromAnyFace,

    const polyMesh& mesh,
    const globalIndex& globalFaces,
    const labelListList& globalEdgeFaces,
    const indirectPrimitivePatch& pp,

    labelList& edgePatchID,
    label& nPatches,
    Map<label>& nbrProcToPatch,
    Map<label>& patchToNbrProc,
    labelList& edgeZoneID,
    boolList& edgeFlip,
    labelList& inflateFaceID
)
{
    const polyBoundaryMesh& patches = mesh.boundaryMesh();
    const globalMeshData& gd = mesh.globalData();

    // Precalculate mesh edges for pp.edges.
    const labelList meshEdges(pp.meshEdges(mesh.edges(), mesh.pointEdges()));

    edgePatchID.setSize(pp.nEdges());
    edgePatchID = -1;
    edgeZoneID.setSize(pp.nEdges());
    edgeZoneID = -1;
    edgeFlip.setSize(pp.nEdges());
    edgeFlip = false;


    // Determine properties for faces extruded from edges
    // - edge inbetween two different processors:
    //      - extrude as patch face on correct processor
    // - edge at end of patch (so edgeFaces.size() == 1):
    //      - use mesh face that is a boundary face
    // - edge internal to patch (so edgeFaces.size() == 2):



    // These also get determined but not (yet) exported:
    // - whether face is created from other face or edge

    inflateFaceID.setSize(pp.nEdges(), -1);

    nPatches = patches.size();



    // Pass1:
    // For all edges inbetween two processors: see if matches to existing
    // processor patch or create interprocessor-patch if necessary.
    // Sets edgePatchID[edgeI] but none of the other quantities

    forAll(globalEdgeFaces, edgeI)
    {
        const labelList& eGlobalFaces = globalEdgeFaces[edgeI];
        if
        (
            eGlobalFaces.size() == 2
         && pp.edgeFaces()[edgeI].size() == 1
        )
        {
            // Locally but not globally a boundary edge. Hence a coupled
            // edge. Find the patch to use if on different processors.

            label f0 = eGlobalFaces[0];
            label f1 = eGlobalFaces[1];

            label otherProcI = -1;
            if (globalFaces.isLocal(f0) && !globalFaces.isLocal(f1))
            {
                otherProcI = globalFaces.whichProcID(f1);
            }
            else if (!globalFaces.isLocal(f0) && globalFaces.isLocal(f1))
            {
                otherProcI = globalFaces.whichProcID(f0);
            }


            if (otherProcI != -1)
            {
                if (findIndex(gd[Pstream::myProcNo()], otherProcI) != -1)
                {
                    // There is already a processorPolyPatch to otherProcI.
                    // Use it. Note that we can only index procPatchMap
                    // if the processor actually is a neighbour processor
                    // so that is why we first check.
                    edgePatchID[edgeI] = gd.procPatchMap()[otherProcI];
                }
                else
                {
                    // Cannot find a patch to processor. See if already
                    // marked for addition
                    if (nbrProcToPatch.found(otherProcI))
                    {
                        edgePatchID[edgeI] = nbrProcToPatch[otherProcI];
                    }
                    else
                    {
                        edgePatchID[edgeI] = nPatches;
                        nbrProcToPatch.insert(otherProcI, nPatches);
                        patchToNbrProc.insert(nPatches, otherProcI);
                        nPatches++;
                    }
                }
            }
        }
    }


    // Pass2: determine face properties for all other edges
    // ----------------------------------------------------

    const labelListList& edgeFaces = pp.edgeFaces();

    DynamicList<label> dynMeshEdgeFaces;

    forAll(edgeFaces, edgeI)
    {
        if (edgePatchID[edgeI] == -1)
        {
            UIndirectList<label> ppFaces(pp.addressing(), edgeFaces[edgeI]);

            label meshEdgeI = meshEdges[edgeI];
            const labelList& meshFaces = mesh.edgeFaces
            (
                meshEdgeI,
                dynMeshEdgeFaces
            );

            if (edgeFaces[edgeI].size() == 2)
            {
                // Internal edge. Look at any face (internal or boundary) to
                // determine extrusion properties. First one that has zone
                // info wins

                label dummyPatchI = -1;
                findZoneFace
                (
                    true,               // useInternalFaces,
                    zoneFromAnyFace,    // useBoundaryFaces,

                    mesh,
                    pp,
                    edgeI,


                    ppFaces,            // excludeFaces,
                    meshFaces,          // meshFaces,

                    inflateFaceID[edgeI],
                    dummyPatchI,        // do not use patch info
                    edgeZoneID[edgeI],
                    edgeFlip[edgeI]
                );
            }
            else
            {
                // Proper, uncoupled patch edge

                findZoneFace
                (
                    false,      // useInternalFaces,
                    true,       // useBoundaryFaces,

                    mesh,
                    pp,
                    edgeI,


                    ppFaces,    // excludeFaces,
                    meshFaces,  // meshFaces,

                    inflateFaceID[edgeI],
                    edgePatchID[edgeI],
                    edgeZoneID[edgeI],
                    edgeFlip[edgeI]
                );
            }
        }
    }



    // Now hopefully every boundary edge has a edge patch. Check
    if (debug)
    {
        forAll(edgeFaces, edgeI)
        {
            if (edgeFaces[edgeI].size() == 1 && edgePatchID[edgeI] == -1)
            {
                const edge& e = pp.edges()[edgeI];
<<<<<<< HEAD
                //FatalErrorIn("addPatchCellLayer::calcExtrudeInfo(..)")
                WarningIn("addPatchCellLayer::calcExtrudeInfo(..)")
                    << "Have no edgePatchID for edge " << edgeI << " points "
=======
                WarningInFunction
                    << "Have no sidePatchID for edge " << edgeI << " points "
>>>>>>> 9a536b02
                    << pp.points()[pp.meshPoints()[e[0]]]
                    << pp.points()[pp.meshPoints()[e[1]]]
                    << endl;
            }
        }
    }



    // Pass3: for any faces set in pass1 see if we can find a processor face
    //        to inherit from (we only have a patch, not a patch face)
    forAll(edgeFaces, edgeI)
    {
        if
        (
            edgeFaces[edgeI].size() == 1
         && edgePatchID[edgeI] != -1
         && inflateFaceID[edgeI] == -1
        )
        {
            // 1. Do we have a boundary face to inflate from

            label myFaceI = pp.addressing()[edgeFaces[edgeI][0]];

            // Pick up any boundary face on this edge and use its properties
            label meshEdgeI = meshEdges[edgeI];
            const labelList& meshFaces = mesh.edgeFaces
            (
                meshEdgeI,
                dynMeshEdgeFaces
            );

            forAll(meshFaces, k)
            {
                label faceI = meshFaces[k];

                if (faceI != myFaceI && !mesh.isInternalFace(faceI))
                {
                    if (patches.whichPatch(faceI) == edgePatchID[edgeI])
                    {
                        setFaceProps
                        (
                            mesh,
                            pp,
                            edgeI,
                            faceI,

                            edgePatchID[edgeI],
                            edgeZoneID[edgeI],
                            edgeFlip[edgeI],
                            inflateFaceID[edgeI]
                        );
                        break;
                    }
                }
            }
        }
    }



    // Sync all data:
    // - edgePatchID : might be local in case of processor patch. Do not
    //   sync for now
    // - inflateFaceID: local. Do not sync
    // - edgeZoneID : global. sync.
    // - edgeFlip : global. sync.

    if (Pstream::parRun())
    {
        const globalMeshData& gd = mesh.globalData();
        const indirectPrimitivePatch& cpp = gd.coupledPatch();

        labelList patchEdges;
        labelList coupledEdges;
        PackedBoolList sameEdgeOrientation;
        PatchTools::matchEdges
        (
            pp,
            cpp,
            patchEdges,
            coupledEdges,
            sameEdgeOrientation
        );

        // Convert data on pp edges to data on coupled patch
        labelList cppEdgeZoneID(cpp.nEdges(), -1);
        boolList cppEdgeFlip(cpp.nEdges(), false);
        forAll(coupledEdges, i)
        {
            label cppEdgeI = coupledEdges[i];
            label ppEdgeI = patchEdges[i];

            cppEdgeZoneID[cppEdgeI] = edgeZoneID[ppEdgeI];
            if (sameEdgeOrientation[i])
            {
                cppEdgeFlip[cppEdgeI] = edgeFlip[ppEdgeI];
            }
            else
            {
                cppEdgeFlip[cppEdgeI] = !edgeFlip[ppEdgeI];
            }
        }

        // Sync
        const globalIndexAndTransform& git = gd.globalTransforms();
        const mapDistribute& edgeMap = gd.globalEdgeSlavesMap();

        globalMeshData::syncData
        (
            cppEdgeZoneID,
            gd.globalEdgeSlaves(),
            gd.globalEdgeTransformedSlaves(),
            edgeMap,
            git,
            maxEqOp<label>(),
            dummyTransform()
        );
        globalMeshData::syncData
        (
            cppEdgeFlip,
            gd.globalEdgeSlaves(),
            gd.globalEdgeTransformedSlaves(),
            edgeMap,
            git,
            andEqOp<bool>(),
            dummyTransform()
        );

        // Convert data on coupled edges to pp edges
        forAll(coupledEdges, i)
        {
            label cppEdgeI = coupledEdges[i];
            label ppEdgeI = patchEdges[i];

            edgeZoneID[ppEdgeI] = cppEdgeZoneID[cppEdgeI];
            if (sameEdgeOrientation[i])
            {
                edgeFlip[ppEdgeI] = cppEdgeFlip[cppEdgeI];
            }
            else
            {
                edgeFlip[ppEdgeI] = !cppEdgeFlip[cppEdgeI];
            }
        }
    }
}


void Foam::addPatchCellLayer::setRefinement
(
    const globalIndex& globalFaces,
    const labelListList& globalEdgeFaces,
    const scalarField& expansionRatio,
    const indirectPrimitivePatch& pp,

    const labelList& edgePatchID,
    const labelList& edgeZoneID,
    const boolList& edgeFlip,
    const labelList& inflateFaceID,

    const labelList& exposedPatchID,
    const labelList& nFaceLayers,
    const labelList& nPointLayers,
    const vectorField& firstLayerDisp,
    polyTopoChange& meshMod
)
{
    if (debug)
    {
        Pout<< "addPatchCellLayer::setRefinement : Adding up to "
            << gMax(nPointLayers)
            << " layers of cells to indirectPrimitivePatch with "
            << pp.nPoints() << " points" << endl;
    }

    if
    (
        pp.nPoints() != firstLayerDisp.size()
     || pp.nPoints() != nPointLayers.size()
     || pp.size() != nFaceLayers.size()
    )
    {
        FatalErrorInFunction
            << "Size of new points is not same as number of points used by"
            << " the face subset" << endl
            << "  patch.nPoints:" << pp.nPoints()
            << "  displacement:" << firstLayerDisp.size()
            << "  nPointLayers:" << nPointLayers.size() << nl
            << " patch.nFaces:" << pp.size()
            << "  nFaceLayers:" << nFaceLayers.size()
            << abort(FatalError);
    }

    forAll(nPointLayers, i)
    {
        if (nPointLayers[i] < 0)
        {
            FatalErrorInFunction
                << "Illegal number of layers " << nPointLayers[i]
                << " at patch point " << i << abort(FatalError);
        }
    }
    forAll(nFaceLayers, i)
    {
        if (nFaceLayers[i] < 0)
        {
            FatalErrorInFunction
                << "Illegal number of layers " << nFaceLayers[i]
                << " at patch face " << i << abort(FatalError);
        }
    }

    forAll(globalEdgeFaces, edgeI)
    {
        if (globalEdgeFaces[edgeI].size() > 2)
        {
            const edge& e = pp.edges()[edgeI];

            if (nPointLayers[e[0]] > 0 || nPointLayers[e[1]] > 0)
            {
                FatalErrorInFunction
                    << "Trying to extrude edge "
                    << e.line(pp.localPoints())
                    << " which is non-manifold (has "
                    << globalEdgeFaces[edgeI].size()
                    << " local or coupled faces using it)"
                    << " of which "
                    << pp.edgeFaces()[edgeI].size()
                    << " local"
                    << abort(FatalError);
            }
        }
    }


    const labelList& meshPoints = pp.meshPoints();

    // Some storage for edge-face-addressing.
    DynamicList<label> ef;

    // Precalculate mesh edges for pp.edges.
    const labelList meshEdges(pp.meshEdges(mesh_.edges(), mesh_.pointEdges()));

    if (debug)
    {
        // Check synchronisation
        // ~~~~~~~~~~~~~~~~~~~~~

        {
            labelList n(mesh_.nPoints(), 0);
            UIndirectList<label>(n, meshPoints) = nPointLayers;
            syncTools::syncPointList(mesh_, n, maxEqOp<label>(), label(0));

            // Non-synced
            forAll(meshPoints, i)
            {
                label meshPointI = meshPoints[i];

                if (n[meshPointI] != nPointLayers[i])
                {
                    FatalErrorInFunction
                        << "At mesh point:" << meshPointI
                        << " coordinate:" << mesh_.points()[meshPointI]
                        << " specified nLayers:" << nPointLayers[i] << endl
                        << "On coupled point a different nLayers:"
                        << n[meshPointI] << " was specified."
                        << abort(FatalError);
                }
            }


            // Check that nPointLayers equals the max layers of connected faces
            // (or 0). Anything else makes no sense.
            labelList nFromFace(mesh_.nPoints(), 0);
            forAll(nFaceLayers, i)
            {
                const face& f = pp[i];

                forAll(f, fp)
                {
                    label pointI = f[fp];

                    nFromFace[pointI] = max(nFromFace[pointI], nFaceLayers[i]);
                }
            }
            syncTools::syncPointList
            (
                mesh_,
                nFromFace,
                maxEqOp<label>(),
                label(0)
            );

            forAll(nPointLayers, i)
            {
                label meshPointI = meshPoints[i];

                if
                (
                    nPointLayers[i] > 0
                 && nPointLayers[i] != nFromFace[meshPointI]
                )
                {
                    FatalErrorInFunction
                        << "At mesh point:" << meshPointI
                        << " coordinate:" << mesh_.points()[meshPointI]
                        << " specified nLayers:" << nPointLayers[i] << endl
                        << "but the max nLayers of surrounding faces is:"
                        << nFromFace[meshPointI]
                        << abort(FatalError);
                }
            }
        }

        {
            pointField d(mesh_.nPoints(), vector::max);
            UIndirectList<point>(d, meshPoints) = firstLayerDisp;
            syncTools::syncPointList
            (
                mesh_,
                d,
                minEqOp<vector>(),
                vector::max
            );

            forAll(meshPoints, i)
            {
                label meshPointI = meshPoints[i];

                if (mag(d[meshPointI] - firstLayerDisp[i]) > SMALL)
                {
                    FatalErrorInFunction
                        << "At mesh point:" << meshPointI
                        << " coordinate:" << mesh_.points()[meshPointI]
                        << " specified displacement:" << firstLayerDisp[i]
                        << endl
                        << "On coupled point a different displacement:"
                        << d[meshPointI] << " was specified."
                        << abort(FatalError);
                }
            }
        }

        // Check that edges of pp (so ones that become boundary faces)
        // connect to only one boundary face. Guarantees uniqueness of
        // patch that they go into so if this is a coupled patch both
        // sides decide the same.
        // ~~~~~~~~~~~~~~~~~~~~~~

        for (label edgeI = pp.nInternalEdges(); edgeI < pp.nEdges(); edgeI++)
        {
            const edge& e = pp.edges()[edgeI];

            if (nPointLayers[e[0]] > 0 || nPointLayers[e[1]] > 0)
            {
                // Edge is to become a face

                const labelList& eFaces = pp.edgeFaces()[edgeI];

                // First check: pp should be single connected.
                if (eFaces.size() != 1)
                {
                    FatalErrorInFunction
                        << "boundary-edge-to-be-extruded:"
                        << pp.points()[meshPoints[e[0]]]
                        << pp.points()[meshPoints[e[1]]]
                        << " has more than two faces using it:" << eFaces
                        << abort(FatalError);
                }

                label myFaceI = pp.addressing()[eFaces[0]];

                label meshEdgeI = meshEdges[edgeI];

                // Mesh faces using edge
                const labelList& meshFaces = mesh_.edgeFaces(meshEdgeI, ef);

                // Check that there is only one patchface using edge.
                const polyBoundaryMesh& patches = mesh_.boundaryMesh();

                label bFaceI = -1;

                forAll(meshFaces, i)
                {
                    label faceI = meshFaces[i];

                    if (faceI != myFaceI)
                    {
                        if (!mesh_.isInternalFace(faceI))
                        {
                            if (bFaceI == -1)
                            {
                                bFaceI = faceI;
                            }
                            else
                            {
                                FatalErrorInFunction
                                    << "boundary-edge-to-be-extruded:"
                                    << pp.points()[meshPoints[e[0]]]
                                    << pp.points()[meshPoints[e[1]]]
                                    << " has more than two boundary faces"
                                    << " using it:"
                                    << bFaceI << " fc:"
                                    << mesh_.faceCentres()[bFaceI]
                                    << " patch:" << patches.whichPatch(bFaceI)
                                    << " and " << faceI << " fc:"
                                    << mesh_.faceCentres()[faceI]
                                    << " patch:" << patches.whichPatch(faceI)
                                    << abort(FatalError);
                            }
                        }
                    }
                }
            }
        }
    }


    const polyBoundaryMesh& patches = mesh_.boundaryMesh();

    // Precalculated patchID for each patch face
    labelList patchID(pp.size());

    forAll(pp, patchFaceI)
    {
        label meshFaceI = pp.addressing()[patchFaceI];

        patchID[patchFaceI] = patches.whichPatch(meshFaceI);
    }


    // From master point (in patch point label) to added points (in mesh point
    // label)
    addedPoints_.setSize(pp.nPoints());

    // Mark points that do not get extruded by setting size of addedPoints_ to 0
    label nTruncated = 0;

    forAll(nPointLayers, patchPointI)
    {
        if (nPointLayers[patchPointI] > 0)
        {
            addedPoints_[patchPointI].setSize(nPointLayers[patchPointI]);
        }
        else
        {
            nTruncated++;
        }
    }

    if (debug)
    {
        Pout<< "Not adding points at " << nTruncated << " out of "
            << pp.nPoints() << " points" << endl;
    }


    //
    // Create new points
    //

    // If creating new mesh: copy existing patch points
    labelList copiedPatchPoints;
    if (!addToMesh_)
    {
        copiedPatchPoints.setSize(firstLayerDisp.size());
        forAll(firstLayerDisp, patchPointI)
        {
            if (addedPoints_[patchPointI].size())
            {
                label meshPointI = meshPoints[patchPointI];
                label zoneI = mesh_.pointZones().whichZone(meshPointI);
                copiedPatchPoints[patchPointI] = meshMod.setAction
                (
                    polyAddPoint
                    (
                        mesh_.points()[meshPointI],         // point
                        -1,         // master point
                        zoneI,      // zone for point
                        true        // supports a cell
                    )
                );
            }
        }
    }


    // Create points for additional layers
    forAll(firstLayerDisp, patchPointI)
    {
        if (addedPoints_[patchPointI].size())
        {
            label meshPointI = meshPoints[patchPointI];

            label zoneI = mesh_.pointZones().whichZone(meshPointI);

            point pt = mesh_.points()[meshPointI];

            vector disp = firstLayerDisp[patchPointI];

            forAll(addedPoints_[patchPointI], i)
            {
                pt += disp;

                label addedVertI = meshMod.setAction
                (
                    polyAddPoint
                    (
                        pt,         // point
                        (addToMesh_ ? meshPointI : -1), // master point
                        zoneI,      // zone for point
                        true        // supports a cell
                    )
                );

                addedPoints_[patchPointI][i] = addedVertI;

                disp *= expansionRatio[patchPointI];
            }
        }
    }


    //
    // Add cells to all boundaryFaces
    //

    labelListList addedCells(pp.size());

    forAll(pp, patchFaceI)
    {
        if (nFaceLayers[patchFaceI] > 0)
        {
            addedCells[patchFaceI].setSize(nFaceLayers[patchFaceI]);

            label meshFaceI = pp.addressing()[patchFaceI];

            label ownZoneI = mesh_.cellZones().whichZone
            (
                mesh_.faceOwner()[meshFaceI]
            );

            for (label i = 0; i < nFaceLayers[patchFaceI]; i++)
            {
                // Note: add from cell (owner of patch face) or from face?
                // for now add from cell so we can map easily.
                addedCells[patchFaceI][i] = meshMod.setAction
                (
                    polyAddCell
                    (
                        -1,             // master point
                        -1,             // master edge
                        -1,             // master face
                        (addToMesh_ ? mesh_.faceOwner()[meshFaceI] : -1),
                                        //master
                        ownZoneI        // zone for cell
                    )
                );
            }
        }
    }



    // Create faces on top of the original patch faces.
    // These faces are created from original patch faces outwards so in order
    // of increasing cell number. So orientation should be same as original
    // patch face for them to have owner<neighbour.

    layerFaces_.setSize(pp.size());

    forAll(pp.localFaces(), patchFaceI)
    {
        label meshFaceI = pp.addressing()[patchFaceI];

        if (addedCells[patchFaceI].size())
        {
            layerFaces_[patchFaceI].setSize(addedCells[patchFaceI].size() + 1);

            // Get duplicated vertices on the patch face.
            const face& f = pp.localFaces()[patchFaceI];

            face newFace(f.size());

            forAll(addedCells[patchFaceI], i)
            {
                forAll(f, fp)
                {
                    if (addedPoints_[f[fp]].empty())
                    {
                        // Keep original point
                        newFace[fp] =
                        (
                            addToMesh_
                          ? meshPoints[f[fp]]
                          : copiedPatchPoints[f[fp]]
                        );
                    }
                    else
                    {
                        // Get new outside point
                        label offset =
                            addedPoints_[f[fp]].size()
                          - addedCells[patchFaceI].size();
                        newFace[fp] = addedPoints_[f[fp]][i+offset];
                    }
                }


                // Get new neighbour
                label nei;
                label patchI;
                label zoneI = -1;
                bool flip = false;


                if (i == addedCells[patchFaceI].size()-1)
                {
                    // Top layer so is patch face.
                    nei = -1;
                    patchI = patchID[patchFaceI];
                    zoneI = mesh_.faceZones().whichZone(meshFaceI);
                    if (zoneI != -1)
                    {
                        const faceZone& fz = mesh_.faceZones()[zoneI];
                        flip = fz.flipMap()[fz.whichFace(meshFaceI)];
                    }
                }
                else
                {
                    // Internal face between layer i and i+1
                    nei = addedCells[patchFaceI][i+1];
                    patchI = -1;
                }


                layerFaces_[patchFaceI][i+1] = meshMod.setAction
                (
                    polyAddFace
                    (
                        newFace,                    // face
                        addedCells[patchFaceI][i],  // owner
                        nei,                        // neighbour
                        -1,                         // master point
                        -1,                         // master edge
                        (addToMesh_ ? meshFaceI : -1), // master face
                        false,                      // flux flip
                        patchI,                     // patch for face
                        zoneI,                      // zone for face
                        flip                        // face zone flip
                    )
                );
            }
        }
    }

    //
    // Modify old patch faces to be on the inside
    //

    if (addToMesh_)
    {
        forAll(pp, patchFaceI)
        {
            if (addedCells[patchFaceI].size())
            {
                label meshFaceI = pp.addressing()[patchFaceI];

                layerFaces_[patchFaceI][0] = meshFaceI;

                meshMod.setAction
                (
                    polyModifyFace
                    (
                        pp[patchFaceI],                 // modified face
                        meshFaceI,                      // label of face
                        mesh_.faceOwner()[meshFaceI],   // owner
                        addedCells[patchFaceI][0],      // neighbour
                        false,                          // face flip
                        -1,                             // patch for face
                        true, //false,                  // remove from zone
                        -1, //zoneI,                    // zone for face
                        false                           // face flip in zone
                    )
                );
            }
        }
    }
    else
    {
        // If creating new mesh: reverse original faces and put them
        // in the exposed patch ID.
        forAll(pp, patchFaceI)
        {
            if (nFaceLayers[patchFaceI] > 0)
            {
                label meshFaceI = pp.addressing()[patchFaceI];
                label zoneI = mesh_.faceZones().whichZone(meshFaceI);
                bool zoneFlip = false;
                if (zoneI != -1)
                {
                    const faceZone& fz = mesh_.faceZones()[zoneI];
                    zoneFlip = !fz.flipMap()[fz.whichFace(meshFaceI)];
                }

                // Reverse and renumber old patch face.
                face f(pp.localFaces()[patchFaceI].reverseFace());
                forAll(f, fp)
                {
                    f[fp] = copiedPatchPoints[f[fp]];
                }

                layerFaces_[patchFaceI][0] = meshMod.setAction
                (
                    polyAddFace
                    (
                        f,                          // modified face
                        addedCells[patchFaceI][0],  // owner
                        -1,                         // neighbour
                        -1,                         // masterPoint
                        -1,                         // masterEdge
                        -1,                         // masterFace
                        true,                       // face flip
                        exposedPatchID[patchFaceI], // patch for face
                        zoneI,                      // zone for face
                        zoneFlip                    // face flip in zone
                    )
                );
            }
        }
    }



    //
    // Create 'side' faces, one per edge that is being extended.
    //

    const labelListList& faceEdges = pp.faceEdges();
    const faceList& localFaces = pp.localFaces();
    const edgeList& edges = pp.edges();

    // Get number of layers per edge. This is 0 if edge is not extruded;
    // max of connected faces otherwise.
    labelList edgeLayers(pp.nEdges());

    {
        // Use list over mesh.nEdges() since syncTools does not yet support
        // partial list synchronisation.
        labelList meshEdgeLayers(mesh_.nEdges(), -1);

        forAll(meshEdges, edgeI)
        {
            const edge& e = edges[edgeI];

            label meshEdgeI = meshEdges[edgeI];

            if ((nPointLayers[e[0]] == 0) && (nPointLayers[e[1]] == 0))
            {
                meshEdgeLayers[meshEdgeI] = 0;
            }
            else
            {
                const labelList& eFaces = pp.edgeFaces()[edgeI];

                forAll(eFaces, i)
                {
                    meshEdgeLayers[meshEdgeI] = max
                    (
                        nFaceLayers[eFaces[i]],
                        meshEdgeLayers[meshEdgeI]
                    );
                }
            }
        }

        syncTools::syncEdgeList
        (
            mesh_,
            meshEdgeLayers,
            maxEqOp<label>(),
            label(0)            // initial value
        );

        forAll(meshEdges, edgeI)
        {
            edgeLayers[edgeI] = meshEdgeLayers[meshEdges[edgeI]];
        }
    }


    // Mark off which edges have been extruded
    boolList doneEdge(pp.nEdges(), false);


    // Create faces. Per face walk connected edges and find string of edges
    // between the same two faces and extrude string into a single face.
    forAll(pp, patchFaceI)
    {
        const labelList& fEdges = faceEdges[patchFaceI];

        forAll(fEdges, fp)
        {
            // Get string of edges that needs to be extruded as a single face.
            // Returned as indices in fEdges.
            labelPair indexPair
            (
                getEdgeString
                (
                    pp,
                    globalEdgeFaces,
                    doneEdge,
                    patchFaceI,
                    globalFaces.toGlobal(pp.addressing()[patchFaceI])
                )
            );

            //Pout<< "Found unextruded edges in edges:" << fEdges
            //    << " start:" << indexPair[0]
            //    << " end:" << indexPair[1]
            //    << endl;

            const label startFp = indexPair[0];
            const label endFp = indexPair[1];

            if (startFp != -1)
            {
                // Extrude edges from indexPair[0] up to indexPair[1]
                // (note indexPair = indices of edges. There is one more vertex
                //  than edges)
                const face& f = localFaces[patchFaceI];

                labelList stringedVerts;
                if (endFp >= startFp)
                {
                    stringedVerts.setSize(endFp-startFp+2);
                }
                else
                {
                    stringedVerts.setSize(endFp+f.size()-startFp+2);
                }

                label fp = startFp;

                for (label i = 0; i < stringedVerts.size()-1; i++)
                {
                    stringedVerts[i] = f[fp];
                    doneEdge[fEdges[fp]] = true;
                    fp = f.fcIndex(fp);
                }
                stringedVerts.last() = f[fp];


                // Now stringedVerts contains the vertices in order of face f.
                // This is consistent with the order if f becomes the owner cell
                // and nbrFaceI the neighbour cell. Note that the cells get
                // added in order of pp so we can just use face ordering and
                // because we loop in incrementing order as well we will
                // always have nbrFaceI > patchFaceI.

                label startEdgeI = fEdges[startFp];

                label meshEdgeI = meshEdges[startEdgeI];

                label numEdgeSideFaces = edgeLayers[startEdgeI];

                for (label i = 0; i < numEdgeSideFaces; i++)
                {
                    label vEnd = stringedVerts.last();
                    label vStart = stringedVerts[0];

                    // calculate number of points making up a face
                    label newFp = 2*stringedVerts.size();

                    if (i == 0)
                    {
                        // layer 0 gets all the truncation of neighbouring
                        // faces with more layers.
                        if (addedPoints_[vEnd].size())
                        {
                            newFp +=
                                addedPoints_[vEnd].size() - numEdgeSideFaces;
                        }
                        if (addedPoints_[vStart].size())
                        {
                            newFp +=
                                addedPoints_[vStart].size() - numEdgeSideFaces;
                        }
                    }

                    face newFace(newFp);

                    newFp = 0;

                    // For layer 0 get pp points, for all other layers get
                    // points of layer-1.
                    if (i == 0)
                    {
                        forAll(stringedVerts, stringedI)
                        {
                            label v = stringedVerts[stringedI];
                            addVertex
                            (
                                (
                                    addToMesh_
                                  ? meshPoints[v]
                                  : copiedPatchPoints[v]
                                ),
                                newFace,
                                newFp
                            );
                        }
                    }
                    else
                    {
                        forAll(stringedVerts, stringedI)
                        {
                            label v = stringedVerts[stringedI];
                            if (addedPoints_[v].size())
                            {
                                label offset =
                                    addedPoints_[v].size() - numEdgeSideFaces;
                                addVertex
                                (
                                    addedPoints_[v][i+offset-1],
                                    newFace,
                                    newFp
                                );
                            }
                            else
                            {
                                addVertex
                                (
                                    (
                                        addToMesh_
                                      ? meshPoints[v]
                                      : copiedPatchPoints[v]
                                    ),
                                    newFace,
                                    newFp
                                );
                            }
                        }
                    }

                    // add points between stringed vertices (end)
                    if (numEdgeSideFaces < addedPoints_[vEnd].size())
                    {
                        if (i == 0 && addedPoints_[vEnd].size())
                        {
                            label offset =
                                addedPoints_[vEnd].size() - numEdgeSideFaces;
                            for (label ioff = 0; ioff < offset; ioff++)
                            {
                                addVertex
                                (
                                    addedPoints_[vEnd][ioff],
                                    newFace,
                                    newFp
                                );
                            }
                        }
                    }

                    forAllReverse(stringedVerts, stringedI)
                    {
                        label v = stringedVerts[stringedI];
                        if (addedPoints_[v].size())
                        {
                            label offset =
                                addedPoints_[v].size() - numEdgeSideFaces;
                            addVertex
                            (
                                addedPoints_[v][i+offset],
                                newFace,
                                newFp
                            );
                        }
                        else
                        {
                            addVertex
                            (
                                (
                                    addToMesh_
                                  ? meshPoints[v]
                                  : copiedPatchPoints[v]
                                ),
                                newFace,
                                newFp
                            );
                        }
                    }


                    // add points between stringed vertices (start)
                    if (numEdgeSideFaces < addedPoints_[vStart].size())
                    {
                        if (i == 0 && addedPoints_[vStart].size())
                        {
                            label offset =
                                addedPoints_[vStart].size() - numEdgeSideFaces;
                            for (label ioff = offset-1; ioff >= 0; ioff--)
                            {
                                addVertex
                                (
                                    addedPoints_[vStart][ioff],
                                    newFace,
                                    newFp
                                );
                            }
                        }
                    }

                    if (newFp >= 3)
                    {
                        // Add face inbetween faces patchFaceI and nbrFaceI
                        // (possibly -1 for external edges)

                        newFace.setSize(newFp);

                        if (debug)
                        {
                            labelHashSet verts(2*newFace.size());
                            forAll(newFace, fp)
                            {
                                if (!verts.insert(newFace[fp]))
                                {
                                    FatalErrorInFunction
                                        << "Duplicate vertex in face"
                                        << " to be added." << nl
                                        << "newFace:" << newFace << nl
                                        << "points:"
                                        <<  UIndirectList<point>
                                            (
                                                meshMod.points(),
                                                newFace
                                            ) << nl
                                        << "Layer:" << i
                                        << " out of:" << numEdgeSideFaces << nl
                                        << "ExtrudeEdge:" << meshEdgeI
                                        << " at:"
                                        <<  mesh_.edges()[meshEdgeI].line
                                            (
                                                mesh_.points()
                                            ) << nl
                                        << "string:" << stringedVerts
                                        << "stringpoints:"
                                        << UIndirectList<point>
                                            (
                                                pp.localPoints(),
                                                stringedVerts
                                            ) << nl
                                        << "stringNLayers:"
                                        <<  UIndirectList<label>
                                            (
                                                nPointLayers,
                                                stringedVerts
                                            ) << nl
                                        << abort(FatalError);
                                }
                            }
                        }

                        label nbrFaceI = nbrFace
                        (
                            pp.edgeFaces(),
                            startEdgeI,
                            patchFaceI
                        );

                        const labelList& meshFaces = mesh_.edgeFaces
                        (
                            meshEdgeI,
                            ef
                        );

                        // Because we walk in order of patch face and in order
                        // of face edges so face orientation will be opposite
                        // that of the patch edge
                        bool zoneFlip = false;
                        if (edgeZoneID[startEdgeI] != -1)
                        {
                            zoneFlip = !edgeFlip[startEdgeI];
                        }

                        addSideFace
                        (
                            pp,
                            addedCells,

                            newFace,                // vertices of new face
                            edgePatchID[startEdgeI],// -1 or patch for face
                            edgeZoneID[startEdgeI],
                            zoneFlip,
                            inflateFaceID[startEdgeI],

                            patchFaceI,
                            nbrFaceI,
                            meshEdgeI,          // (mesh) edge to inflate
                            i,                  // layer
                            numEdgeSideFaces,   // num layers
                            meshFaces,          // edgeFaces
                            meshMod
                        );
                    }
                }
            }
        }
    }
}


void Foam::addPatchCellLayer::updateMesh
(
    const mapPolyMesh& morphMap,
    const labelList& faceMap,   // new to old patch faces
    const labelList& pointMap   // new to old patch points
)
{
    {
        labelListList newAddedPoints(pointMap.size());

        forAll(newAddedPoints, newPointI)
        {
            label oldPointI = pointMap[newPointI];

            const labelList& added = addedPoints_[oldPointI];

            labelList& newAdded = newAddedPoints[newPointI];
            newAdded.setSize(added.size());
            label newI = 0;

            forAll(added, i)
            {
                label newPointI = morphMap.reversePointMap()[added[i]];

                if (newPointI >= 0)
                {
                    newAdded[newI++] = newPointI;
                }
            }
            newAdded.setSize(newI);
        }
        addedPoints_.transfer(newAddedPoints);
    }

    {
        labelListList newLayerFaces(faceMap.size());

        forAll(newLayerFaces, newFaceI)
        {
            label oldFaceI = faceMap[newFaceI];

            const labelList& added = layerFaces_[oldFaceI];

            labelList& newAdded = newLayerFaces[newFaceI];
            newAdded.setSize(added.size());
            label newI = 0;

            forAll(added, i)
            {
                label newFaceI = morphMap.reverseFaceMap()[added[i]];

                if (newFaceI >= 0)
                {
                    newAdded[newI++] = newFaceI;
                }
            }
            newAdded.setSize(newI);
        }
        layerFaces_.transfer(newLayerFaces);
    }
}


// ************************************************************************* //<|MERGE_RESOLUTION|>--- conflicted
+++ resolved
@@ -3,11 +3,7 @@
   \\      /  F ield         | OpenFOAM: The Open Source CFD Toolbox
    \\    /   O peration     |
     \\  /    A nd           | Copyright (C) 2011-2015 OpenFOAM Foundation
-<<<<<<< HEAD
      \\/     M anipulation  | Copyright (C) 2015 OpenCFD Ltd.
-=======
-     \\/     M anipulation  |
->>>>>>> 9a536b02
 -------------------------------------------------------------------------------
 License
     This file is part of OpenFOAM.
@@ -857,14 +853,8 @@
             if (edgeFaces[edgeI].size() == 1 && edgePatchID[edgeI] == -1)
             {
                 const edge& e = pp.edges()[edgeI];
-<<<<<<< HEAD
-                //FatalErrorIn("addPatchCellLayer::calcExtrudeInfo(..)")
-                WarningIn("addPatchCellLayer::calcExtrudeInfo(..)")
-                    << "Have no edgePatchID for edge " << edgeI << " points "
-=======
                 WarningInFunction
                     << "Have no sidePatchID for edge " << edgeI << " points "
->>>>>>> 9a536b02
                     << pp.points()[pp.meshPoints()[e[0]]]
                     << pp.points()[pp.meshPoints()[e[1]]]
                     << endl;
