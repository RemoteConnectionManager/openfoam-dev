/*---------------------------------------------------------------------------*\
  =========                 |
  \\      /  F ield         | OpenFOAM: The Open Source CFD Toolbox
   \\    /   O peration     |
    \\  /    A nd           | Copyright (C) 2011-2016 OpenFOAM Foundation
     \\/     M anipulation  | Copyright (C) 2015 OpenCFD Ltd.
-------------------------------------------------------------------------------
License
    This file is part of OpenFOAM.

    OpenFOAM is free software: you can redistribute it and/or modify it
    under the terms of the GNU General Public License as published by
    the Free Software Foundation, either version 3 of the License, or
    (at your option) any later version.

    OpenFOAM is distributed in the hope that it will be useful, but WITHOUT
    ANY WARRANTY; without even the implied warranty of MERCHANTABILITY or
    FITNESS FOR A PARTICULAR PURPOSE.  See the GNU General Public License
    for more details.

    You should have received a copy of the GNU General Public License
    along with OpenFOAM.  If not, see <http://www.gnu.org/licenses/>.

\*---------------------------------------------------------------------------*/

#include "volFields.H"
#include "surfaceFields.H"
#include "emptyFvPatchField.H"
#include "directFvPatchFieldMapper.H"

// * * * * * * * * * * * * * * * Member Functions  * * * * * * * * * * * * * //

template<class Type>
void Foam::fvMeshAdder::MapVolField
(
    const mapAddedPolyMesh& meshMap,

    GeometricField<Type, fvPatchField, volMesh>& fld,
    const GeometricField<Type, fvPatchField, volMesh>& fldToAdd
)
{
    const fvMesh& mesh = fld.mesh();

    // Internal field
    // ~~~~~~~~~~~~~~

    {
        // Store old internal field
        Field<Type> oldInternalField(fld.primitiveField());

        // Modify internal field
        Field<Type>& intFld = fld.primitiveFieldRef();

        intFld.setSize(mesh.nCells());

        intFld.rmap(oldInternalField, meshMap.oldCellMap());
        intFld.rmap(fldToAdd.primitiveField(), meshMap.addedCellMap());
    }


    // Patch fields from old mesh
    // ~~~~~~~~~~~~~~~~~~~~~~~~~~

    typename GeometricField<Type, fvPatchField, volMesh>::
    Boundary& bfld = fld.boundaryFieldRef();

    {
        const labelList& oldPatchMap = meshMap.oldPatchMap();
        const labelList& oldPatchStarts = meshMap.oldPatchStarts();
        const labelList& oldPatchSizes = meshMap.oldPatchSizes();

        // Reorder old patches in order of new ones. Put removed patches at end.

        label unusedPatchi = 0;

        forAll(oldPatchMap, patchi)
        {
            label newPatchi = oldPatchMap[patchi];

            if (newPatchi != -1)
            {
                unusedPatchi++;
            }
        }

        label nUsedPatches = unusedPatchi;

        // Reorder list for patchFields
        labelList oldToNew(oldPatchMap.size());

        forAll(oldPatchMap, patchi)
        {
            label newPatchi = oldPatchMap[patchi];

            if (newPatchi != -1)
            {
                oldToNew[patchi] = newPatchi;
            }
            else
            {
                oldToNew[patchi] = unusedPatchi++;
            }
        }


        // Sort deleted ones last so is now in newPatch ordering
        bfld.reorder(oldToNew);
        // Extend to covers all patches
        bfld.setSize(mesh.boundaryMesh().size());
        // Delete unused patches
        for
        (
            label newPatchi = nUsedPatches;
            newPatchi < bfld.size();
            newPatchi++
        )
        {
            bfld.set(newPatchi, nullptr);
        }


        // Map old values
        // ~~~~~~~~~~~~~~

        forAll(oldPatchMap, patchi)
        {
            label newPatchi = oldPatchMap[patchi];

            if (newPatchi != -1)
            {
                labelList newToOld
                (
                    calcPatchMap
                    (
                        oldPatchStarts[patchi],
                        oldPatchSizes[patchi],
                        meshMap.oldFaceMap(),
                        mesh.boundaryMesh()[newPatchi],
                        -1              // unmapped value
                    )
                );

                directFvPatchFieldMapper patchMapper(newToOld);


                // Create new patchField with same type as existing one.
                // Note:
                // - boundaryField already in new order so access with newPatchi
                // - fld.boundaryField()[newPatchi] both used for type and old
                //   value
                // - hope that field mapping allows aliasing since old and new
                //   are same memory!
                bfld.set
                (
                    newPatchi,
                    fvPatchField<Type>::New
                    (
                        bfld[newPatchi],                // old field
                        mesh.boundary()[newPatchi],     // new fvPatch
                        fld(), // new internal field
                        patchMapper                     // mapper (new to old)
                    )
                );
            }
        }
    }



    // Patch fields from added mesh
    // ~~~~~~~~~~~~~~~~~~~~~~~~~~~~

    {
        const labelList& addedPatchMap = meshMap.addedPatchMap();

        // Add addedMesh patches
        forAll(addedPatchMap, patchi)
        {
            label newPatchi = addedPatchMap[patchi];

            if (newPatchi != -1)
            {
                const polyPatch& newPatch = mesh.boundaryMesh()[newPatchi];
                const polyPatch& oldPatch =
                    fldToAdd.mesh().boundaryMesh()[patchi];

                if (!bfld(newPatchi))
                {
                    // First occurrence of newPatchi. Map from existing
                    // patchField

                    // From new patch faces to patch faces on added mesh.
                    labelList newToAdded
                    (
                        calcPatchMap
                        (
                            oldPatch.start(),
                            oldPatch.size(),
                            meshMap.addedFaceMap(),
                            newPatch,
                            -1          // unmapped values
                        )
                    );

                    directFvPatchFieldMapper patchMapper(newToAdded);

                    bfld.set
                    (
                        newPatchi,
                        fvPatchField<Type>::New
                        (
                            fldToAdd.boundaryField()[patchi], // added field
                            mesh.boundary()[newPatchi],       // new fvPatch
                            fld(),   // new int. field
                            patchMapper                       // mapper
                        )
                    );
                }
                else
                {
                    // PatchField will have correct size already. Just slot in
                    // my elements.

                    labelList addedToNew(oldPatch.size(), -1);
                    forAll(addedToNew, i)
                    {
                        label addedFacei = oldPatch.start()+i;
                        label newFacei = meshMap.addedFaceMap()[addedFacei];
                        label patchFacei = newFacei-newPatch.start();
                        if (patchFacei >= 0 && patchFacei < newPatch.size())
                        {
                            addedToNew[i] = patchFacei;
                        }
                    }

                    bfld[newPatchi].rmap
                    (
                        fldToAdd.boundaryField()[patchi],
                        addedToNew
                    );
                }
            }
        }
    }
}


template<class Type>
void Foam::fvMeshAdder::MapVolFields
(
    const mapAddedPolyMesh& meshMap,
    const fvMesh& mesh,
    const fvMesh& meshToAdd
)
{
    HashTable<const GeometricField<Type, fvPatchField, volMesh>*> fields
    (
        mesh.objectRegistry::lookupClass
        <GeometricField<Type, fvPatchField, volMesh>>
        ()
    );

    HashTable<const GeometricField<Type, fvPatchField, volMesh>*> fieldsToAdd
    (
        meshToAdd.objectRegistry::lookupClass
        <GeometricField<Type, fvPatchField, volMesh>>
        ()
    );

    // It is necessary to enforce that all old-time fields are stored
    // before the mapping is performed.  Otherwise, if the
    // old-time-level field is mapped before the field itself, sizes
    // will not match.

    for
    (
        typename HashTable<const GeometricField<Type, fvPatchField, volMesh>*>::
            iterator fieldIter = fields.begin();
        fieldIter != fields.end();
        ++fieldIter
    )
    {
        if (debug)
        {
            Pout<< "MapVolFields : Storing old time for " << fieldIter()->name()
                << endl;
        }

        const_cast<GeometricField<Type, fvPatchField, volMesh>*>(fieldIter())
            ->storeOldTimes();
    }


    for
    (
        typename HashTable<const GeometricField<Type, fvPatchField, volMesh>*>::
            iterator fieldIter = fields.begin();
        fieldIter != fields.end();
        ++fieldIter
    )
    {
        GeometricField<Type, fvPatchField, volMesh>& fld =
            const_cast<GeometricField<Type, fvPatchField, volMesh>&>
            (
                *fieldIter()
            );

        if (fieldsToAdd.found(fld.name()))
        {
            const GeometricField<Type, fvPatchField, volMesh>& fldToAdd =
                *fieldsToAdd[fld.name()];

            if (debug)
            {
                Pout<< "MapVolFields : mapping " << fld.name()
                    << " and " << fldToAdd.name() << endl;
            }

            MapVolField<Type>(meshMap, fld, fldToAdd);
        }
        else
        {
            WarningInFunction
                << "Not mapping field " << fld.name()
                << " since not present on mesh to add"
                << endl;
        }
    }
}


template<class Type>
void Foam::fvMeshAdder::MapSurfaceField
(
    const mapAddedPolyMesh& meshMap,

    GeometricField<Type, fvsPatchField, surfaceMesh>& fld,
    const GeometricField<Type, fvsPatchField, surfaceMesh>& fldToAdd
)
{
    const fvMesh& mesh = fld.mesh();
    const labelList& oldPatchStarts = meshMap.oldPatchStarts();

    typename GeometricField<Type, fvsPatchField, surfaceMesh>::
    Boundary& bfld = fld.boundaryFieldRef();

    // Internal field
    // ~~~~~~~~~~~~~~

    // Store old internal field
    {
        Field<Type> oldField(fld);

        // Modify internal field
        Field<Type>& intFld = fld.primitiveFieldRef();

        intFld.setSize(mesh.nInternalFaces());

        intFld.rmap(oldField, meshMap.oldFaceMap());
        intFld.rmap(fldToAdd, meshMap.addedFaceMap());


        // Faces that were boundary faces but are not anymore.
        // Use owner value (so lowest numbered cell, i.e. from 'old' not 'added'
        // mesh)
        forAll(bfld, patchi)
        {
            const fvsPatchField<Type>& pf = bfld[patchi];

            label start = oldPatchStarts[patchi];

            forAll(pf, i)
            {
                label newFacei = meshMap.oldFaceMap()[start + i];

                if (newFacei >= 0 && newFacei < mesh.nInternalFaces())
                {
                    intFld[newFacei] = pf[i];
                }
            }
        }
    }


    // Patch fields from old mesh
    // ~~~~~~~~~~~~~~~~~~~~~~~~~~

    {
        const labelList& oldPatchMap = meshMap.oldPatchMap();
        const labelList& oldPatchSizes = meshMap.oldPatchSizes();

        // Reorder old patches in order of new ones. Put removed patches at end.

        label unusedPatchi = 0;

        forAll(oldPatchMap, patchi)
        {
            label newPatchi = oldPatchMap[patchi];

            if (newPatchi != -1)
            {
                unusedPatchi++;
            }
        }

        label nUsedPatches = unusedPatchi;

        // Reorder list for patchFields
        labelList oldToNew(oldPatchMap.size());

        forAll(oldPatchMap, patchi)
        {
            label newPatchi = oldPatchMap[patchi];

            if (newPatchi != -1)
            {
                oldToNew[patchi] = newPatchi;
            }
            else
            {
                oldToNew[patchi] = unusedPatchi++;
            }
        }


        // Sort deleted ones last so is now in newPatch ordering
        bfld.reorder(oldToNew);
        // Extend to covers all patches
        bfld.setSize(mesh.boundaryMesh().size());
        // Delete unused patches
        for
        (
            label newPatchi = nUsedPatches;
            newPatchi < bfld.size();
            newPatchi++
        )
        {
            bfld.set(newPatchi, nullptr);
        }


        // Map old values
        // ~~~~~~~~~~~~~~

        forAll(oldPatchMap, patchi)
        {
            label newPatchi = oldPatchMap[patchi];

            if (newPatchi != -1)
            {
                labelList newToOld
                (
                    calcPatchMap
                    (
                        oldPatchStarts[patchi],
                        oldPatchSizes[patchi],
                        meshMap.oldFaceMap(),
                        mesh.boundaryMesh()[newPatchi],
                        -1      // unmapped value
                    )
                );

                directFvPatchFieldMapper patchMapper(newToOld);

                // Create new patchField with same type as existing one.
                // Note:
                // - boundaryField already in new order so access with newPatchi
                // - bfld[newPatchi] both used for type and old
                //   value
                // - hope that field mapping allows aliasing since old and new
                //   are same memory!
                bfld.set
                (
                    newPatchi,
                    fvsPatchField<Type>::New
                    (
                        bfld[newPatchi],                // old field
                        mesh.boundary()[newPatchi],     // new fvPatch
                        fld(), // new internal field
                        patchMapper                     // mapper (new to old)
                    )
                );
            }
        }
    }



    // Patch fields from added mesh
    // ~~~~~~~~~~~~~~~~~~~~~~~~~~~~

    {
        const labelList& addedPatchMap = meshMap.addedPatchMap();

        // Add addedMesh patches
        forAll(addedPatchMap, patchi)
        {
            label newPatchi = addedPatchMap[patchi];

            if (newPatchi != -1)
            {
                const polyPatch& newPatch = mesh.boundaryMesh()[newPatchi];
                const polyPatch& oldPatch =
                    fldToAdd.mesh().boundaryMesh()[patchi];

                if (!bfld(newPatchi))
                {
                    // First occurrence of newPatchi. Map from existing
                    // patchField

                    // From new patch faces to patch faces on added mesh.
                    labelList newToAdded
                    (
                        calcPatchMap
                        (
                            oldPatch.start(),
                            oldPatch.size(),
                            meshMap.addedFaceMap(),
                            newPatch,
                            -1                  // unmapped values
                        )
                    );

                    directFvPatchFieldMapper patchMapper(newToAdded);

                    bfld.set
                    (
                        newPatchi,
                        fvsPatchField<Type>::New
                        (
                            fldToAdd.boundaryField()[patchi],// added field
                            mesh.boundary()[newPatchi],      // new fvPatch
                            fld(),  // new int. field
                            patchMapper                      // mapper
                        )
                    );
                }
                else
                {
                    // PatchField will have correct size already. Just slot in
                    // my elements.

                    labelList addedToNew(oldPatch.size(), -1);
                    forAll(addedToNew, i)
                    {
                        label addedFacei = oldPatch.start()+i;
                        label newFacei = meshMap.addedFaceMap()[addedFacei];
                        label patchFacei = newFacei-newPatch.start();
                        if (patchFacei >= 0 && patchFacei < newPatch.size())
                        {
                            addedToNew[i] = patchFacei;
                        }
                    }

                    bfld[newPatchi].rmap
                    (
                        fldToAdd.boundaryField()[patchi],
                        addedToNew
                    );
                }
            }
        }
    }
}


template<class Type>
void Foam::fvMeshAdder::MapSurfaceFields
(
    const mapAddedPolyMesh& meshMap,
    const fvMesh& mesh,
    const fvMesh& meshToAdd
)
{
    typedef GeometricField<Type, fvsPatchField, surfaceMesh> fldType;

    HashTable<const fldType*> fields
    (
        mesh.objectRegistry::lookupClass<fldType>()
    );

    HashTable<const fldType*> fieldsToAdd
    (
        meshToAdd.objectRegistry::lookupClass<fldType>()
    );

    // It is necessary to enforce that all old-time fields are stored
    // before the mapping is performed.  Otherwise, if the
    // old-time-level field is mapped before the field itself, sizes
    // will not match.

    for
    (
        typename HashTable<const fldType*>::
            iterator fieldIter = fields.begin();
        fieldIter != fields.end();
        ++fieldIter
    )
    {
        if (debug)
        {
            Pout<< "MapSurfaceFields : Storing old time for "
                << fieldIter()->name() << endl;
        }

        const_cast<fldType*>(fieldIter())->storeOldTimes();
    }


    for
    (
        typename HashTable<const fldType*>::
            iterator fieldIter = fields.begin();
        fieldIter != fields.end();
        ++fieldIter
    )
    {
        fldType& fld = const_cast<fldType&>(*fieldIter());

        if (fieldsToAdd.found(fld.name()))
        {
            const fldType& fldToAdd = *fieldsToAdd[fld.name()];

            if (debug)
            {
                Pout<< "MapSurfaceFields : mapping " << fld.name()
                    << " and " << fldToAdd.name() << endl;
            }

            MapSurfaceField<Type>(meshMap, fld, fldToAdd);
        }
        else
        {
            WarningInFunction
                << "Not mapping field " << fld.name()
                << " since not present on mesh to add"
                << endl;
        }
    }
}


template<class Type>
void Foam::fvMeshAdder::MapDimField
(
    const mapAddedPolyMesh& meshMap,

    DimensionedField<Type, volMesh>& fld,
    const DimensionedField<Type, volMesh>& fldToAdd
)
{
    const fvMesh& mesh = fld.mesh();

    // Store old field
    Field<Type> oldField(fld);

    fld.setSize(mesh.nCells());

    fld.rmap(oldField, meshMap.oldCellMap());
    fld.rmap(fldToAdd, meshMap.addedCellMap());
}


template<class Type>
void Foam::fvMeshAdder::MapDimFields
(
    const mapAddedPolyMesh& meshMap,
    const fvMesh& mesh,
    const fvMesh& meshToAdd
)
{
    typedef DimensionedField<Type, volMesh> fldType;

    // Note: use strict flag on lookupClass to avoid picking up
    //       volFields
    HashTable<const fldType*> fields
    (
        mesh.objectRegistry::lookupClass<fldType>(true)
    );

    HashTable<const fldType*> fieldsToAdd
    (
        meshToAdd.objectRegistry::lookupClass<fldType>(true)
    );

    for
    (
        typename HashTable<const fldType*>::
            iterator fieldIter = fields.begin();
        fieldIter != fields.end();
        ++fieldIter
    )
    {
        fldType& fld = const_cast<fldType&>(*fieldIter());

        if (fieldsToAdd.found(fld.name()))
        {
            const fldType& fldToAdd = *fieldsToAdd[fld.name()];

            if (debug)
            {
                Pout<< "MapDimFields : mapping " << fld.name()
                    << " and " << fldToAdd.name() << endl;
            }

            MapDimField<Type>(meshMap, fld, fldToAdd);
        }
        else
        {
<<<<<<< HEAD
            WarningInFunction
=======
            WarningIn("fvMeshAdder::MapDimFields(..)")
>>>>>>> 7b971a9e
                << "Not mapping field " << fld.name()
                << " since not present on mesh to add"
                << endl;
        }
    }
}


// ************************************************************************* //<|MERGE_RESOLUTION|>--- conflicted
+++ resolved
@@ -707,11 +707,7 @@
         }
         else
         {
-<<<<<<< HEAD
             WarningInFunction
-=======
-            WarningIn("fvMeshAdder::MapDimFields(..)")
->>>>>>> 7b971a9e
                 << "Not mapping field " << fld.name()
                 << " since not present on mesh to add"
                 << endl;
@@ -720,4 +716,80 @@
 }
 
 
+template<class Type>
+void Foam::fvMeshAdder::MapDimField
+(
+    const mapAddedPolyMesh& meshMap,
+
+    DimensionedField<Type, volMesh>& fld,
+    const DimensionedField<Type, volMesh>& fldToAdd
+)
+{
+    const fvMesh& mesh = fld.mesh();
+
+    // Store old field
+    Field<Type> oldField(fld);
+
+    fld.setSize(mesh.nCells());
+
+    fld.rmap(oldField, meshMap.oldCellMap());
+    fld.rmap(fldToAdd, meshMap.addedCellMap());
+}
+
+
+template<class Type>
+void Foam::fvMeshAdder::MapDimFields
+(
+    const mapAddedPolyMesh& meshMap,
+    const fvMesh& mesh,
+    const fvMesh& meshToAdd
+)
+{
+    typedef DimensionedField<Type, volMesh> fldType;
+
+    // Note: use strict flag on lookupClass to avoid picking up
+    //       volFields
+    HashTable<const fldType*> fields
+    (
+        mesh.objectRegistry::lookupClass<fldType>(true)
+    );
+
+    HashTable<const fldType*> fieldsToAdd
+    (
+        meshToAdd.objectRegistry::lookupClass<fldType>(true)
+    );
+
+    for
+    (
+        typename HashTable<const fldType*>::
+            iterator fieldIter = fields.begin();
+        fieldIter != fields.end();
+        ++fieldIter
+    )
+    {
+        fldType& fld = const_cast<fldType&>(*fieldIter());
+
+        if (fieldsToAdd.found(fld.name()))
+        {
+            const fldType& fldToAdd = *fieldsToAdd[fld.name()];
+
+            if (debug)
+            {
+                Pout<< "MapDimFields : mapping " << fld.name()
+                    << " and " << fldToAdd.name() << endl;
+            }
+
+            MapDimField<Type>(meshMap, fld, fldToAdd);
+        }
+        else
+        {
+            WarningIn("fvMeshAdder::MapDimFields(..)")
+                << "Not mapping field " << fld.name()
+                << " since not present on mesh to add"
+                << endl;
+        }
+    }
+}
+
+
 // ************************************************************************* //