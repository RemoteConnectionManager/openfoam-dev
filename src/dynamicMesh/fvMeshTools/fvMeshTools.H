/*---------------------------------------------------------------------------*\
  =========                 |
  \\      /  F ield         | OpenFOAM: The Open Source CFD Toolbox
   \\    /   O peration     |
    \\  /    A nd           | Copyright (C) 2012-2016 OpenFOAM Foundation
     \\/     M anipulation  | Copyright (C) 2015 OpenCFD Ltd.
-------------------------------------------------------------------------------
License
    This file is part of OpenFOAM.

    OpenFOAM is free software: you can redistribute it and/or modify it
    under the terms of the GNU General Public License as published by
    the Free Software Foundation, either version 3 of the License, or
    (at your option) any later version.

    OpenFOAM is distributed in the hope that it will be useful, but WITHOUT
    ANY WARRANTY; without even the implied warranty of MERCHANTABILITY or
    FITNESS FOR A PARTICULAR PURPOSE.  See the GNU General Public License
    for more details.

    You should have received a copy of the GNU General Public License
    along with OpenFOAM.  If not, see <http://www.gnu.org/licenses/>.

Class
    Foam::fvMeshTools

Description
    A collection of tools for operating on an fvMesh.

SourceFiles
    fvMeshTools.C

\*---------------------------------------------------------------------------*/

#ifndef fvMeshTools_H
#define fvMeshTools_H

#include "fvMesh.H"

// * * * * * * * * * * * * * * * * * * * * * * * * * * * * * * * * * * * * * //

namespace Foam
{

/*---------------------------------------------------------------------------*\
                         Class fvMeshTools Declaration
\*---------------------------------------------------------------------------*/

class fvMeshTools
{
    template<class GeoField>
    static void addPatchFields
    (
        fvMesh&,
        const dictionary& patchFieldDict,
        const word& defaultPatchFieldType,
        const typename GeoField::value_type& defaultPatchValue
    );

    //- Set patchFields according to dictionary
    template<class GeoField>
    static void setPatchFields
    (
        fvMesh& mesh,
        const label patchi,
        const dictionary& patchFieldDict
    );

    //- Set patchFields to value
    template<class GeoField>
    static void setPatchFields
    (
        fvMesh& mesh,
        const label patchi,
        const typename GeoField::value_type& value
    );

    // Remove last patch fields
    template<class GeoField>
    static void trimPatchFields(fvMesh&, const label nPatches);

    template<class GeoField>
    static void reorderPatchFields(fvMesh&, const labelList& oldToNew);

    // Remove trialing patches
    static void trimPatches(fvMesh&, const label nPatches);


public:

    //- Add patch. Inserts patch before all processor patches.
    //  Supply per field the new patchField per field as a
    //  subdictionary or a default type. If validBoundary call is parallel
    //  synced and all add the same patch with same settings.
    static label addPatch
    (
        fvMesh& mesh,
        const polyPatch& patch,
        const dictionary& patchFieldDict,
        const word& defaultPatchFieldType,
        const bool validBoundary
    );

    //- Change patchField on registered fields according to dictionary
    static void setPatchFields
    (
        fvMesh& mesh,
        const label patchi,
        const dictionary& patchFieldDict
    );

    //- Change patchField to zero on registered fields
    static void zeroPatchFields(fvMesh& mesh, const label patchi);

    //- Reorder and remove trailing patches. If validBoundary call is parallel
<<<<<<< HEAD
    //  synced
=======
    //  synced and all add the same patch with same settings
>>>>>>> 7b971a9e
    static void reorderPatches
    (
        fvMesh&,
        const labelList& oldToNew,
        const label nPatches,
        const bool validBoundary
    );
<<<<<<< HEAD

    //- Remove zero sized patches. All but processor patches are
    //  assumed to be present on all processors (so size will be reduced
    //  if validBoundary). Return map from new
    //  to old patches
    static labelList removeEmptyPatches(fvMesh&, const bool validBoundary);

    //- Read mesh or create dummy mesh (0 cells, >0 patches). Works in two
    //  modes according to masterOnlyReading:
    //  true : all slaves create dummy mesh
    //  false: checks locally for mesh directories and only creates dummy mesh
    //         if not present
    static autoPtr<fvMesh> newMesh
    (
        const IOobject& io,
        const bool masterOnlyReading
    );
=======
>>>>>>> 7b971a9e
};


// * * * * * * * * * * * * * * * * * * * * * * * * * * * * * * * * * * * * * //

} // End namespace Foam

// * * * * * * * * * * * * * * * * * * * * * * * * * * * * * * * * * * * * * //

#ifdef NoRepository
    #include "fvMeshToolsTemplates.C"
#endif

// * * * * * * * * * * * * * * * * * * * * * * * * * * * * * * * * * * * * * //

#endif

// ************************************************************************* //<|MERGE_RESOLUTION|>--- conflicted
+++ resolved
@@ -113,11 +113,7 @@
     static void zeroPatchFields(fvMesh& mesh, const label patchi);
 
     //- Reorder and remove trailing patches. If validBoundary call is parallel
-<<<<<<< HEAD
     //  synced
-=======
-    //  synced and all add the same patch with same settings
->>>>>>> 7b971a9e
     static void reorderPatches
     (
         fvMesh&,
@@ -125,8 +121,6 @@
         const label nPatches,
         const bool validBoundary
     );
-<<<<<<< HEAD
-
     //- Remove zero sized patches. All but processor patches are
     //  assumed to be present on all processors (so size will be reduced
     //  if validBoundary). Return map from new
@@ -143,8 +137,6 @@
         const IOobject& io,
         const bool masterOnlyReading
     );
-=======
->>>>>>> 7b971a9e
 };
 
 
