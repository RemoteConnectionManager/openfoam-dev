--- conflicted
+++ resolved
@@ -114,7 +114,6 @@
     // Re-calculate the changed cell centres and volumes
     forAll(changedCells, changedCellI)
     {
-<<<<<<< HEAD
         const label cellI(changedCells[changedCellI]);
         const labelList& cFaces(cells[cellI]);
 
@@ -128,20 +127,9 @@
             cEst += fc;
             bb.max() = max(bb.max(), fc);
             bb.min() = min(bb.min(), fc);
-=======
-        label facei = changedFaces[i];
-        cEst[own[facei]] += faceCentres_[facei];
-        nCellFaces[own[facei]] += 1;
-
-        if (mesh_.isInternalFace(facei))
-        {
-            cEst[nei[facei]] += faceCentres_[facei];
-            nCellFaces[nei[facei]] += 1;
->>>>>>> 7b971a9e
         }
         cEst /= cFaces.size();
 
-<<<<<<< HEAD
 
         // Sum up the face-pyramid contributions
         forAll(cFaces, cFaceI)
@@ -190,62 +178,6 @@
         }
 
         cellVolumes_[cellI] *= (1.0/3.0);
-=======
-    forAll(changedCells, i)
-    {
-        label celli = changedCells[i];
-        cEst[celli] /= nCellFaces[celli];
-    }
-
-    forAll(changedFaces, i)
-    {
-        label facei = changedFaces[i];
-
-        // Calculate 3*face-pyramid volume
-        scalar pyr3Vol = max
-        (
-            faceAreas_[facei] & (faceCentres_[facei] - cEst[own[facei]]),
-            VSMALL
-        );
-
-        // Calculate face-pyramid centre
-        vector pc = (3.0/4.0)*faceCentres_[facei] + (1.0/4.0)*cEst[own[facei]];
-
-        // Accumulate volume-weighted face-pyramid centre
-        cellCentres_[own[facei]] += pyr3Vol*pc;
-
-        // Accumulate face-pyramid volume
-        cellVolumes_[own[facei]] += pyr3Vol;
-
-        if (mesh_.isInternalFace(facei))
-        {
-            // Calculate 3*face-pyramid volume
-            scalar pyr3Vol = max
-            (
-                faceAreas_[facei] & (cEst[nei[facei]] - faceCentres_[facei]),
-                VSMALL
-            );
-
-            // Calculate face-pyramid centre
-            vector pc =
-                (3.0/4.0)*faceCentres_[facei]
-              + (1.0/4.0)*cEst[nei[facei]];
-
-            // Accumulate volume-weighted face-pyramid centre
-            cellCentres_[nei[facei]] += pyr3Vol*pc;
-
-            // Accumulate face-pyramid volume
-            cellVolumes_[nei[facei]] += pyr3Vol;
-        }
-    }
-
-    forAll(changedCells, i)
-    {
-        label celli = changedCells[i];
-
-        cellCentres_[celli] /= cellVolumes_[celli] + VSMALL;
-        cellVolumes_[celli] *= (1.0/3.0);
->>>>>>> 7b971a9e
     }
 }
 
