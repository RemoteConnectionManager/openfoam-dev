/*---------------------------------------------------------------------------*\
  =========                 |
  \\      /  F ield         | OpenFOAM: The Open Source CFD Toolbox
   \\    /   O peration     |
<<<<<<< HEAD
    \\  /    A nd           | Copyright (C) 2011-2015 OpenFOAM Foundation
     \\/     M anipulation  | Copyright (C) 2015 OpenCFD Ltd.
=======
    \\  /    A nd           | Copyright (C) 2011-2016 OpenFOAM Foundation
     \\/     M anipulation  |
>>>>>>> 449a9ecc
-------------------------------------------------------------------------------
License
    This file is part of OpenFOAM.

    OpenFOAM is free software: you can redistribute it and/or modify it
    under the terms of the GNU General Public License as published by
    the Free Software Foundation, either version 3 of the License, or
    (at your option) any later version.

    OpenFOAM is distributed in the hope that it will be useful, but WITHOUT
    ANY WARRANTY; without even the implied warranty of MERCHANTABILITY or
    FITNESS FOR A PARTICULAR PURPOSE.  See the GNU General Public License
    for more details.

    You should have received a copy of the GNU General Public License
    along with OpenFOAM.  If not, see <http://www.gnu.org/licenses/>.

\*---------------------------------------------------------------------------*/

#include "polyMeshGeometry.H"
#include "polyMeshTetDecomposition.H"
#include "pyramidPointFaceRef.H"
#include "tetrahedron.H"
#include "syncTools.H"
#include "unitConversion.H"
#include "primitiveMeshTools.H"

<<<<<<< HEAD
// * * * * * * * * * * * * * * * * * * * * * * * * * * * * * * * * * * * * * //

=======
>>>>>>> 449a9ecc
namespace Foam
{
    defineTypeNameAndDebug(polyMeshGeometry, 0);
}


// * * * * * * * * * * * * * Private Member Functions  * * * * * * * * * * * //

void Foam::polyMeshGeometry::updateFaceCentresAndAreas
(
    const pointField& p,
    const labelList& changedFaces
)
{
    const faceList& fs = mesh_.faces();

    forAll(changedFaces, i)
    {
        label facei = changedFaces[i];

        const labelList& f = fs[facei];
        label nPoints = f.size();

        // If the face is a triangle, do a direct calculation for efficiency
        // and to avoid round-off error-related problems
        if (nPoints == 3)
        {
            faceCentres_[facei] = (1.0/3.0)*(p[f[0]] + p[f[1]] + p[f[2]]);
            faceAreas_[facei] = 0.5*((p[f[1]] - p[f[0]])^(p[f[2]] - p[f[0]]));
        }
        else
        {
            vector sumN = Zero;
            scalar sumA = 0.0;
            vector sumAc = Zero;

            point fCentre = p[f[0]];
            for (label pi = 1; pi < nPoints; pi++)
            {
                fCentre += p[f[pi]];
            }

            fCentre /= nPoints;

            for (label pi = 0; pi < nPoints; pi++)
            {
                const point& nextPoint = p[f[(pi + 1) % nPoints]];

                vector c = p[f[pi]] + nextPoint + fCentre;
                vector n = (nextPoint - p[f[pi]])^(fCentre - p[f[pi]]);
                scalar a = mag(n);

                sumN += n;
                sumA += a;
                sumAc += a*c;
            }

            faceCentres_[facei] = (1.0/3.0)*sumAc/(sumA + VSMALL);
            faceAreas_[facei] = 0.5*sumN;
        }
    }
}


void Foam::polyMeshGeometry::updateCellCentresAndVols
(
    const labelList& changedCells,
    const labelList& changedFaces
)
{
    const labelList& own = mesh().faceOwner();
    const cellList& cells = mesh().cells();

    // Clear the fields for accumulation
    UIndirectList<vector>(cellCentres_, changedCells) = Zero;
    UIndirectList<scalar>(cellVolumes_, changedCells) = 0.0;


    // Re-calculate the changed cell centres and volumes
    forAll(changedCells, changedCellI)
    {
        const label cellI(changedCells[changedCellI]);

<<<<<<< HEAD
        const labelList& cFaces(cells[cellI]);
=======
    vectorField cEst(mesh_.nCells());
    UIndirectList<vector>(cEst, changedCells) = Zero;
    scalarField nCellFaces(mesh_.nCells());
    UIndirectList<scalar>(nCellFaces, changedCells) = 0.0;
>>>>>>> 449a9ecc


        // Estimate the cell centre and bounding box using the face centres
        vector cEst = vector::zero;
        boundBox bb(boundBox::invertedBox);

        forAll(cFaces, cFaceI)
        {
            const point& fc = faceCentres_[cFaces[cFaceI]];
            cEst += fc;
            bb.max() = max(bb.max(), fc);
            bb.min() = min(bb.min(), fc);
        }
        cEst /= cFaces.size();


        // Sum up the face-pyramid contributions
        forAll(cFaces, cFaceI)
        {
            const label faceI(cFaces[cFaceI]);

            // Calculate 3* the face-pyramid volume
            scalar pyr3Vol = faceAreas_[faceI] & (faceCentres_[faceI] - cEst);

            if (own[faceI] != cellI)
            {
                pyr3Vol = -pyr3Vol;
            }

            // Accumulate face-pyramid volume
            cellVolumes_[cellI] += pyr3Vol;

            // Calculate the face-pyramid centre
            const vector pCtr = (3.0/4.0)*faceCentres_[faceI] + (1.0/4.0)*cEst;

            // Accumulate volume-weighted face-pyramid centre
            cellCentres_[cellI] += pyr3Vol*pCtr;
        }

        // Average the accumulated quantities

        if (mag(cellVolumes_[cellI]) > VSMALL)
        {
            point cc = cellCentres_[cellI] / cellVolumes_[cellI];

            // Do additional check for collapsed cells since some volumes
            // (e.g. 1e-33) do not trigger above but do return completely
            // wrong cell centre
            if (bb.contains(cc))
            {
                cellCentres_[cellI] = cc;
            }
            else
            {
                cellCentres_[cellI] = cEst;
            }
        }
        else
        {
            cellCentres_[cellI] = cEst;
        }

        cellVolumes_[cellI] *= (1.0/3.0);
    }
}


Foam::labelList Foam::polyMeshGeometry::affectedCells
(
    const polyMesh& mesh,
    const labelList& changedFaces
)
{
    const labelList& own = mesh.faceOwner();
    const labelList& nei = mesh.faceNeighbour();

    labelHashSet affectedCells(2*changedFaces.size());

    forAll(changedFaces, i)
    {
        label faceI = changedFaces[i];

        affectedCells.insert(own[faceI]);

        if (mesh.isInternalFace(faceI))
        {
            affectedCells.insert(nei[faceI]);
        }
    }
    return affectedCells.toc();
}


Foam::scalar Foam::polyMeshGeometry::checkNonOrtho
(
    const polyMesh& mesh,
    const bool report,
    const scalar severeNonorthogonalityThreshold,
    const label faceI,
    const vector& s,    // face area vector
    const vector& d,    // cc-cc vector

    label& severeNonOrth,
    label& errorNonOrth,
    labelHashSet* setPtr
)
{
    scalar dDotS = (d & s)/(mag(d)*mag(s) + VSMALL);

    if (dDotS < severeNonorthogonalityThreshold)
    {
        label nei = -1;

        if (mesh.isInternalFace(faceI))
        {
            nei = mesh.faceNeighbour()[faceI];
        }

        if (dDotS > SMALL)
        {
            if (report)
            {
                // Severe non-orthogonality but mesh still OK
                Pout<< "Severe non-orthogonality for face " << faceI
                    << " between cells " << mesh.faceOwner()[faceI]
                    << " and " << nei
                    << ": Angle = "
                    << radToDeg(::acos(dDotS))
                    << " deg." << endl;
            }

            severeNonOrth++;
        }
        else
        {
            // Non-orthogonality greater than 90 deg
            if (report)
            {
                WarningInFunction
                    << "Severe non-orthogonality detected for face "
                    << faceI
                    << " between cells " << mesh.faceOwner()[faceI]
                    << " and " << nei
                    << ": Angle = "
                    << radToDeg(::acos(dDotS))
                    << " deg." << endl;
            }

            errorNonOrth++;
        }

        if (setPtr)
        {
            setPtr->insert(faceI);
        }
    }
    return dDotS;
}


// Create the neighbour pyramid - it will have positive volume
bool Foam::polyMeshGeometry::checkFaceTet
(
    const polyMesh& mesh,
    const bool report,
    const scalar minTetQuality,
    const pointField& p,
    const label faceI,
    const point& fc,    // face centre
    const point& cc,    // cell centre

    labelHashSet* setPtr
)
{
    const face& f = mesh.faces()[faceI];

    forAll(f, fp)
    {
        scalar tetQual = tetPointRef
        (
            p[f[fp]],
            p[f.nextLabel(fp)],
            fc,
            cc
        ).quality();

        if (tetQual < minTetQuality)
        {
            if (report)
            {
                Pout<< "bool polyMeshGeometry::checkFaceTets("
                    << "const bool, const scalar, const pointField&"
                    << ", const pointField&"
                    << ", const labelList&, labelHashSet*) : "
                    << "face " << faceI
                    << " has a triangle that points the wrong way."
                     << endl
                    << "Tet quality: " << tetQual
                    << " Face " << faceI
                    << endl;
            }

            if (setPtr)
            {
                setPtr->insert(faceI);
            }
            return true;
        }
    }
    return false;
}


// * * * * * * * * * * * * * * * * Constructors  * * * * * * * * * * * * * * //

// Construct from components
Foam::polyMeshGeometry::polyMeshGeometry(const polyMesh& mesh)
:
    mesh_(mesh)
{
    correct();
}


// * * * * * * * * * * * * * * * Member Functions  * * * * * * * * * * * * * //

void Foam::polyMeshGeometry::correct()
{
    faceAreas_ = mesh_.faceAreas();
    faceCentres_ = mesh_.faceCentres();
    cellCentres_ = mesh_.cellCentres();
    cellVolumes_ = mesh_.cellVolumes();
}


void Foam::polyMeshGeometry::correct
(
    const pointField& p,
    const labelList& changedFaces
)
{
    // Update face quantities
    updateFaceCentresAndAreas(p, changedFaces);
    // Update cell quantities from face quantities
    updateCellCentresAndVols(affectedCells(mesh_, changedFaces), changedFaces);
}


bool Foam::polyMeshGeometry::checkFaceDotProduct
(
    const bool report,
    const scalar orthWarn,
    const polyMesh& mesh,
    const vectorField& cellCentres,
    const vectorField& faceAreas,
    const labelList& checkFaces,
    const List<labelPair>& baffles,
    labelHashSet* setPtr
)
{
    // for all internal and coupled faces check theat the d dot S product
    // is positive

    const labelList& own = mesh.faceOwner();
    const labelList& nei = mesh.faceNeighbour();
    const polyBoundaryMesh& patches = mesh.boundaryMesh();

    // Severe nonorthogonality threshold
    const scalar severeNonorthogonalityThreshold = ::cos(degToRad(orthWarn));

    // Calculate coupled cell centre
    pointField neiCc(mesh.nFaces() - mesh.nInternalFaces());

    for (label faceI = mesh.nInternalFaces(); faceI < mesh.nFaces(); faceI++)
    {
        neiCc[faceI-mesh.nInternalFaces()] = cellCentres[own[faceI]];
    }

    syncTools::swapBoundaryFacePositions(mesh, neiCc);

    scalar minDDotS = GREAT;

    scalar sumDDotS = 0;
    label nDDotS = 0;

    label severeNonOrth = 0;

    label errorNonOrth = 0;

    forAll(checkFaces, i)
    {
        label faceI = checkFaces[i];

        const point& ownCc = cellCentres[own[faceI]];

        if (mesh.isInternalFace(faceI))
        {
            scalar dDotS = checkNonOrtho
            (
                mesh,
                report,
                severeNonorthogonalityThreshold,
                faceI,
                faceAreas[faceI],
                cellCentres[nei[faceI]] - ownCc,

                severeNonOrth,
                errorNonOrth,
                setPtr
            );

            if (dDotS < minDDotS)
            {
                minDDotS = dDotS;
            }

            sumDDotS += dDotS;
            nDDotS++;
        }
        else
        {
            label patchI = patches.whichPatch(faceI);

            if (patches[patchI].coupled())
            {
                scalar dDotS = checkNonOrtho
                (
                    mesh,
                    report,
                    severeNonorthogonalityThreshold,
                    faceI,
                    faceAreas[faceI],
                    neiCc[faceI-mesh.nInternalFaces()] - ownCc,

                    severeNonOrth,
                    errorNonOrth,
                    setPtr
                );

                if (dDotS < minDDotS)
                {
                    minDDotS = dDotS;
                }

                sumDDotS += dDotS;
                nDDotS++;
            }
        }
    }

    forAll(baffles, i)
    {
        label face0 = baffles[i].first();
        label face1 = baffles[i].second();

        const point& ownCc = cellCentres[own[face0]];

        scalar dDotS = checkNonOrtho
        (
            mesh,
            report,
            severeNonorthogonalityThreshold,
            face0,
            faceAreas[face0],
            cellCentres[own[face1]] - ownCc,

            severeNonOrth,
            errorNonOrth,
            setPtr
         );

        if (dDotS < minDDotS)
        {
            minDDotS = dDotS;
        }

        sumDDotS += dDotS;
        nDDotS++;
    }

    reduce(minDDotS, minOp<scalar>());
    reduce(sumDDotS, sumOp<scalar>());
    reduce(nDDotS, sumOp<label>());
    reduce(severeNonOrth, sumOp<label>());
    reduce(errorNonOrth, sumOp<label>());

    // Only report if there are some internal faces
    if (nDDotS > 0)
    {
        if (report && minDDotS < severeNonorthogonalityThreshold)
        {
            Info<< "Number of non-orthogonality errors: " << errorNonOrth
                << ". Number of severely non-orthogonal faces: "
                << severeNonOrth  << "." << endl;
        }
    }

    if (report)
    {
        if (nDDotS > 0)
        {
            Info<< "Mesh non-orthogonality Max: "
                << radToDeg(::acos(minDDotS))
                << " average: " << radToDeg(::acos(sumDDotS/nDDotS))
                << endl;
        }
    }

    if (errorNonOrth > 0)
    {
        if (report)
        {
            SeriousErrorInFunction
                << "Error in non-orthogonality detected" << endl;
        }

        return true;
    }
    else
    {
        if (report)
        {
            Info<< "Non-orthogonality check OK.\n" << endl;
        }

        return false;
    }
}


bool Foam::polyMeshGeometry::checkFacePyramids
(
    const bool report,
    const scalar minPyrVol,
    const polyMesh& mesh,
    const vectorField& cellCentres,
    const pointField& p,
    const labelList& checkFaces,
    const List<labelPair>& baffles,
    labelHashSet* setPtr
)
{
    // check whether face area vector points to the cell with higher label
    const labelList& own = mesh.faceOwner();
    const labelList& nei = mesh.faceNeighbour();

    const faceList& f = mesh.faces();

    label nErrorPyrs = 0;

    forAll(checkFaces, i)
    {
        label faceI = checkFaces[i];

        // Create the owner pyramid - it will have negative volume
        scalar pyrVol = pyramidPointFaceRef
        (
            f[faceI],
            cellCentres[own[faceI]]
        ).mag(p);

        if (pyrVol > -minPyrVol)
        {
            if (report)
            {
                Pout<< "bool polyMeshGeometry::checkFacePyramids("
                    << "const bool, const scalar, const pointField&"
                    << ", const labelList&, labelHashSet*): "
                    << "face " << faceI << " points the wrong way. " << endl
                    << "Pyramid volume: " << -pyrVol
                    << " Face " << f[faceI] << " area: " << f[faceI].mag(p)
                    << " Owner cell: " << own[faceI] << endl
                    << "Owner cell vertex labels: "
                    << mesh.cells()[own[faceI]].labels(f)
                    << endl;
            }


            if (setPtr)
            {
                setPtr->insert(faceI);
            }

            nErrorPyrs++;
        }

        if (mesh.isInternalFace(faceI))
        {
            // Create the neighbour pyramid - it will have positive volume
            scalar pyrVol =
                pyramidPointFaceRef(f[faceI], cellCentres[nei[faceI]]).mag(p);

            if (pyrVol < minPyrVol)
            {
                if (report)
                {
                    Pout<< "bool polyMeshGeometry::checkFacePyramids("
                        << "const bool, const scalar, const pointField&"
                        << ", const labelList&, labelHashSet*): "
                        << "face " << faceI << " points the wrong way. " << endl
                        << "Pyramid volume: " << -pyrVol
                        << " Face " << f[faceI] << " area: " << f[faceI].mag(p)
                        << " Neighbour cell: " << nei[faceI] << endl
                        << "Neighbour cell vertex labels: "
                        << mesh.cells()[nei[faceI]].labels(f)
                        << endl;
                }

                if (setPtr)
                {
                    setPtr->insert(faceI);
                }

                nErrorPyrs++;
            }
        }
    }

    forAll(baffles, i)
    {
        label face0 = baffles[i].first();
        label face1 = baffles[i].second();

        const point& ownCc = cellCentres[own[face0]];

       // Create the owner pyramid - it will have negative volume
        scalar pyrVolOwn = pyramidPointFaceRef
        (
            f[face0],
            ownCc
        ).mag(p);

        if (pyrVolOwn > -minPyrVol)
        {
            if (report)
            {
                Pout<< "bool polyMeshGeometry::checkFacePyramids("
                    << "const bool, const scalar, const pointField&"
                    << ", const labelList&, labelHashSet*): "
                    << "face " << face0 << " points the wrong way. " << endl
                    << "Pyramid volume: " << -pyrVolOwn
                    << " Face " << f[face0] << " area: " << f[face0].mag(p)
                    << " Owner cell: " << own[face0] << endl
                    << "Owner cell vertex labels: "
                    << mesh.cells()[own[face0]].labels(f)
                    << endl;
            }


            if (setPtr)
            {
                setPtr->insert(face0);
            }

            nErrorPyrs++;
        }

        // Create the neighbour pyramid - it will have positive volume
        scalar pyrVolNbr =
            pyramidPointFaceRef(f[face0], cellCentres[own[face1]]).mag(p);

        if (pyrVolNbr < minPyrVol)
        {
            if (report)
            {
                Pout<< "bool polyMeshGeometry::checkFacePyramids("
                    << "const bool, const scalar, const pointField&"
                    << ", const labelList&, labelHashSet*): "
                    << "face " << face0 << " points the wrong way. " << endl
                    << "Pyramid volume: " << -pyrVolNbr
                    << " Face " << f[face0] << " area: " << f[face0].mag(p)
                    << " Neighbour cell: " << own[face1] << endl
                    << "Neighbour cell vertex labels: "
                    << mesh.cells()[own[face1]].labels(f)
                    << endl;
            }

            if (setPtr)
            {
                setPtr->insert(face0);
            }

            nErrorPyrs++;
        }
    }

    reduce(nErrorPyrs, sumOp<label>());

    if (nErrorPyrs > 0)
    {
        if (report)
        {
            SeriousErrorInFunction
                << "Error in face pyramids: faces pointing the wrong way."
                << endl;
        }

        return true;
    }
    else
    {
        if (report)
        {
            Info<< "Face pyramids OK.\n" << endl;
        }

        return false;
    }
}


bool Foam::polyMeshGeometry::checkFaceTets
(
    const bool report,
    const scalar minTetQuality,
    const polyMesh& mesh,
    const vectorField& cellCentres,
    const vectorField& faceCentres,
    const pointField& p,
    const labelList& checkFaces,
    const List<labelPair>& baffles,
    labelHashSet* setPtr
)
{
    // check whether decomposing each cell into tets results in
    // positive volume, non-flat tets
    const labelList& own = mesh.faceOwner();
    const labelList& nei = mesh.faceNeighbour();
    const polyBoundaryMesh& patches = mesh.boundaryMesh();

    // Calculate coupled cell centre
    pointField neiCc(mesh.nFaces() - mesh.nInternalFaces());

    for (label faceI = mesh.nInternalFaces(); faceI < mesh.nFaces(); faceI++)
    {
        neiCc[faceI - mesh.nInternalFaces()] = cellCentres[own[faceI]];
    }

    syncTools::swapBoundaryFacePositions(mesh, neiCc);

    label nErrorTets = 0;

    forAll(checkFaces, i)
    {
        label faceI = checkFaces[i];

        // Create the owner pyramid - note: exchange cell and face centre
        // to get positive volume.
        bool tetError = checkFaceTet
        (
            mesh,
            report,
            minTetQuality,
            p,
            faceI,
            cellCentres[own[faceI]],    // face centre
            faceCentres[faceI],         // cell centre
            setPtr
        );

        if (tetError)
        {
            nErrorTets++;
        }

        if (mesh.isInternalFace(faceI))
        {
            // Create the neighbour tets - they will have positive volume
            bool tetError = checkFaceTet
            (
                mesh,
                report,
                minTetQuality,
                p,
                faceI,
                faceCentres[faceI],         // face centre
                cellCentres[nei[faceI]],    // cell centre
                setPtr
            );

            if (tetError)
            {
                nErrorTets++;
            }

            if
            (
                polyMeshTetDecomposition::findSharedBasePoint
                (
                    mesh,
                    faceI,
                    minTetQuality,
                    report
                ) == -1
            )
            {
                if (setPtr)
                {
                    setPtr->insert(faceI);
                }

                nErrorTets++;
            }
        }
        else
        {
            label patchI = patches.whichPatch(faceI);

            if (patches[patchI].coupled())
            {
                if
                (
                    polyMeshTetDecomposition::findSharedBasePoint
                    (
                        mesh,
                        faceI,
                        neiCc[faceI - mesh.nInternalFaces()],
                        minTetQuality,
                        report
                    ) == -1
                )
                {
                    if (setPtr)
                    {
                        setPtr->insert(faceI);
                    }

                    nErrorTets++;
                }
            }
            else
            {
                if
                (
                    polyMeshTetDecomposition::findBasePoint
                    (
                        mesh,
                        faceI,
                        minTetQuality,
                        report
                    ) == -1
                )
                {
                    if (setPtr)
                    {
                        setPtr->insert(faceI);
                    }

                    nErrorTets++;
                }
            }
        }
    }

    forAll(baffles, i)
    {
        label face0 = baffles[i].first();
        label face1 = baffles[i].second();

        bool tetError = checkFaceTet
        (
            mesh,
            report,
            minTetQuality,
            p,
            face0,
            cellCentres[own[face0]],    // face centre
            faceCentres[face0],         // cell centre
            setPtr
        );

        if (tetError)
        {
            nErrorTets++;
        }

        // Create the neighbour tets - they will have positive volume
        tetError = checkFaceTet
        (
            mesh,
            report,
            minTetQuality,
            p,
            face0,
            faceCentres[face0],         // face centre
            cellCentres[own[face1]],    // cell centre
            setPtr
        );

        if (tetError)
        {
            nErrorTets++;
        }

        if
        (
            polyMeshTetDecomposition::findSharedBasePoint
            (
                mesh,
                face0,
                cellCentres[own[face1]],
                minTetQuality,
                report
            ) == -1
        )
        {
            if (setPtr)
            {
                setPtr->insert(face0);
            }

            nErrorTets++;
        }
    }

    reduce(nErrorTets, sumOp<label>());

    if (nErrorTets > 0)
    {
        if (report)
        {
            SeriousErrorInFunction
                << "Error in face decomposition: negative tets."
                << endl;
        }

        return true;
    }
    else
    {
        if (report)
        {
            Info<< "Face tets OK.\n" << endl;
        }

        return false;
    }
}


bool Foam::polyMeshGeometry::checkFaceSkewness
(
    const bool report,
    const scalar internalSkew,
    const scalar boundarySkew,
    const polyMesh& mesh,
    const pointField& points,
    const vectorField& cellCentres,
    const vectorField& faceCentres,
    const vectorField& faceAreas,
    const labelList& checkFaces,
    const List<labelPair>& baffles,
    labelHashSet* setPtr
)
{
    // Warn if the skew correction vector is more than skew times
    // larger than the face area vector

    const labelList& own = mesh.faceOwner();
    const labelList& nei = mesh.faceNeighbour();
    const polyBoundaryMesh& patches = mesh.boundaryMesh();

    // Calculate coupled cell centre
    pointField neiCc;
    syncTools::swapBoundaryCellPositions(mesh, cellCentres, neiCc);

    scalar maxSkew = 0;

    label nWarnSkew = 0;

    forAll(checkFaces, i)
    {
        label faceI = checkFaces[i];

        if (mesh.isInternalFace(faceI))
        {
            scalar skewness = primitiveMeshTools::faceSkewness
            (
                mesh,
                points,
                faceCentres,
                faceAreas,

                faceI,
                cellCentres[own[faceI]],
                cellCentres[nei[faceI]]
            );

            // Check if the skewness vector is greater than the PN vector.
            // This does not cause trouble but is a good indication of a poor
            // mesh.
            if (skewness > internalSkew)
            {
                if (report)
                {
                    Pout<< "Severe skewness for face " << faceI
                        << " skewness = " << skewness << endl;
                }

                if (setPtr)
                {
                    setPtr->insert(faceI);
                }

                nWarnSkew++;
            }

            maxSkew = max(maxSkew, skewness);
        }
        else if (patches[patches.whichPatch(faceI)].coupled())
        {
            scalar skewness = primitiveMeshTools::faceSkewness
            (
                mesh,
                points,
                faceCentres,
                faceAreas,

                faceI,
                cellCentres[own[faceI]],
                neiCc[faceI-mesh.nInternalFaces()]
            );

            // Check if the skewness vector is greater than the PN vector.
            // This does not cause trouble but is a good indication of a poor
            // mesh.
            if (skewness > internalSkew)
            {
                if (report)
                {
                    Pout<< "Severe skewness for coupled face " << faceI
                        << " skewness = " << skewness << endl;
                }

                if (setPtr)
                {
                    setPtr->insert(faceI);
                }

                nWarnSkew++;
            }

            maxSkew = max(maxSkew, skewness);
        }
        else
        {
            scalar skewness = primitiveMeshTools::boundaryFaceSkewness
            (
                mesh,
                points,
                faceCentres,
                faceAreas,

                faceI,
                cellCentres[own[faceI]]
            );


            // Check if the skewness vector is greater than the PN vector.
            // This does not cause trouble but is a good indication of a poor
            // mesh.
            if (skewness > boundarySkew)
            {
                if (report)
                {
                    Pout<< "Severe skewness for boundary face " << faceI
                        << " skewness = " << skewness << endl;
                }

                if (setPtr)
                {
                    setPtr->insert(faceI);
                }

                nWarnSkew++;
            }

            maxSkew = max(maxSkew, skewness);
        }
    }

    forAll(baffles, i)
    {
        label face0 = baffles[i].first();
        label face1 = baffles[i].second();

        const point& ownCc = cellCentres[own[face0]];
        const point& neiCc = cellCentres[own[face1]];

        scalar skewness = primitiveMeshTools::faceSkewness
        (
            mesh,
            points,
            faceCentres,
            faceAreas,

            face0,
            ownCc,
            neiCc
        );

        // Check if the skewness vector is greater than the PN vector.
        // This does not cause trouble but is a good indication of a poor
        // mesh.
        if (skewness > internalSkew)
        {
            if (report)
            {
                Pout<< "Severe skewness for face " << face0
                    << " skewness = " << skewness << endl;
            }

            if (setPtr)
            {
                setPtr->insert(face0);
            }

            nWarnSkew++;
        }

        maxSkew = max(maxSkew, skewness);
    }


    reduce(maxSkew, maxOp<scalar>());
    reduce(nWarnSkew, sumOp<label>());

    if (nWarnSkew > 0)
    {
        if (report)
        {
            WarningInFunction
                << 100*maxSkew
                << " percent.\nThis may impair the quality of the result." << nl
                << nWarnSkew << " highly skew faces detected."
                << endl;
        }

        return true;
    }
    else
    {
        if (report)
        {
            Info<< "Max skewness = " << 100*maxSkew
                << " percent.  Face skewness OK.\n" << endl;
        }

        return false;
    }
}


bool Foam::polyMeshGeometry::checkFaceWeights
(
    const bool report,
    const scalar warnWeight,
    const polyMesh& mesh,
    const vectorField& cellCentres,
    const vectorField& faceCentres,
    const vectorField& faceAreas,
    const labelList& checkFaces,
    const List<labelPair>& baffles,
    labelHashSet* setPtr
)
{
    // Warn if the delta factor (0..1) is too large.

    const labelList& own = mesh.faceOwner();
    const labelList& nei = mesh.faceNeighbour();
    const polyBoundaryMesh& patches = mesh.boundaryMesh();

    // Calculate coupled cell centre
    pointField neiCc(mesh.nFaces()-mesh.nInternalFaces());

    for (label faceI = mesh.nInternalFaces(); faceI < mesh.nFaces(); faceI++)
    {
        neiCc[faceI-mesh.nInternalFaces()] = cellCentres[own[faceI]];
    }
    syncTools::swapBoundaryFacePositions(mesh, neiCc);


    scalar minWeight = GREAT;

    label nWarnWeight = 0;

    forAll(checkFaces, i)
    {
        label faceI = checkFaces[i];

        const point& fc = faceCentres[faceI];
        const vector& fa = faceAreas[faceI];

        scalar dOwn = mag(fa & (fc-cellCentres[own[faceI]]));

        if (mesh.isInternalFace(faceI))
        {
            scalar dNei = mag(fa & (cellCentres[nei[faceI]]-fc));
            scalar weight = min(dNei,dOwn)/(dNei+dOwn+VSMALL);

            if (weight < warnWeight)
            {
                if (report)
                {
                    Pout<< "Small weighting factor for face " << faceI
                        << " weight = " << weight << endl;
                }

                if (setPtr)
                {
                    setPtr->insert(faceI);
                }

                nWarnWeight++;
            }

            minWeight = min(minWeight, weight);
        }
        else
        {
            label patchI = patches.whichPatch(faceI);

            if (patches[patchI].coupled())
            {
                scalar dNei = mag(fa & (neiCc[faceI-mesh.nInternalFaces()]-fc));
                scalar weight = min(dNei,dOwn)/(dNei+dOwn+VSMALL);

                if (weight < warnWeight)
                {
                    if (report)
                    {
                        Pout<< "Small weighting factor for face " << faceI
                            << " weight = " << weight << endl;
                    }

                    if (setPtr)
                    {
                        setPtr->insert(faceI);
                    }

                    nWarnWeight++;
                }

                minWeight = min(minWeight, weight);
            }
        }
    }

    forAll(baffles, i)
    {
        label face0 = baffles[i].first();
        label face1 = baffles[i].second();

        const point& ownCc = cellCentres[own[face0]];
        const point& fc = faceCentres[face0];
        const vector& fa = faceAreas[face0];

        scalar dOwn = mag(fa & (fc-ownCc));
        scalar dNei = mag(fa & (cellCentres[own[face1]]-fc));
        scalar weight = min(dNei,dOwn)/(dNei+dOwn+VSMALL);

        if (weight < warnWeight)
        {
            if (report)
            {
                Pout<< "Small weighting factor for face " << face0
                    << " weight = " << weight << endl;
            }

            if (setPtr)
            {
                setPtr->insert(face0);
            }

            nWarnWeight++;
        }

        minWeight = min(minWeight, weight);
    }

    reduce(minWeight, minOp<scalar>());
    reduce(nWarnWeight, sumOp<label>());

    if (minWeight < warnWeight)
    {
        if (report)
        {
            WarningInFunction
                << minWeight << '.' << nl
                << nWarnWeight << " faces with small weights detected."
                << endl;
        }

        return true;
    }
    else
    {
        if (report)
        {
            Info<< "Min weight = " << minWeight
                << ".  Weights OK.\n" << endl;
        }

        return false;
    }
}


bool Foam::polyMeshGeometry::checkVolRatio
(
    const bool report,
    const scalar warnRatio,
    const polyMesh& mesh,
    const scalarField& cellVolumes,
    const labelList& checkFaces,
    const List<labelPair>& baffles,
    labelHashSet* setPtr
)
{
    // Warn if the volume ratio between neighbouring cells is too large

    const labelList& own = mesh.faceOwner();
    const labelList& nei = mesh.faceNeighbour();
    const polyBoundaryMesh& patches = mesh.boundaryMesh();

    // Calculate coupled cell vol
    scalarField neiVols(mesh.nFaces()-mesh.nInternalFaces());

    for (label faceI = mesh.nInternalFaces(); faceI < mesh.nFaces(); faceI++)
    {
        neiVols[faceI-mesh.nInternalFaces()] = cellVolumes[own[faceI]];
    }
    syncTools::swapBoundaryFaceList(mesh, neiVols);


    scalar minRatio = GREAT;

    label nWarnRatio = 0;

    forAll(checkFaces, i)
    {
        label faceI = checkFaces[i];

        scalar ownVol = mag(cellVolumes[own[faceI]]);

        scalar neiVol = -GREAT;

        if (mesh.isInternalFace(faceI))
        {
            neiVol = mag(cellVolumes[nei[faceI]]);
        }
        else
        {
            label patchI = patches.whichPatch(faceI);

            if (patches[patchI].coupled())
            {
                neiVol = mag(neiVols[faceI-mesh.nInternalFaces()]);
            }
        }

        if (neiVol >= 0)
        {
            scalar ratio = min(ownVol, neiVol) / (max(ownVol, neiVol) + VSMALL);

            if (ratio < warnRatio)
            {
                if (report)
                {
                    Pout<< "Small ratio for face " << faceI
                        << " ratio = " << ratio << endl;
                }

                if (setPtr)
                {
                    setPtr->insert(faceI);
                }

                nWarnRatio++;
            }

            minRatio = min(minRatio, ratio);
        }
    }

    forAll(baffles, i)
    {
        label face0 = baffles[i].first();
        label face1 = baffles[i].second();

        scalar ownVol = mag(cellVolumes[own[face0]]);

        scalar neiVol = mag(cellVolumes[own[face1]]);

        if (neiVol >= 0)
        {
            scalar ratio = min(ownVol, neiVol) / (max(ownVol, neiVol) + VSMALL);

            if (ratio < warnRatio)
            {
                if (report)
                {
                    Pout<< "Small ratio for face " << face0
                        << " ratio = " << ratio << endl;
                }

                if (setPtr)
                {
                    setPtr->insert(face0);
                }

                nWarnRatio++;
            }

            minRatio = min(minRatio, ratio);
        }
    }

    reduce(minRatio, minOp<scalar>());
    reduce(nWarnRatio, sumOp<label>());

    if (minRatio < warnRatio)
    {
        if (report)
        {
            WarningInFunction
                << minRatio << '.' << nl
                << nWarnRatio << " faces with small ratios detected."
                << endl;
        }

        return true;
    }
    else
    {
        if (report)
        {
            Info<< "Min ratio = " << minRatio
                << ".  Ratios OK.\n" << endl;
        }

        return false;
    }
}


// Check convexity of angles in a face. Allow a slight non-convexity.
// E.g. maxDeg = 10 allows for angles < 190 (or 10 degrees concavity)
// (if truly concave and points not visible from face centre the face-pyramid
//  check in checkMesh will fail)
bool Foam::polyMeshGeometry::checkFaceAngles
(
    const bool report,
    const scalar maxDeg,
    const polyMesh& mesh,
    const vectorField& faceAreas,
    const pointField& p,
    const labelList& checkFaces,
    labelHashSet* setPtr
)
{
    if (maxDeg < -SMALL || maxDeg > 180+SMALL)
    {
        FatalErrorInFunction
            << "maxDeg should be [0..180] but is now " << maxDeg
            << abort(FatalError);
    }

    const scalar maxSin = Foam::sin(degToRad(maxDeg));

    const faceList& fcs = mesh.faces();

    scalar maxEdgeSin = 0.0;

    label nConcave = 0;

    label errorFaceI = -1;

    forAll(checkFaces, i)
    {
        label faceI = checkFaces[i];

        const face& f = fcs[faceI];

        vector faceNormal = faceAreas[faceI];
        faceNormal /= mag(faceNormal) + VSMALL;

        // Get edge from f[0] to f[size-1];
        vector ePrev(p[f.first()] - p[f.last()]);
        scalar magEPrev = mag(ePrev);
        ePrev /= magEPrev + VSMALL;

        forAll(f, fp0)
        {
            // Get vertex after fp
            label fp1 = f.fcIndex(fp0);

            // Normalized vector between two consecutive points
            vector e10(p[f[fp1]] - p[f[fp0]]);
            scalar magE10 = mag(e10);
            e10 /= magE10 + VSMALL;

            if (magEPrev > SMALL && magE10 > SMALL)
            {
                vector edgeNormal = ePrev ^ e10;
                scalar magEdgeNormal = mag(edgeNormal);

                if (magEdgeNormal < maxSin)
                {
                    // Edges (almost) aligned -> face is ok.
                }
                else
                {
                    // Check normal
                    edgeNormal /= magEdgeNormal;

                    if ((edgeNormal & faceNormal) < SMALL)
                    {
                        if (faceI != errorFaceI)
                        {
                            // Count only one error per face.
                            errorFaceI = faceI;
                            nConcave++;
                        }

                        if (setPtr)
                        {
                            setPtr->insert(faceI);
                        }

                        maxEdgeSin = max(maxEdgeSin, magEdgeNormal);
                    }
                }
            }

            ePrev = e10;
            magEPrev = magE10;
        }
    }

    reduce(nConcave, sumOp<label>());
    reduce(maxEdgeSin, maxOp<scalar>());

    if (report)
    {
        if (maxEdgeSin > SMALL)
        {
            scalar maxConcaveDegr =
                radToDeg(Foam::asin(Foam::min(1.0, maxEdgeSin)));

            Info<< "There are " << nConcave
                << " faces with concave angles between consecutive"
                << " edges. Max concave angle = " << maxConcaveDegr
                << " degrees.\n" << endl;
        }
        else
        {
            Info<< "All angles in faces are convex or less than "  << maxDeg
                << " degrees concave.\n" << endl;
        }
    }

    if (nConcave > 0)
    {
        if (report)
        {
            WarningInFunction
                << nConcave  << " face points with severe concave angle (> "
                << maxDeg << " deg) found.\n"
                << endl;
        }

        return true;
    }
    else
    {
        return false;
    }
}


// Check twist of faces. Is calculated as the difference between normals of
// individual triangles and the cell-cell centre edge.
bool Foam::polyMeshGeometry::checkFaceTwist
(
    const bool report,
    const scalar minTwist,
    const polyMesh& mesh,
    const vectorField& cellCentres,
    const vectorField& faceAreas,
    const vectorField& faceCentres,
    const pointField& p,
    const labelList& checkFaces,
    labelHashSet* setPtr
)
{
    if (minTwist < -1-SMALL || minTwist > 1+SMALL)
    {
        FatalErrorInFunction
            << "minTwist should be [-1..1] but is now " << minTwist
            << abort(FatalError);
    }


    const faceList& fcs = mesh.faces();


    label nWarped = 0;

//    forAll(checkFaces, i)
//    {
//        label faceI = checkFaces[i];
//
//        const face& f = fcs[faceI];
//
//        scalar magArea = mag(faceAreas[faceI]);
//
//        if (f.size() > 3 && magArea > VSMALL)
//        {
//            const vector nf = faceAreas[faceI] / magArea;
//
//            const point& fc = faceCentres[faceI];
//
//            forAll(f, fpI)
//            {
//                vector triArea
//                (
//                    triPointRef
//                    (
//                        p[f[fpI]],
//                        p[f.nextLabel(fpI)],
//                        fc
//                    ).normal()
//                );
//
//                scalar magTri = mag(triArea);
//
//                if (magTri > VSMALL && ((nf & triArea/magTri) < minTwist))
//                {
//                    nWarped++;
//
//                    if (setPtr)
//                    {
//                        setPtr->insert(faceI);
//                    }
//
//                    break;
//                }
//            }
//        }
//    }


    const labelList& own = mesh.faceOwner();
    const labelList& nei = mesh.faceNeighbour();
    const polyBoundaryMesh& patches = mesh.boundaryMesh();

    // Calculate coupled cell centre
    pointField neiCc(mesh.nFaces()-mesh.nInternalFaces());

    for (label faceI = mesh.nInternalFaces(); faceI < mesh.nFaces(); faceI++)
    {
        neiCc[faceI-mesh.nInternalFaces()] = cellCentres[own[faceI]];
    }
    syncTools::swapBoundaryFacePositions(mesh, neiCc);

    forAll(checkFaces, i)
    {
        label faceI = checkFaces[i];

        const face& f = fcs[faceI];

        if (f.size() > 3)
        {
            vector nf(Zero);

            if (mesh.isInternalFace(faceI))
            {
                nf = cellCentres[nei[faceI]] - cellCentres[own[faceI]];
                nf /= mag(nf) + VSMALL;
            }
            else if (patches[patches.whichPatch(faceI)].coupled())
            {
                nf =
                    neiCc[faceI-mesh.nInternalFaces()]
                  - cellCentres[own[faceI]];
                nf /= mag(nf) + VSMALL;
            }
            else
            {
                nf = faceCentres[faceI] - cellCentres[own[faceI]];
                nf /= mag(nf) + VSMALL;
            }

            if (nf != vector::zero)
            {
                const point& fc = faceCentres[faceI];

                forAll(f, fpI)
                {
                    vector triArea
                    (
                        triPointRef
                        (
                            p[f[fpI]],
                            p[f.nextLabel(fpI)],
                            fc
                        ).normal()
                    );

                    scalar magTri = mag(triArea);

                    if (magTri > VSMALL && ((nf & triArea/magTri) < minTwist))
                    {
                        nWarped++;

                        if (setPtr)
                        {
                            setPtr->insert(faceI);
                        }

                        break;
                    }
                }
            }
        }
    }

    reduce(nWarped, sumOp<label>());

    if (report)
    {
        if (nWarped> 0)
        {
            Info<< "There are " << nWarped
                << " faces with cosine of the angle"
                << " between triangle normal and face normal less than "
                << minTwist << nl << endl;
        }
        else
        {
            Info<< "All faces are flat in that the cosine of the angle"
                << " between triangle normal and face normal less than "
                << minTwist << nl << endl;
        }
    }

    if (nWarped > 0)
    {
        if (report)
        {
            WarningInFunction
                << nWarped  << " faces with severe warpage "
                << "(cosine of the angle between triangle normal and "
                << "face normal < " << minTwist << ") found.\n"
                << endl;
        }

        return true;
    }
    else
    {
        return false;
    }
}


// Like checkFaceTwist but compares normals of consecutive triangles.
bool Foam::polyMeshGeometry::checkTriangleTwist
(
    const bool report,
    const scalar minTwist,
    const polyMesh& mesh,
    const vectorField& faceAreas,
    const vectorField& faceCentres,
    const pointField& p,
    const labelList& checkFaces,
    labelHashSet* setPtr
)
{
    if (minTwist < -1-SMALL || minTwist > 1+SMALL)
    {
        FatalErrorInFunction
            << "minTwist should be [-1..1] but is now " << minTwist
            << abort(FatalError);
    }

    const faceList& fcs = mesh.faces();

    label nWarped = 0;

    forAll(checkFaces, i)
    {
        label faceI = checkFaces[i];

        const face& f = fcs[faceI];

        if (f.size() > 3)
        {
            const point& fc = faceCentres[faceI];

            // Find starting triangle (at startFp) with non-zero area
            label startFp = -1;
            vector prevN;

            forAll(f, fp)
            {
                prevN = triPointRef
                (
                    p[f[fp]],
                    p[f.nextLabel(fp)],
                    fc
                ).normal();

                scalar magTri = mag(prevN);

                if (magTri > VSMALL)
                {
                    startFp = fp;
                    prevN /= magTri;
                    break;
                }
            }

            if (startFp != -1)
            {
                label fp = startFp;

                do
                {
                    fp = f.fcIndex(fp);

                    vector triN
                    (
                        triPointRef
                        (
                            p[f[fp]],
                            p[f.nextLabel(fp)],
                            fc
                        ).normal()
                    );
                    scalar magTri = mag(triN);

                    if (magTri > VSMALL)
                    {
                        triN /= magTri;

                        if ((prevN & triN) < minTwist)
                        {
                            nWarped++;

                            if (setPtr)
                            {
                                setPtr->insert(faceI);
                            }

                            break;
                        }

                        prevN = triN;
                    }
                    else if (minTwist > 0)
                    {
                        nWarped++;

                        if (setPtr)
                        {
                            setPtr->insert(faceI);
                        }

                        break;
                    }
                }
                while (fp != startFp);
            }
        }
    }


    reduce(nWarped, sumOp<label>());

    if (report)
    {
        if (nWarped> 0)
        {
            Info<< "There are " << nWarped
                << " faces with cosine of the angle"
                << " between consecutive triangle normals less than "
                << minTwist << nl << endl;
        }
        else
        {
            Info<< "All faces are flat in that the cosine of the angle"
                << " between consecutive triangle normals is less than "
                << minTwist << nl << endl;
        }
    }

    if (nWarped > 0)
    {
        if (report)
        {
            WarningInFunction
                << nWarped  << " faces with severe warpage "
                << "(cosine of the angle between consecutive triangle normals"
                << " < " << minTwist << ") found.\n"
                << endl;
        }

        return true;
    }
    else
    {
        return false;
    }
}


bool Foam::polyMeshGeometry::checkFaceFlatness
(
    const bool report,
    const scalar minFlatness,
    const polyMesh& mesh,
    const vectorField& faceAreas,
    const vectorField& faceCentres,
    const pointField& p,
    const labelList& checkFaces,
    labelHashSet* setPtr
)
{
    if (minFlatness < -SMALL || minFlatness > 1+SMALL)
    {
        FatalErrorInFunction
            << "minFlatness should be [0..1] but is now " << minFlatness
            << abort(FatalError);
    }

    const faceList& fcs = mesh.faces();

    label nWarped = 0;

    forAll(checkFaces, i)
    {
        label faceI = checkFaces[i];

        const face& f = fcs[faceI];

        if (f.size() > 3)
        {
            const point& fc = faceCentres[faceI];

            // Sum triangle areas
            scalar sumArea = 0.0;

            forAll(f, fp)
            {
                sumArea += triPointRef
                (
                    p[f[fp]],
                    p[f.nextLabel(fp)],
                    fc
                ).mag();
            }

            if (sumArea/mag(faceAreas[faceI]) < minFlatness)
            {
                nWarped++;

                if (setPtr)
                {
                    setPtr->insert(faceI);
                }
            }
        }
    }

    reduce(nWarped, sumOp<label>());

    if (report)
    {
        if (nWarped> 0)
        {
            Info<< "There are " << nWarped
                << " faces with area of invidual triangles"
                << " compared to overall area less than "
                << minFlatness << nl << endl;
        }
        else
        {
            Info<< "All faces are flat in that the area of invidual triangles"
                << " compared to overall area is less than "
                << minFlatness << nl << endl;
        }
    }

    if (nWarped > 0)
    {
        if (report)
        {
            WarningInFunction
                << nWarped  << " non-flat faces "
                << "(area of invidual triangles"
                << " compared to overall area"
                << " < " << minFlatness << ") found.\n"
                << endl;
        }

        return true;
    }
    else
    {
        return false;
    }
}


bool Foam::polyMeshGeometry::checkFaceArea
(
    const bool report,
    const scalar minArea,
    const polyMesh& mesh,
    const vectorField& faceAreas,
    const labelList& checkFaces,
    labelHashSet* setPtr
)
{
    label nZeroArea = 0;

    forAll(checkFaces, i)
    {
        label faceI = checkFaces[i];

        if (mag(faceAreas[faceI]) < minArea)
        {
            if (setPtr)
            {
                setPtr->insert(faceI);
            }
            nZeroArea++;
        }
    }


    reduce(nZeroArea, sumOp<label>());

    if (report)
    {
        if (nZeroArea > 0)
        {
            Info<< "There are " << nZeroArea
                << " faces with area < " << minArea << '.' << nl << endl;
        }
        else
        {
            Info<< "All faces have area > " << minArea << '.' << nl << endl;
        }
    }

    if (nZeroArea > 0)
    {
        if (report)
        {
            WarningInFunction
                << nZeroArea  << " faces with area < " << minArea
                << " found.\n"
                << endl;
        }

        return true;
    }
    else
    {
        return false;
    }
}


bool Foam::polyMeshGeometry::checkCellDeterminant
(
    const bool report,
    const scalar warnDet,
    const polyMesh& mesh,
    const vectorField& faceAreas,
    const labelList& checkFaces,
    const labelList& affectedCells,
    labelHashSet* setPtr
)
{
    const cellList& cells = mesh.cells();

    scalar minDet = GREAT;
    scalar sumDet = 0.0;
    label nSumDet = 0;
    label nWarnDet = 0;

    forAll(affectedCells, i)
    {
        const cell& cFaces = cells[affectedCells[i]];

        tensor areaSum(Zero);
        scalar magAreaSum = 0;

        forAll(cFaces, cFaceI)
        {
            label faceI = cFaces[cFaceI];

            scalar magArea = mag(faceAreas[faceI]);

            magAreaSum += magArea;
            areaSum += faceAreas[faceI]*(faceAreas[faceI]/(magArea+VSMALL));
        }

        scalar scaledDet = det(areaSum/(magAreaSum+VSMALL))/0.037037037037037;

        minDet = min(minDet, scaledDet);
        sumDet += scaledDet;
        nSumDet++;

        if (scaledDet < warnDet)
        {
            if (setPtr)
            {
                // Insert all faces of the cell.
                forAll(cFaces, cFaceI)
                {
                    label faceI = cFaces[cFaceI];
                    setPtr->insert(faceI);
                }
            }
            nWarnDet++;
        }
    }

    reduce(minDet, minOp<scalar>());
    reduce(sumDet, sumOp<scalar>());
    reduce(nSumDet, sumOp<label>());
    reduce(nWarnDet, sumOp<label>());

    if (report)
    {
        if (nSumDet > 0)
        {
            Info<< "Cell determinant (1 = uniform cube) : average = "
                << sumDet / nSumDet << "  min = " << minDet << endl;
        }

        if (nWarnDet > 0)
        {
            Info<< "There are " << nWarnDet
                << " cells with determinant < " << warnDet << '.' << nl
                << endl;
        }
        else
        {
            Info<< "All faces have determinant > " << warnDet << '.' << nl
                << endl;
        }
    }

    if (nWarnDet > 0)
    {
        if (report)
        {
            WarningInFunction
                << nWarnDet << " cells with determinant < " << warnDet
                << " found.\n"
                << endl;
        }

        return true;
    }
    else
    {
        return false;
    }
}


bool Foam::polyMeshGeometry::checkFaceDotProduct
(
    const bool report,
    const scalar orthWarn,
    const labelList& checkFaces,
    const List<labelPair>& baffles,
    labelHashSet* setPtr
) const
{
    return checkFaceDotProduct
    (
        report,
        orthWarn,
        mesh_,
        cellCentres_,
        faceAreas_,
        checkFaces,
        baffles,
        setPtr
    );
}


bool Foam::polyMeshGeometry::checkFacePyramids
(
    const bool report,
    const scalar minPyrVol,
    const pointField& p,
    const labelList& checkFaces,
    const List<labelPair>& baffles,
    labelHashSet* setPtr
) const
{
    return checkFacePyramids
    (
        report,
        minPyrVol,
        mesh_,
        cellCentres_,
        p,
        checkFaces,
        baffles,
        setPtr
    );
}


bool Foam::polyMeshGeometry::checkFaceTets
(
    const bool report,
    const scalar minTetQuality,
    const pointField& p,
    const labelList& checkFaces,
    const List<labelPair>& baffles,
    labelHashSet* setPtr
) const
{
    return checkFaceTets
    (
        report,
        minTetQuality,
        mesh_,
        cellCentres_,
        faceCentres_,
        p,
        checkFaces,
        baffles,
        setPtr
    );
}


//bool Foam::polyMeshGeometry::checkFaceSkewness
//(
//    const bool report,
//    const scalar internalSkew,
//    const scalar boundarySkew,
//    const labelList& checkFaces,
//    const List<labelPair>& baffles,
//    labelHashSet* setPtr
//) const
//{
//    return checkFaceSkewness
//    (
//        report,
//        internalSkew,
//        boundarySkew,
//        mesh_,
//        cellCentres_,
//        faceCentres_,
//        faceAreas_,
//        checkFaces,
//        baffles,
//        setPtr
//    );
//}


bool Foam::polyMeshGeometry::checkFaceWeights
(
    const bool report,
    const scalar warnWeight,
    const labelList& checkFaces,
    const List<labelPair>& baffles,
    labelHashSet* setPtr
) const
{
    return checkFaceWeights
    (
        report,
        warnWeight,
        mesh_,
        cellCentres_,
        faceCentres_,
        faceAreas_,
        checkFaces,
        baffles,
        setPtr
    );
}


bool Foam::polyMeshGeometry::checkVolRatio
(
    const bool report,
    const scalar warnRatio,
    const labelList& checkFaces,
    const List<labelPair>& baffles,
    labelHashSet* setPtr
) const
{
    return checkVolRatio
    (
        report,
        warnRatio,
        mesh_,
        cellVolumes_,
        checkFaces,
        baffles,
        setPtr
    );
}


bool Foam::polyMeshGeometry::checkFaceAngles
(
    const bool report,
    const scalar maxDeg,
    const pointField& p,
    const labelList& checkFaces,
    labelHashSet* setPtr
) const
{
    return checkFaceAngles
    (
        report,
        maxDeg,
        mesh_,
        faceAreas_,
        p,
        checkFaces,
        setPtr
    );
}


bool Foam::polyMeshGeometry::checkFaceTwist
(
    const bool report,
    const scalar minTwist,
    const pointField& p,
    const labelList& checkFaces,
    labelHashSet* setPtr
) const
{
    return checkFaceTwist
    (
        report,
        minTwist,
        mesh_,
        cellCentres_,
        faceAreas_,
        faceCentres_,
        p,
        checkFaces,
        setPtr
    );
}


bool Foam::polyMeshGeometry::checkTriangleTwist
(
    const bool report,
    const scalar minTwist,
    const pointField& p,
    const labelList& checkFaces,
    labelHashSet* setPtr
) const
{
    return checkTriangleTwist
    (
        report,
        minTwist,
        mesh_,
        faceAreas_,
        faceCentres_,
        p,
        checkFaces,
        setPtr
    );
}


bool Foam::polyMeshGeometry::checkFaceFlatness
(
    const bool report,
    const scalar minFlatness,
    const pointField& p,
    const labelList& checkFaces,
    labelHashSet* setPtr
) const
{
    return checkFaceFlatness
    (
        report,
        minFlatness,
        mesh_,
        faceAreas_,
        faceCentres_,
        p,
        checkFaces,
        setPtr
    );
}


bool Foam::polyMeshGeometry::checkFaceArea
(
    const bool report,
    const scalar minArea,
    const labelList& checkFaces,
    labelHashSet* setPtr
) const
{
    return checkFaceArea
    (
        report,
        minArea,
        mesh_,
        faceAreas_,
        checkFaces,
        setPtr
    );
}


bool Foam::polyMeshGeometry::checkCellDeterminant
(
    const bool report,
    const scalar warnDet,
    const labelList& checkFaces,
    const labelList& affectedCells,
    labelHashSet* setPtr
) const
{
    return checkCellDeterminant
    (
        report,
        warnDet,
        mesh_,
        faceAreas_,
        checkFaces,
        affectedCells,
        setPtr
    );
}


// ************************************************************************* //<|MERGE_RESOLUTION|>--- conflicted
+++ resolved
@@ -2,13 +2,8 @@
   =========                 |
   \\      /  F ield         | OpenFOAM: The Open Source CFD Toolbox
    \\    /   O peration     |
-<<<<<<< HEAD
-    \\  /    A nd           | Copyright (C) 2011-2015 OpenFOAM Foundation
+    \\  /    A nd           | Copyright (C) 2011-2016 OpenFOAM Foundation
      \\/     M anipulation  | Copyright (C) 2015 OpenCFD Ltd.
-=======
-    \\  /    A nd           | Copyright (C) 2011-2016 OpenFOAM Foundation
-     \\/     M anipulation  |
->>>>>>> 449a9ecc
 -------------------------------------------------------------------------------
 License
     This file is part of OpenFOAM.
@@ -36,11 +31,8 @@
 #include "unitConversion.H"
 #include "primitiveMeshTools.H"
 
-<<<<<<< HEAD
 // * * * * * * * * * * * * * * * * * * * * * * * * * * * * * * * * * * * * * //
 
-=======
->>>>>>> 449a9ecc
 namespace Foam
 {
     defineTypeNameAndDebug(polyMeshGeometry, 0);
@@ -123,16 +115,7 @@
     forAll(changedCells, changedCellI)
     {
         const label cellI(changedCells[changedCellI]);
-
-<<<<<<< HEAD
         const labelList& cFaces(cells[cellI]);
-=======
-    vectorField cEst(mesh_.nCells());
-    UIndirectList<vector>(cEst, changedCells) = Zero;
-    scalarField nCellFaces(mesh_.nCells());
-    UIndirectList<scalar>(nCellFaces, changedCells) = 0.0;
->>>>>>> 449a9ecc
-
 
         // Estimate the cell centre and bounding box using the face centres
         vector cEst = vector::zero;
