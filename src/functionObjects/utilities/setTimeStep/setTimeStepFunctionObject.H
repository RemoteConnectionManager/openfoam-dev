--- conflicted
+++ resolved
@@ -28,18 +28,13 @@
     grpUtilitiesFunctionObjects
 
 Description
-<<<<<<< HEAD
-    This function object overrides the calculation time step. Can only be used
-    with solvers with adjustTimeStep control (e.g. pimpleFoam).  It makes no
-    attempt to co-operate with other time step 'controllers', e.g. maxCo, other
-    functionObjects. Supports 'enabled' flag but none of the other options
-=======
-    Overrides the timeStep. Can only be used with
-    solvers with adjustTimeStep control (e.g. pimpleFoam). Makes no attempt
-    to cooperate with other timeStep 'controllers' (maxCo, other
-    functionObjects). Supports 'enabled' flag but none of the other ones
->>>>>>> e53048ad
-    'timeStart', 'timeEnd', 'writeControl' etc.
+    This function object overrides the calculation time step.
+
+    Can only be used with solvers with adjustTimeStep control (e.g.
+    pimpleFoam).  It makes no attempt to co-operate with other time step
+    'controllers', e.g. maxCo, other functionObjects. Supports 'enabled'
+    flag but none of the other options 'timeStart', 'timeEnd', 'writeControl'
+    etc.
 
 Usage
     Example of function object specification to manipulate the time step:
