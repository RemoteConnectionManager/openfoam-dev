--- conflicted
+++ resolved
@@ -2,13 +2,8 @@
   =========                 |
   \\      /  F ield         | OpenFOAM: The Open Source CFD Toolbox
    \\    /   O peration     |
-<<<<<<< HEAD
-    \\  /    A nd           | Copyright (C) 2011-2016 OpenFOAM Foundation
+    \\  /    A nd           | Copyright (C) 2011-2017 OpenFOAM Foundation
      \\/     M anipulation  | Copyright (C) 2015-2017 OpenCFD Ltd.
-=======
-    \\  /    A nd           | Copyright (C) 2011-2017 OpenFOAM Foundation
-     \\/     M anipulation  |
->>>>>>> 25d523b7
 -------------------------------------------------------------------------------
 License
     This file is part of OpenFOAM.
@@ -123,20 +118,12 @@
 
 void Foam::functionObjects::fieldAverage::restart()
 {
-<<<<<<< HEAD
     Log << "    Restarting averaging at time "
         << obr().time().timeOutputValue()
-=======
-    Log << "    Restarting averaging at time " << obr_.time().timeName()
->>>>>>> 25d523b7
         << nl << endl;
 
     totalIter_.clear();
     totalTime_.clear();
-<<<<<<< HEAD
-    totalTime_.setSize(faItems_.size(), obr().time().deltaTValue());
-=======
->>>>>>> 25d523b7
 
     initialize();
 }
@@ -168,7 +155,6 @@
         periodIndex_++;
     }
 
-<<<<<<< HEAD
     if (currentTime >= restartTime_)
     {
         doRestart = true;      // Restart is overdue.
@@ -180,8 +166,6 @@
         restart();
     }
 
-=======
->>>>>>> 25d523b7
     Log << type() << " " << name() << " write:" << nl
         << "    Calculating averages" << nl;
 
@@ -237,7 +221,6 @@
 
 void Foam::functionObjects::fieldAverage::readAveragingProperties()
 {
-<<<<<<< HEAD
     totalIter_.clear();
     totalIter_.setSize(faItems_.size(), 1);
 
@@ -245,9 +228,6 @@
     totalTime_.setSize(faItems_.size(), obr().time().deltaTValue());
 
     if (restartOnRestart_ || restartOnOutput_)
-=======
-    if ((restartOnRestart_ || restartOnOutput_) && log)
->>>>>>> 25d523b7
     {
         Info<< "    Starting averaging at time "
             << obr().time().timeOutputValue()
@@ -255,32 +235,8 @@
     }
     else
     {
-<<<<<<< HEAD
         Info<< "    Restarting averaging for fields:" << nl;
-=======
-        IOobject propsDictHeader
-        (
-            name() + "Properties",
-            obr_.time().timeName(obr_.time().startTime().value()),
-            "uniform",
-            obr_,
-            IOobject::MUST_READ_IF_MODIFIED,
-            IOobject::NO_WRITE,
-            false
-        );
-
-        if (!propsDictHeader.headerOk())
-        {
-            Log << "    Starting averaging at time "
-                << obr_.time().timeName() << nl;
-
-            return;
-        }
->>>>>>> 25d523b7
-
-
-        totalIter_.setSize(faItems_.size(), 1);
-        totalTime_.setSize(faItems_.size());
+
 
         forAll(faItems_, fieldi)
         {
@@ -293,14 +249,10 @@
                 totalIter_[fieldi] = readLabel(fieldDict.lookup("totalIter"));
                 totalTime_[fieldi] = readScalar(fieldDict.lookup("totalTime"));
 
-<<<<<<< HEAD
                 scalar userTotalTime =
                     obr().time().timeToUserTime(totalTime_[fieldi]);
 
                 Info<< "        " << fieldName
-=======
-                Log << "        " << fieldName
->>>>>>> 25d523b7
                     << " iters = " << totalIter_[fieldi]
                     << " time = " << userTotalTime << nl;
             }
