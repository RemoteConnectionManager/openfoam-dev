--- conflicted
+++ resolved
@@ -2,13 +2,8 @@
   =========                 |
   \\      /  F ield         | OpenFOAM: The Open Source CFD Toolbox
    \\    /   O peration     |
-<<<<<<< HEAD
-    \\  /    A nd           | Copyright (C) 2011-2016 OpenFOAM Foundation
+    \\  /    A nd           | Copyright (C) 2011-2017 OpenFOAM Foundation
      \\/     M anipulation  | Copyright (C) 2015-2016 OpenCFD Ltd.
-=======
-    \\  /    A nd           | Copyright (C) 2011-2017 OpenFOAM Foundation
-     \\/     M anipulation  |
->>>>>>> d2a62df7
 -------------------------------------------------------------------------------
 License
     This file is part of OpenFOAM.
@@ -41,8 +36,15 @@
     averages to perform, and can be updated during the calculation.  The current
     options include:
     - \c mean: arithmetic mean
+        \f[
+            \overline{x} = \frac{1}{N}\displaystyle\sum\limits_{i=0}^N x_i
+        \f]
     - \c prime2Mean: prime-squared mean
-    - \c base: average over 'time', or 'iteration'
+        \f[
+            \overline{x'}^2 = \frac{1}{N}\displaystyle\sum\limits_{i=0}^N
+            (x_i - \overline{x})^2
+        \f]
+    - \c base: average over 'time', or 'iteration' (\f$N\f$ in the above)
     - \c window: optional averaging window, specified in 'base' units
 
     Average field names are constructed by concatenating the base field with
@@ -52,8 +54,8 @@
     - prime-squared field, \c UPrime2Mean
 
     Information regarding the number of averaging steps, and total averaging
-    time are written on a per-field basis to the \c "<functionObject
-    name>Properties" dictionary, located in \<time\>/uniform
+    time are written on a per-field basis to the
+    \c "<functionObject name>Properties" dictionary, located in \<time\>/uniform
 
     When restarting form a previous calculation, the averaging is continuous or
     may be restarted using the \c restartOnRestart option.
@@ -99,22 +101,13 @@
 
     Where the entries comprise:
     \table
-<<<<<<< HEAD
-        Property          | Description           | Required    | Default value
-        type              | type name: fieldAverage | yes |
-        restartOnRestart  | Restart the averaging on restart | no | no
-        restartOnOutput   | Restart the averaging on output | no | no
-        periodicRestart   | Periodically restart the averaging | no | no
-        restartPeriod     | Periodic restart period | conditional |
-        restartTime       | One-shot reset of the averaging | no | great
-=======
         Property          | Description               | Required | Default
         type              | type name: fieldAverage              | yes |
         restartOnRestart  | Restart the averaging on restart     | no  | no
         restartOnOutput   | Restart the averaging on output      | no  | no
         periodicRestart   | Periodically restart the averaging   | no  | no
         restartPeriod     | Periodic restart period              | conditional |
->>>>>>> d2a62df7
+        restartTime       | One-shot reset of the averaging | no | great
         fields            | list of fields and averaging options | yes |
         subRegion         | name of a sub-region such as a surface name | no |
     \endtable
