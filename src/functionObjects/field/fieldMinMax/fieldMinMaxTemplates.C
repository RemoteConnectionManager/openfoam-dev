/*---------------------------------------------------------------------------*\
  =========                 |
  \\      /  F ield         | OpenFOAM: The Open Source CFD Toolbox
   \\    /   O peration     |
<<<<<<< HEAD
    \\  /    A nd           | Copyright (C) 2011-2016 OpenFOAM Foundation
     \\/     M anipulation  | Copyright (C) 2015 OpenCFD Ltd.
=======
    \\  /    A nd           | Copyright (C) 2011-2017 OpenFOAM Foundation
     \\/     M anipulation  |
>>>>>>> 99433272
-------------------------------------------------------------------------------
License
    This file is part of OpenFOAM.

    OpenFOAM is free software: you can redistribute it and/or modify it
    under the terms of the GNU General Public License as published by
    the Free Software Foundation, either version 3 of the License, or
    (at your option) any later version.

    OpenFOAM is distributed in the hope that it will be useful, but WITHOUT
    ANY WARRANTY; without even the implied warranty of MERCHANTABILITY or
    FITNESS FOR A PARTICULAR PURPOSE.  See the GNU General Public License
    for more details.

    You should have received a copy of the GNU General Public License
    along with OpenFOAM.  If not, see <http://www.gnu.org/licenses/>.

\*---------------------------------------------------------------------------*/

#include "fieldMinMax.H"
#include "volFields.H"

// * * * * * * * * * * * * * * * * * * * * * * * * * * * * * * * * * * * * * //

template<class Type>
void Foam::functionObjects::fieldMinMax::output
(
    const word& fieldName,
    const word& outputName,
    const label minCell,
    const label maxCell,
    const vector& minC,
    const vector& maxC,
    const label minProci,
    const label maxProci,
    const Type& minValue,
    const Type& maxValue
)
{
    OFstream& file = this->file();

    if (location_)
    {
        writeTime(file());

        writeTabbed(file, fieldName);

        file<< token::TAB << minValue
            << token::TAB << minC;

        if (Pstream::parRun())
        {
            file<< token::TAB << minProci;
        }

        file<< token::TAB << maxValue
            << token::TAB << maxC;

        if (Pstream::parRun())
        {
            file<< token::TAB << maxProci;
        }

        file<< endl;

        Log << "    min(" << outputName << ") = " << minValue
            << " in cell " << minCell
            << " at location " << minC;

        if (Pstream::parRun())
        {
            Log << " on processor " << minProci;
        }

        Log << nl << "    max(" << outputName << ") = " << maxValue
            << " in cell " << maxCell
            << " at location " << maxC;

        if (Pstream::parRun())
        {
            Log << " on processor " << maxProci;
        }
    }
    else
    {
        file<< token::TAB << minValue << token::TAB << maxValue;

        Log << "    min/max(" << outputName << ") = "
            << minValue << ' ' << maxValue;
    }

    Log << endl;

    // Write state/results information
    word nameStr('(' + outputName + ')');
    this->setResult("min" + nameStr, minValue);
    this->setResult("min" + nameStr + "_position", minC);
    this->setResult("min" + nameStr + "_processor", minProci);
    this->setResult("max" + nameStr, maxValue);
    this->setResult("max" + nameStr + "_position", maxC);
    this->setResult("max" + nameStr + "_processor", maxProci);
}


template<class Type>
void Foam::functionObjects::fieldMinMax::calcMinMaxFields
(
    const word& fieldName,
    const modeType& mode
)
{
    typedef GeometricField<Type, fvPatchField, volMesh> fieldType;

    if (obr_.foundObject<fieldType>(fieldName))
    {
        const label proci = Pstream::myProcNo();

        const fieldType& field = lookupObject<fieldType>(fieldName);

        const volVectorField::Boundary& CfBoundary =
            mesh_.C().boundaryField();

        switch (mode)
        {
            case mdMag:
            {
                const volScalarField magField(mag(field));
                const volScalarField::Boundary& magFieldBoundary =
                    magField.boundaryField();

                scalarList minVs(Pstream::nProcs());
                labelList minCells(Pstream::nProcs());
                List<vector> minCs(Pstream::nProcs());
                label minProci = findMin(magField);
                minVs[proci] = magField[minProci];
                minCells[proci] = minProci;
                minCs[proci] = mesh_.C()[minProci];

                scalarList maxVs(Pstream::nProcs());
                labelList maxCells(Pstream::nProcs());
                List<vector> maxCs(Pstream::nProcs());
                label maxProci = findMax(magField);
                maxVs[proci] = magField[maxProci];
                maxCells[proci] = maxProci;
                maxCs[proci] = mesh_.C()[maxProci];

                forAll(magFieldBoundary, patchi)
                {
                    const scalarField& mfp = magFieldBoundary[patchi];
                    if (mfp.size())
                    {
                        const vectorField& Cfp = CfBoundary[patchi];

<<<<<<< HEAD
                        label minPi = findMin(mfp);
                        if (mfp[minPi] < minVs[proci])
                        {
                            minVs[proci] = mfp[minPi];
                            minCs[proci] = Cfp[minPi];
=======
                        const labelList& faceCells =
                            magFieldBoundary[patchi].patch().faceCells();

                        label minPI = findMin(mfp);
                        if (mfp[minPI] < minVs[proci])
                        {
                            minVs[proci] = mfp[minPI];
                            minCells[proci] = faceCells[minPI];
                            minCs[proci] = Cfp[minPI];
>>>>>>> 99433272
                        }

                        label maxPi = findMax(mfp);
                        if (mfp[maxPi] > maxVs[proci])
                        {
<<<<<<< HEAD
                            maxVs[proci] = mfp[maxPi];
                            maxCs[proci] = Cfp[maxPi];
=======
                            maxVs[proci] = mfp[maxPI];
                            maxCells[proci] = faceCells[maxPI];
                            maxCs[proci] = Cfp[maxPI];
>>>>>>> 99433272
                        }
                    }
                }

                Pstream::gatherList(minVs);
<<<<<<< HEAD
                Pstream::scatterList(minVs);
=======
                Pstream::gatherList(minCells);
>>>>>>> 99433272
                Pstream::gatherList(minCs);
                Pstream::scatterList(minCs);

                Pstream::gatherList(maxVs);
<<<<<<< HEAD
                Pstream::scatterList(maxVs);
                Pstream::gatherList(maxCs);
                Pstream::scatterList(maxCs);

                label mini = findMin(minVs);
                scalar minValue = minVs[mini];
                const vector& minC = minCs[mini];

                label maxi = findMax(maxVs);
                scalar maxValue = maxVs[maxi];
                const vector& maxC = maxCs[maxi];

                output
                (
                    fieldName,
                    word("mag(" + fieldName + ")"),
                    minC,
                    maxC,
                    mini,
                    maxi,
                    minValue,
                    maxValue
                );
=======
                Pstream::gatherList(maxCells);
                Pstream::gatherList(maxCs);

                if (Pstream::master())
                {
                    const label minI = findMin(minVs);
                    const scalar minValue = minVs[minI];
                    const label minCell = minCells[minI];
                    const vector& minC = minCs[minI];

                    const label maxI = findMax(maxVs);
                    const scalar maxValue = maxVs[maxI];
                    const label maxCell = maxCells[maxI];
                    const vector& maxC = maxCs[maxI];

                    output
                    (
                        fieldName,
                        word("mag(" + fieldName + ")"),
                        minCell,
                        maxCell,
                        minC,
                        maxC,
                        minI,
                        maxI,
                        minValue,
                        maxValue
                    );
                }
>>>>>>> 99433272
                break;
            }
            case mdCmpt:
            {
                const typename fieldType::Boundary&
                    fieldBoundary = field.boundaryField();

                List<Type> minVs(Pstream::nProcs());
                labelList minCells(Pstream::nProcs());
                List<vector> minCs(Pstream::nProcs());
                label minProci = findMin(field);
                minVs[proci] = field[minProci];
                minCells[proci] = minProci;
                minCs[proci] = mesh_.C()[minProci];

                List<Type> maxVs(Pstream::nProcs());
                labelList maxCells(Pstream::nProcs());
                List<vector> maxCs(Pstream::nProcs());
                label maxProci = findMax(field);
                maxVs[proci] = field[maxProci];
                maxCells[proci] = maxProci;
                maxCs[proci] = mesh_.C()[maxProci];

                forAll(fieldBoundary, patchi)
                {
                    const Field<Type>& fp = fieldBoundary[patchi];

                    if (fp.size())
                    {
                        const vectorField& Cfp = CfBoundary[patchi];

<<<<<<< HEAD
                        label minPi = findMin(fp);
                        if (fp[minPi] < minVs[proci])
                        {
                            minVs[proci] = fp[minPi];
                            minCs[proci] = Cfp[minPi];
=======
                        const labelList& faceCells =
                            fieldBoundary[patchi].patch().faceCells();

                        label minPI = findMin(fp);
                        if (fp[minPI] < minVs[proci])
                        {
                            minVs[proci] = fp[minPI];
                            minCells[proci] = faceCells[minPI];
                            minCs[proci] = Cfp[minPI];
>>>>>>> 99433272
                        }

                        label maxPi = findMax(fp);
                        if (fp[maxPi] > maxVs[proci])
                        {
<<<<<<< HEAD
                            maxVs[proci] = fp[maxPi];
                            maxCs[proci] = Cfp[maxPi];
=======
                            maxVs[proci] = fp[maxPI];
                            maxCells[proci] = faceCells[maxPI];
                            maxCs[proci] = Cfp[maxPI];
>>>>>>> 99433272
                        }
                    }
                }

                Pstream::gatherList(minVs);
<<<<<<< HEAD
                Pstream::scatterList(minVs);
=======
                Pstream::gatherList(minCells);
>>>>>>> 99433272
                Pstream::gatherList(minCs);
                Pstream::scatterList(minCs);

                Pstream::gatherList(maxVs);
<<<<<<< HEAD
                Pstream::scatterList(maxVs);
                Pstream::gatherList(maxCs);
                Pstream::scatterList(maxCs);

                label mini = findMin(minVs);
                Type minValue = minVs[mini];
                const vector& minC = minCs[mini];

                label maxi = findMax(maxVs);
                Type maxValue = maxVs[maxi];
                const vector& maxC = maxCs[maxi];

                output
                (
                    fieldName,
                    fieldName,
                    minC,
                    maxC,
                    mini,
                    maxi,
                    minValue,
                    maxValue
                );
=======
                Pstream::gatherList(maxCells);
                Pstream::gatherList(maxCs);

                if (Pstream::master())
                {
                    label minI = findMin(minVs);
                    Type minValue = minVs[minI];
                    const label minCell = minCells[minI];
                    const vector& minC = minCs[minI];

                    label maxI = findMax(maxVs);
                    Type maxValue = maxVs[maxI];
                    const label maxCell = maxCells[maxI];
                    const vector& maxC = maxCs[maxI];

                    output
                    (
                        fieldName,
                        fieldName,
                        minCell,
                        maxCell,
                        minC,
                        maxC,
                        minI,
                        maxI,
                        minValue,
                        maxValue
                    );
                }
>>>>>>> 99433272
                break;
            }
            default:
            {
                FatalErrorInFunction
                    << "Unknown min/max mode: " << modeTypeNames_[mode_]
                    << exit(FatalError);
            }
        }
    }
}


// ************************************************************************* //<|MERGE_RESOLUTION|>--- conflicted
+++ resolved
@@ -2,13 +2,8 @@
   =========                 |
   \\      /  F ield         | OpenFOAM: The Open Source CFD Toolbox
    \\    /   O peration     |
-<<<<<<< HEAD
-    \\  /    A nd           | Copyright (C) 2011-2016 OpenFOAM Foundation
+    \\  /    A nd           | Copyright (C) 2011-2017 OpenFOAM Foundation
      \\/     M anipulation  | Copyright (C) 2015 OpenCFD Ltd.
-=======
-    \\  /    A nd           | Copyright (C) 2011-2017 OpenFOAM Foundation
-     \\/     M anipulation  |
->>>>>>> 99433272
 -------------------------------------------------------------------------------
 License
     This file is part of OpenFOAM.
@@ -105,9 +100,11 @@
     // Write state/results information
     word nameStr('(' + outputName + ')');
     this->setResult("min" + nameStr, minValue);
+    this->setResult("min" + nameStr + "_cell", minCell);
     this->setResult("min" + nameStr + "_position", minC);
     this->setResult("min" + nameStr + "_processor", minProci);
     this->setResult("max" + nameStr, maxValue);
+    this->setResult("max" + nameStr + "_cell", maxCell);
     this->setResult("max" + nameStr + "_position", maxC);
     this->setResult("max" + nameStr + "_processor", maxProci);
 }
@@ -162,52 +159,38 @@
                     {
                         const vectorField& Cfp = CfBoundary[patchi];
 
-<<<<<<< HEAD
+                        const labelList& faceCells =
+                            magFieldBoundary[patchi].patch().faceCells();
+
                         label minPi = findMin(mfp);
                         if (mfp[minPi] < minVs[proci])
                         {
                             minVs[proci] = mfp[minPi];
+                            minCells[proci] = faceCells[minPi];
                             minCs[proci] = Cfp[minPi];
-=======
-                        const labelList& faceCells =
-                            magFieldBoundary[patchi].patch().faceCells();
-
-                        label minPI = findMin(mfp);
-                        if (mfp[minPI] < minVs[proci])
-                        {
-                            minVs[proci] = mfp[minPI];
-                            minCells[proci] = faceCells[minPI];
-                            minCs[proci] = Cfp[minPI];
->>>>>>> 99433272
                         }
 
                         label maxPi = findMax(mfp);
                         if (mfp[maxPi] > maxVs[proci])
                         {
-<<<<<<< HEAD
                             maxVs[proci] = mfp[maxPi];
+                            maxCells[proci] = faceCells[maxPi];
                             maxCs[proci] = Cfp[maxPi];
-=======
-                            maxVs[proci] = mfp[maxPI];
-                            maxCells[proci] = faceCells[maxPI];
-                            maxCs[proci] = Cfp[maxPI];
->>>>>>> 99433272
                         }
                     }
                 }
 
                 Pstream::gatherList(minVs);
-<<<<<<< HEAD
                 Pstream::scatterList(minVs);
-=======
                 Pstream::gatherList(minCells);
->>>>>>> 99433272
+                Pstream::scatterList(minCells);
                 Pstream::gatherList(minCs);
                 Pstream::scatterList(minCs);
 
                 Pstream::gatherList(maxVs);
-<<<<<<< HEAD
                 Pstream::scatterList(maxVs);
+                Pstream::gatherList(maxCells);
+                Pstream::scatterList(maxCells);
                 Pstream::gatherList(maxCs);
                 Pstream::scatterList(maxCs);
 
@@ -223,6 +206,8 @@
                 (
                     fieldName,
                     word("mag(" + fieldName + ")"),
+                    minCell,
+                    maxCell,
                     minC,
                     maxC,
                     mini,
@@ -230,37 +215,6 @@
                     minValue,
                     maxValue
                 );
-=======
-                Pstream::gatherList(maxCells);
-                Pstream::gatherList(maxCs);
-
-                if (Pstream::master())
-                {
-                    const label minI = findMin(minVs);
-                    const scalar minValue = minVs[minI];
-                    const label minCell = minCells[minI];
-                    const vector& minC = minCs[minI];
-
-                    const label maxI = findMax(maxVs);
-                    const scalar maxValue = maxVs[maxI];
-                    const label maxCell = maxCells[maxI];
-                    const vector& maxC = maxCs[maxI];
-
-                    output
-                    (
-                        fieldName,
-                        word("mag(" + fieldName + ")"),
-                        minCell,
-                        maxCell,
-                        minC,
-                        maxC,
-                        minI,
-                        maxI,
-                        minValue,
-                        maxValue
-                    );
-                }
->>>>>>> 99433272
                 break;
             }
             case mdCmpt:
@@ -292,67 +246,57 @@
                     {
                         const vectorField& Cfp = CfBoundary[patchi];
 
-<<<<<<< HEAD
+                        const labelList& faceCells =
+                            fieldBoundary[patchi].patch().faceCells();
+
                         label minPi = findMin(fp);
                         if (fp[minPi] < minVs[proci])
                         {
                             minVs[proci] = fp[minPi];
+                            minCells[proci] = faceCells[minPi];
                             minCs[proci] = Cfp[minPi];
-=======
-                        const labelList& faceCells =
-                            fieldBoundary[patchi].patch().faceCells();
-
-                        label minPI = findMin(fp);
-                        if (fp[minPI] < minVs[proci])
-                        {
-                            minVs[proci] = fp[minPI];
-                            minCells[proci] = faceCells[minPI];
-                            minCs[proci] = Cfp[minPI];
->>>>>>> 99433272
                         }
 
                         label maxPi = findMax(fp);
                         if (fp[maxPi] > maxVs[proci])
                         {
-<<<<<<< HEAD
                             maxVs[proci] = fp[maxPi];
+                            maxCells[proci] = faceCells[maxPi];
                             maxCs[proci] = Cfp[maxPi];
-=======
-                            maxVs[proci] = fp[maxPI];
-                            maxCells[proci] = faceCells[maxPI];
-                            maxCs[proci] = Cfp[maxPI];
->>>>>>> 99433272
                         }
                     }
                 }
 
                 Pstream::gatherList(minVs);
-<<<<<<< HEAD
                 Pstream::scatterList(minVs);
-=======
                 Pstream::gatherList(minCells);
->>>>>>> 99433272
+                Pstream::scatterList(minCells);
                 Pstream::gatherList(minCs);
                 Pstream::scatterList(minCs);
 
                 Pstream::gatherList(maxVs);
-<<<<<<< HEAD
                 Pstream::scatterList(maxVs);
+                Pstream::gatherList(maxCells);
+                Pstream::scatterList(maxCells);
                 Pstream::gatherList(maxCs);
                 Pstream::scatterList(maxCs);
 
                 label mini = findMin(minVs);
                 Type minValue = minVs[mini];
+                const label minCell = minCells[mini];
                 const vector& minC = minCs[mini];
 
                 label maxi = findMax(maxVs);
                 Type maxValue = maxVs[maxi];
+                const label maxCell = maxCells[maxi];
                 const vector& maxC = maxCs[maxi];
 
                 output
                 (
                     fieldName,
                     fieldName,
+                    minCell,
+                    maxCell,
                     minC,
                     maxC,
                     mini,
@@ -360,37 +304,6 @@
                     minValue,
                     maxValue
                 );
-=======
-                Pstream::gatherList(maxCells);
-                Pstream::gatherList(maxCs);
-
-                if (Pstream::master())
-                {
-                    label minI = findMin(minVs);
-                    Type minValue = minVs[minI];
-                    const label minCell = minCells[minI];
-                    const vector& minC = minCs[minI];
-
-                    label maxI = findMax(maxVs);
-                    Type maxValue = maxVs[maxI];
-                    const label maxCell = maxCells[maxI];
-                    const vector& maxC = maxCs[maxI];
-
-                    output
-                    (
-                        fieldName,
-                        fieldName,
-                        minCell,
-                        maxCell,
-                        minC,
-                        maxC,
-                        minI,
-                        maxI,
-                        minValue,
-                        maxValue
-                    );
-                }
->>>>>>> 99433272
                 break;
             }
             default:
