/*--------------------------------*- C++ -*----------------------------------*\
| =========                 |                                                 |
| \\      /  F ield         | OpenFOAM: The Open Source CFD Toolbox           |
|  \\    /   O peration     | Version:  plus                                  |
|   \\  /    A nd           | Web:      www.OpenFOAM.com                      |
|    \\/     M anipulation  |                                                 |
\*---------------------------------------------------------------------------*/
FoamFile
{
    version     2.0;
    format      ascii;
    class       dictionary;
    object      postProcessingDict;
}
// * * * * * * * * * * * * * * * * * * * * * * * * * * * * * * * * * * * * * //

functions
{
    fieldCoordinateSystemTransform1
    {
        // Type of functionObject
        type            fieldCoordinateSystemTransform;

        // Where to load it from (if not already in solver)
        libs            ("libfieldFunctionObjects.so");

        // Function object enabled flag
        enabled         true;

        // When to output the average fields
        writeControl    writeTime;

        // Fields to be transformed - runTime modifiable
        fields
        (
            U
            UMean
            UPrime2Mean
        );

        origin  (0.001  0       0);

        coordinateRotation
        {
<<<<<<< HEAD
            type    axesRotation;
            e1      (1      0.15    0);
            e3      (0      0      -1);
=======
            origin  (0 0 0);
            coordinateRotation
            {
                type    axesRotation;
                e1      (1  0.15  0);
                e3      (0  0    -1);
            }
>>>>>>> 8504e436
        }
    }
}

// ************************************************************************* //<|MERGE_RESOLUTION|>--- conflicted
+++ resolved
@@ -38,15 +38,8 @@
             UPrime2Mean
         );
 
-        origin  (0.001  0       0);
-
-        coordinateRotation
+        coordinateSystem
         {
-<<<<<<< HEAD
-            type    axesRotation;
-            e1      (1      0.15    0);
-            e3      (0      0      -1);
-=======
             origin  (0 0 0);
             coordinateRotation
             {
@@ -54,7 +47,6 @@
                 e1      (1  0.15  0);
                 e3      (0  0    -1);
             }
->>>>>>> 8504e436
         }
     }
 }
