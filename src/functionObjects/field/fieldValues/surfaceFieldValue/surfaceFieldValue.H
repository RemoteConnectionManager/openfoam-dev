--- conflicted
+++ resolved
@@ -2,13 +2,8 @@
   =========                 |
   \\      /  F ield         | OpenFOAM: The Open Source CFD Toolbox
    \\    /   O peration     |
-<<<<<<< HEAD
-    \\  /    A nd           | Copyright (C) 2011-2016 OpenFOAM Foundation
+    \\  /    A nd           | Copyright (C) 2011-2017 OpenFOAM Foundation
      \\/     M anipulation  | Copyright (C) 2015-2017 OpenCFD Ltd.
-=======
-    \\  /    A nd           | Copyright (C) 2011-2017 OpenFOAM Foundation
-     \\/     M anipulation  |
->>>>>>> 8504e436
 -------------------------------------------------------------------------------
 License
     This file is part of OpenFOAM.
@@ -212,7 +207,6 @@
         //- Operation type enumeration
         enum operationType
         {
-<<<<<<< HEAD
             opNone,                 //!< None
             opSum,                  //!< Sum
             opWeightedSum,          //!< Weighted sum
@@ -230,30 +224,10 @@
             opCoV,                  //!< Coefficient of variation
             opAreaNormalAverage,    //!< Area average in normal direction
             opAreaNormalIntegrate   //!< Area integral in normal direction
-=======
-            opNone,
-            opSum,
-            opWeightedSum,
-            opSumMag,
-            opSumDirection,
-            opSumDirectionBalance,
-            opAverage,
-            opWeightedAverage,
-            opAreaAverage,
-            opWeightedAreaAverage,
-            opAreaIntegrate,
-            opWeightedAreaIntegrate,
-            opMin,
-            opMax,
-            opCoV,
-            opAreaNormalAverage,
-            opAreaNormalIntegrate
->>>>>>> 8504e436
         };
 
         //- Operation type names
         static const NamedEnum<operationType, 17> operationTypeNames_;
-<<<<<<< HEAD
 
 
         //- Post-operation type enumeration
@@ -265,8 +239,6 @@
 
         //- Operation type names
         static const NamedEnum<postOperationType, 2> postOperationTypeNames_;
-=======
->>>>>>> 8504e436
 
 
 private:
