/*---------------------------------------------------------------------------*\
  =========                 |
  \\      /  F ield         | OpenFOAM: The Open Source CFD Toolbox
   \\    /   O peration     |
    \\  /    A nd           | Copyright (C) 2011-2016 OpenFOAM Foundation
     \\/     M anipulation  |
-------------------------------------------------------------------------------
License
    This file is part of OpenFOAM.

    OpenFOAM is free software: you can redistribute it and/or modify it
    under the terms of the GNU General Public License as published by
    the Free Software Foundation, either version 3 of the License, or
    (at your option) any later version.

    OpenFOAM is distributed in the hope that it will be useful, but WITHOUT
    ANY WARRANTY; without even the implied warranty of MERCHANTABILITY or
    FITNESS FOR A PARTICULAR PURPOSE.  See the GNU General Public License
    for more details.

    You should have received a copy of the GNU General Public License
    along with OpenFOAM.  If not, see <http://www.gnu.org/licenses/>.

\*---------------------------------------------------------------------------*/

#include "thermoSingleLayer.H"
#include "fvcDdt.H"
#include "fvcDiv.H"
#include "fvcLaplacian.H"
#include "fvcFlux.H"
#include "fvm.H"
#include "addToRunTimeSelectionTable.H"
#include "zeroGradientFvPatchFields.H"
#include "mappedFieldFvPatchField.H"
#include "mapDistribute.H"
#include "constants.H"

// Sub-models
#include "filmThermoModel.H"
#include "filmViscosityModel.H"
#include "heatTransferModel.H"
#include "phaseChangeModel.H"
#include "filmRadiationModel.H"

// * * * * * * * * * * * * * * * * * * * * * * * * * * * * * * * * * * * * * //

namespace Foam
{
namespace regionModels
{
namespace surfaceFilmModels
{

// * * * * * * * * * * * * * * Static Data Members * * * * * * * * * * * * * //

defineTypeNameAndDebug(thermoSingleLayer, 0);

addToRunTimeSelectionTable(surfaceFilmModel, thermoSingleLayer, mesh);

// * * * * * * * * * * * * Private Member Functions  * * * * * * * * * * * * //

wordList thermoSingleLayer::hsBoundaryTypes()
{
    wordList bTypes(T_.boundaryField().types());
    forAll(bTypes, patchi)
    {
        if
        (
            T_.boundaryField()[patchi].fixesValue()
         || bTypes[patchi] == mappedFieldFvPatchField<scalar>::typeName
        )
        {
            bTypes[patchi] = fixedValueFvPatchField<scalar>::typeName;
        }
    }

    return bTypes;
}


// * * * * * * * * * * * * Protected Member Functions  * * * * * * * * * * * //

bool thermoSingleLayer::read()
{
    // No additional properties to read
    return kinematicSingleLayer::read();
}


void thermoSingleLayer::resetPrimaryRegionSourceTerms()
{
    if (debug)
    {
        InfoInFunction << endl;
    }

    kinematicSingleLayer::resetPrimaryRegionSourceTerms();

    hsSpPrimary_ == dimensionedScalar("zero", hsSp_.dimensions(), 0.0);
}


void thermoSingleLayer::correctThermoFields()
{
    rho_ == filmThermo_->rho();
    sigma_ == filmThermo_->sigma();
    Cp_ == filmThermo_->Cp();
    kappa_ == filmThermo_->kappa();
}


void thermoSingleLayer::correctHsForMappedT()
{
    T_.correctBoundaryConditions();

    volScalarField::Boundary& hsBf = hs_.boundaryFieldRef();

    forAll(hsBf, patchi)
    {
        const fvPatchField<scalar>& Tp = T_.boundaryField()[patchi];
        if (isA<mappedFieldFvPatchField<scalar>>(Tp))
        {
            hsBf[patchi] == hs(Tp, patchi);
        }
    }
}


void thermoSingleLayer::updateSurfaceTemperatures()
{
    correctHsForMappedT();

    // Push boundary film temperature into wall temperature internal field
    for (label i=0; i<intCoupledPatchIDs_.size(); i++)
    {
        label patchi = intCoupledPatchIDs_[i];
        const polyPatch& pp = regionMesh().boundaryMesh()[patchi];
        UIndirectList<scalar>(Tw_, pp.faceCells()) =
            T_.boundaryField()[patchi];
    }
    Tw_.correctBoundaryConditions();

    // Update film surface temperature
    Ts_ = T_;
    Ts_.correctBoundaryConditions();
}


void thermoSingleLayer::transferPrimaryRegionThermoFields()
{
    if (debug)
    {
        InfoInFunction << endl;
    }

    kinematicSingleLayer::transferPrimaryRegionThermoFields();

    // Update primary region fields on local region via direct mapped (coupled)
    // boundary conditions
    TPrimary_.correctBoundaryConditions();
    forAll(YPrimary_, i)
    {
        YPrimary_[i].correctBoundaryConditions();
    }
}


void thermoSingleLayer::transferPrimaryRegionSourceFields()
{
    if (debug)
    {
        InfoInFunction << endl;
    }

    kinematicSingleLayer::transferPrimaryRegionSourceFields();

    volScalarField::Boundary& hsSpPrimaryBf =
        hsSpPrimary_.boundaryFieldRef();

    // Convert accummulated source terms into per unit area per unit time
    const scalar deltaT = time_.deltaTValue();
    forAll(hsSpPrimaryBf, patchi)
    {
        const scalarField& priMagSf =
            primaryMesh().magSf().boundaryField()[patchi];

        hsSpPrimaryBf[patchi] /= priMagSf*deltaT;
    }

    // Retrieve the source fields from the primary region via direct mapped
    // (coupled) boundary conditions
    // - fields require transfer of values for both patch AND to push the
    //   values into the first layer of internal cells
    hsSp_.correctBoundaryConditions();

    // Apply enthalpy source as difference between incoming and actual states
    hsSp_ -= rhoSp_*hs_;

    if (time().outputTime())
    {
        if (debug)
        {
            hsSp_.write();
        }
    }
}


void thermoSingleLayer::correctAlpha()
{
    if (hydrophilic_)
    {
        const scalar hydrophilicDry = hydrophilicDryScale_*deltaWet_;
        const scalar hydrophilicWet = hydrophilicWetScale_*deltaWet_;

        forAll(alpha_, i)
        {
            if ((alpha_[i] < 0.5) && (delta_[i] > hydrophilicWet))
            {
                alpha_[i] = 1.0;
            }
            else if ((alpha_[i] > 0.5) && (delta_[i] < hydrophilicDry))
            {
                alpha_[i] = 0.0;
            }
        }

        alpha_.correctBoundaryConditions();
    }
    else
    {
        alpha_ ==
            pos(delta_ - dimensionedScalar("deltaWet", dimLength, deltaWet_));
    }
}


void thermoSingleLayer::updateSubmodels()
{
    if (debug)
    {
        InfoInFunction << endl;
    }

    // Update heat transfer coefficient sub-models
    htcs_->correct();
    htcw_->correct();

    scalarField availableMass(alpha_*availableMass_);

    phaseChange_->correct
    (
        time_.deltaTValue(),
        availableMass,
        primaryMassPCTrans_,
        primaryEnergyPCTrans_
    );

    // Update radiation
    radiation_->correct();

    // Update kinematic sub-models
    kinematicSingleLayer::updateSubmodels();

    // Update source fields
    hsSp_ += primaryEnergyPCTrans_/magSf()/time().deltaT();
    rhoSp_ += primaryMassPCTrans_/magSf()/time().deltaT();

    // Vapour recoil pressure
    pSp_ -= sqr(primaryMassPCTrans_/magSf()/time().deltaT())/2.0/rhoPrimary_;
}


tmp<fvScalarMatrix> thermoSingleLayer::q(volScalarField& hs) const
{
//    Only apply heat transfer where the film is present
//    - leads to temperature unboundedness?
//    volScalarField boundedAlpha(max(alpha_, ROOTVSMALL));
//    volScalarField htcst(htcs_->h()*boundedAlpha);
//    volScalarField htcwt(htcw_->h()*boundedAlpha);

    return
    (
        // Heat-transfer to the primary region
      - fvm::Sp(htcs_->h()/Cp_, hs)
      + htcs_->h()*(hs/Cp_ + alpha_*(TPrimary_ - T_))

        // Heat-transfer to the wall
      - fvm::Sp(htcw_->h()/Cp_, hs)
      + htcw_->h()*(hs/Cp_ + alpha_*(Tw_- T_))
    );
}


void thermoSingleLayer::solveEnergy()
{
    if (debug)
    {
        InfoInFunction << endl;
    }


    dimensionedScalar residualDeltaRho
    (
        "residualDeltaRho",
        deltaRho_.dimensions(),
        1e-10
    );

    solve
    (
        fvm::ddt(deltaRho_, hs_)
      + fvm::div(phi_, hs_)
     ==
      - hsSp_
<<<<<<< HEAD
      + alpha_*q(hs_)
      + alpha_*radiation_->Shs()
//      - fvm::SuSp(rhoSp_, hs_)
      - rhoSp_*hs_
      + fvc::ddt(residualDeltaRho + deltaRho_, hs_)
      - fvm::ddt(residualDeltaRho + deltaRho_, hs_)
=======
      - rhoSp_*hs_
      + q(hs_)
      + radiation_->Shs()
>>>>>>> 7b971a9e
    );

    correctThermoFields();

    // Evaluate viscosity from user-model
    viscosity_->correct(pPrimary_, T_);

    // Update film wall and surface temperatures
    updateSurfaceTemperatures();
}


// * * * * * * * * * * * * * * * * Constructors  * * * * * * * * * * * * * * //

thermoSingleLayer::thermoSingleLayer
(
    const word& modelType,
    const fvMesh& mesh,
    const dimensionedVector& g,
    const word& regionType,
    const bool readFields
)
:
    kinematicSingleLayer(modelType, mesh, g, regionType, false),
    thermo_(mesh.lookupObject<SLGThermo>("SLGThermo")),
    Cp_
    (
        IOobject
        (
            "Cp",
            time().timeName(),
            regionMesh(),
            IOobject::NO_READ,
            IOobject::AUTO_WRITE
        ),
        regionMesh(),
        dimensionedScalar("Cp", dimEnergy/dimMass/dimTemperature, 0.0),
        zeroGradientFvPatchScalarField::typeName
    ),
    kappa_
    (
        IOobject
        (
            "kappa",
            time().timeName(),
            regionMesh(),
            IOobject::NO_READ,
            IOobject::AUTO_WRITE
        ),
        regionMesh(),
        dimensionedScalar
        (
            "kappa",
            dimEnergy/dimTime/dimLength/dimTemperature,
            0.0
        ),
        zeroGradientFvPatchScalarField::typeName
    ),

    T_
    (
        IOobject
        (
            "Tf",
            time().timeName(),
            regionMesh(),
            IOobject::MUST_READ,
            IOobject::AUTO_WRITE
        ),
        regionMesh()
    ),
    Ts_
    (
        IOobject
        (
            "Tsf",
            time().timeName(),
            regionMesh(),
            IOobject::NO_READ,
            IOobject::NO_WRITE
        ),
        T_,
        zeroGradientFvPatchScalarField::typeName
    ),
    Tw_
    (
        IOobject
        (
            "Twf",
            time().timeName(),
            regionMesh(),
            IOobject::NO_READ,
            IOobject::NO_WRITE
        ),
        T_,
        zeroGradientFvPatchScalarField::typeName
    ),
    hs_
    (
        IOobject
        (
            "hf",
            time().timeName(),
            regionMesh(),
            IOobject::NO_READ,
            IOobject::NO_WRITE
        ),
        regionMesh(),
        dimensionedScalar("zero", dimEnergy/dimMass, 0.0),
        hsBoundaryTypes()
    ),

    primaryMassPCTrans_
    (
        IOobject
        (
            "primaryMassPCTrans",
            time().timeName(),
            regionMesh(),
            IOobject::NO_READ,
            IOobject::NO_WRITE
        ),
        regionMesh(),
        dimensionedScalar("zero", dimMass, 0),
        zeroGradientFvPatchScalarField::typeName
    ),
    primaryEnergyPCTrans_
    (
        IOobject
        (
            "primaryEnergyPCTrans",
            time().timeName(),
            regionMesh(),
            IOobject::NO_READ,
            IOobject::NO_WRITE
        ),
        regionMesh(),
        dimensionedScalar("zero", dimEnergy, 0),
        zeroGradientFvPatchScalarField::typeName
    ),

    deltaWet_(readScalar(coeffs_.lookup("deltaWet"))),
    hydrophilic_(readBool(coeffs_.lookup("hydrophilic"))),
    hydrophilicDryScale_(0.0),
    hydrophilicWetScale_(0.0),

    hsSp_
    (
        IOobject
        (
            "hsSp",
            time().timeName(),
            regionMesh(),
            IOobject::NO_READ,
            IOobject::NO_WRITE
        ),
        regionMesh(),
        dimensionedScalar("zero", dimEnergy/dimArea/dimTime, 0.0),
        this->mappedPushedFieldPatchTypes<scalar>()
    ),

    hsSpPrimary_
    (
        IOobject
        (
            hsSp_.name(), // Must have same name as hSp_ to enable mapping
            time().timeName(),
            primaryMesh(),
            IOobject::NO_READ,
            IOobject::NO_WRITE
        ),
        primaryMesh(),
        dimensionedScalar("zero", hsSp_.dimensions(), 0.0)
    ),

    TPrimary_
    (
        IOobject
        (
            "T", // Same name as T on primary region to enable mapping
            time().timeName(),
            regionMesh(),
            IOobject::NO_READ,
            IOobject::NO_WRITE
        ),
        regionMesh(),
        dimensionedScalar("zero", dimTemperature, 0.0),
        this->mappedFieldAndInternalPatchTypes<scalar>()
    ),

    YPrimary_(),

    viscosity_(filmViscosityModel::New(*this, coeffs(), mu_)),
    htcs_
    (
        heatTransferModel::New(*this, coeffs().subDict("upperSurfaceModels"))
    ),
    htcw_
    (
        heatTransferModel::New(*this, coeffs().subDict("lowerSurfaceModels"))
    ),
    phaseChange_(phaseChangeModel::New(*this, coeffs())),
    radiation_(filmRadiationModel::New(*this, coeffs())),
    Tmin_(-VGREAT),
    Tmax_(VGREAT)
{
    if (coeffs().readIfPresent("Tmin", Tmin_))
    {
        Info<< "    limiting minimum temperature to " << Tmin_ << endl;
    }

    if (coeffs().readIfPresent("Tmax", Tmax_))
    {
        Info<< "    limiting maximum temperature to " << Tmax_ << endl;
    }

    if (thermo_.hasMultiComponentCarrier())
    {
        YPrimary_.setSize(thermo_.carrier().species().size());

        forAll(thermo_.carrier().species(), i)
        {
            YPrimary_.set
            (
                i,
                new volScalarField
                (
                    IOobject
                    (
                        thermo_.carrier().species()[i],
                        time().timeName(),
                        regionMesh(),
                        IOobject::NO_READ,
                        IOobject::NO_WRITE
                    ),
                    regionMesh(),
                    dimensionedScalar("zero", dimless, 0.0),
                    pSp_.boundaryField().types()
                )
            );
        }
    }

    if (hydrophilic_)
    {
        coeffs_.lookup("hydrophilicDryScale") >> hydrophilicDryScale_;
        coeffs_.lookup("hydrophilicWetScale") >> hydrophilicWetScale_;
    }

    if (readFields)
    {
        transferPrimaryRegionThermoFields();

        correctAlpha();

        correctThermoFields();

        // Update derived fields
        hs_ == hs(T_);

        deltaRho_ == delta_*rho_;

        surfaceScalarField phi0
        (
            IOobject
            (
                "phi",
                time().timeName(),
                regionMesh(),
                IOobject::READ_IF_PRESENT,
                IOobject::AUTO_WRITE,
                false
            ),
            fvc::flux(deltaRho_*U_)
        );

        phi_ == phi0;

        // Evaluate viscosity from user-model
        viscosity_->correct(pPrimary_, T_);
    }
}


// * * * * * * * * * * * * * * * * Destructor  * * * * * * * * * * * * * * * //

thermoSingleLayer::~thermoSingleLayer()
{}


// * * * * * * * * * * * * * * Member Functions  * * * * * * * * * * * * * * //

void thermoSingleLayer::addSources
(
    const label patchi,
    const label facei,
    const scalar massSource,
    const vector& momentumSource,
    const scalar pressureSource,
    const scalar energySource
)
{
    kinematicSingleLayer::addSources
    (
        patchi,
        facei,
        massSource,
        momentumSource,
        pressureSource,
        energySource
    );

    if (debug)
    {
        Info<< "    energy   = " << energySource << nl << endl;
    }

    hsSpPrimary_.boundaryFieldRef()[patchi][facei] -= energySource;
}


void thermoSingleLayer::preEvolveRegion()
{
    if (debug)
    {
        InfoInFunction << endl;
    }

    kinematicSingleLayer::preEvolveRegion();

    updateSurfaceTemperatures();

    // Update phase change
    primaryMassPCTrans_ == dimensionedScalar("zero", dimMass, 0.0);
    primaryEnergyPCTrans_ == dimensionedScalar("zero", dimEnergy, 0.0);
}


void thermoSingleLayer::evolveRegion()
{
    if (debug)
    {
        InfoInFunction << endl;
    }

    // Update sub-models to provide updated source contributions
    updateSubmodels();

    // Solve continuity for deltaRho_
    solveContinuity();

    for (int oCorr=1; oCorr<=nOuterCorr_; oCorr++)
    {
        // Explicit pressure source contribution
        tmp<volScalarField> tpu(this->pu());

        // Implicit pressure source coefficient
        tmp<volScalarField> tpp(this->pp());

        // Solve for momentum for U_
        tmp<fvVectorMatrix> UEqn = solveMomentum(tpu(), tpp());

        // Solve energy for hs_ - also updates thermo
        solveEnergy();

        // Film thickness correction loop
        for (int corr=1; corr<=nCorr_; corr++)
        {
            // Solve thickness for delta_
            solveThickness(tpu(), tpp(), UEqn());
        }
    }

    // Update deltaRho_ with new delta_
    deltaRho_ == delta_*rho_;

    // Update temperature using latest hs_
    T_ == T(hs_);
}


const volScalarField& thermoSingleLayer::Cp() const
{
    return Cp_;
}


const volScalarField& thermoSingleLayer::kappa() const
{
    return kappa_;
}


const volScalarField& thermoSingleLayer::T() const
{
    return T_;
}


const volScalarField& thermoSingleLayer::Ts() const
{
    return Ts_;
}


const volScalarField& thermoSingleLayer::Tw() const
{
    return Tw_;
}


const volScalarField& thermoSingleLayer::hs() const
{
    return hs_;
}


tmp<volScalarField> thermoSingleLayer::primaryMassTrans() const
{
    return primaryMassPCTrans_;
}


void thermoSingleLayer::info()
{
    kinematicSingleLayer::info();

    const scalarField& Tinternal = T_;

    Info<< indent << "min/mean/max(T)    = "
        << gMin(Tinternal) << ", "
        << gAverage(Tinternal) << ", "
        << gMax(Tinternal) << nl;

    phaseChange_->info(Info);
}


tmp<volScalarField::Internal> thermoSingleLayer::Srho() const
{
    tmp<volScalarField::Internal> tSrho
    (
        new volScalarField::Internal
        (
            IOobject
            (
                typeName + ":Srho",
                time().timeName(),
                primaryMesh(),
                IOobject::NO_READ,
                IOobject::NO_WRITE,
                false
            ),
            primaryMesh(),
            dimensionedScalar("zero", dimMass/dimVolume/dimTime, 0.0)
        )
    );

    scalarField& Srho = tSrho.ref();
    const scalarField& V = primaryMesh().V();
    const scalar dt = time_.deltaTValue();

    forAll(intCoupledPatchIDs(), i)
    {
        const label filmPatchi = intCoupledPatchIDs()[i];

        scalarField patchMass =
            primaryMassPCTrans_.boundaryField()[filmPatchi];

        toPrimary(filmPatchi, patchMass);

        const label primaryPatchi = primaryPatchIDs()[i];
        const unallocLabelList& cells =
            primaryMesh().boundaryMesh()[primaryPatchi].faceCells();

        forAll(patchMass, j)
        {
            Srho[cells[j]] = patchMass[j]/(V[cells[j]]*dt);
        }
    }

    return tSrho;
}


tmp<volScalarField::Internal> thermoSingleLayer::Srho
(
    const label i
) const
{
    const label vapId = thermo_.carrierId(filmThermo_->name());

    tmp<volScalarField::Internal> tSrho
    (
        new volScalarField::Internal
        (
            IOobject
            (
                typeName + ":Srho(" + Foam::name(i) + ")",
                time_.timeName(),
                primaryMesh(),
                IOobject::NO_READ,
                IOobject::NO_WRITE,
                false
            ),
            primaryMesh(),
            dimensionedScalar("zero", dimMass/dimVolume/dimTime, 0.0)
        )
    );

    if (vapId == i)
    {
        scalarField& Srho = tSrho.ref();
        const scalarField& V = primaryMesh().V();
        const scalar dt = time().deltaTValue();

        forAll(intCoupledPatchIDs_, i)
        {
            const label filmPatchi = intCoupledPatchIDs_[i];

            scalarField patchMass =
                primaryMassPCTrans_.boundaryField()[filmPatchi];

            toPrimary(filmPatchi, patchMass);

            const label primaryPatchi = primaryPatchIDs()[i];
            const unallocLabelList& cells =
                primaryMesh().boundaryMesh()[primaryPatchi].faceCells();

            forAll(patchMass, j)
            {
                Srho[cells[j]] = patchMass[j]/(V[cells[j]]*dt);
            }
        }
    }

    return tSrho;
}


tmp<volScalarField::Internal> thermoSingleLayer::Sh() const
{
    tmp<volScalarField::Internal> tSh
    (
        new volScalarField::Internal
        (
            IOobject
            (
                typeName + ":Sh",
                time().timeName(),
                primaryMesh(),
                IOobject::NO_READ,
                IOobject::NO_WRITE,
                false
            ),
            primaryMesh(),
            dimensionedScalar("zero", dimEnergy/dimVolume/dimTime, 0.0)
        )
    );
/*
    phase change energy fed back into the film...

    scalarField& Sh = tSh.ref();
    const scalarField& V = primaryMesh().V();
    const scalar dt = time_.deltaTValue();

    forAll(intCoupledPatchIDs_, i)
    {
        const label filmPatchi = intCoupledPatchIDs_[i];

        scalarField patchEnergy =
            primaryEnergyPCTrans_.boundaryField()[filmPatchi];

        toPrimary(filmPatchi, patchEnergy);

        const label primaryPatchi = primaryPatchIDs()[i];
        const unallocLabelList& cells =
            primaryMesh().boundaryMesh()[primaryPatchi].faceCells();

        forAll(patchEnergy, j)
        {
            Sh[cells[j]] += patchEnergy[j]/(V[cells[j]]*dt);
        }
    }
*/
    return tSh;
}


// * * * * * * * * * * * * * * * * * * * * * * * * * * * * * * * * * * * * * //

} // end namespace Foam
} // end namespace regionModels
} // end namespace surfaceFilmModels

// ************************************************************************* //<|MERGE_RESOLUTION|>--- conflicted
+++ resolved
@@ -313,18 +313,10 @@
       + fvm::div(phi_, hs_)
      ==
       - hsSp_
-<<<<<<< HEAD
-      + alpha_*q(hs_)
-      + alpha_*radiation_->Shs()
 //      - fvm::SuSp(rhoSp_, hs_)
-      - rhoSp_*hs_
-      + fvc::ddt(residualDeltaRho + deltaRho_, hs_)
-      - fvm::ddt(residualDeltaRho + deltaRho_, hs_)
-=======
       - rhoSp_*hs_
       + q(hs_)
       + radiation_->Shs()
->>>>>>> 7b971a9e
     );
 
     correctThermoFields();
