--- conflicted
+++ resolved
@@ -306,15 +306,9 @@
       + fvm::div(phi_, hs_)
      ==
       - hsSp_
-<<<<<<< HEAD
       + alpha_*q(hs_)
       + alpha_*radiation_->Shs()
 //      - fvm::SuSp(rhoSp_, hs_)
-=======
-      + q(hs_)
-      + radiation_->Shs()
-   // - fvm::SuSp(rhoSp_, hs_)
->>>>>>> 449a9ecc
       - rhoSp_*hs_
       + fvc::ddt(residualDeltaRho + deltaRho_, hs_)
       - fvm::ddt(residualDeltaRho + deltaRho_, hs_)
