--- conflicted
+++ resolved
@@ -139,12 +139,7 @@
     // Note: normal pointing into the domain
     const vectorField n(-patch().nf());
 
-<<<<<<< HEAD
     const scalarField gTan(film.gTan(patchI) & n);
-=======
-    // TODO: currently re-evaluating the entire gTan field to return this patch
-    const scalarField gTan(film.gTan()().boundaryField()[patchi] & n);
->>>>>>> 7b971a9e
 
     if (patch().size() && (max(mag(gTan)) < SMALL))
     {
