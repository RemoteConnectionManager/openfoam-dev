--- conflicted
+++ resolved
@@ -71,7 +71,6 @@
 )
 :
     fixedValueFvPatchScalarField(p, iF),
-<<<<<<< HEAD
     filmRegionName_
     (
         dict.lookupOrDefault<word>("filmRegion", "surfaceFilmProperties")
@@ -79,11 +78,6 @@
     GammaMean_(DataEntry<scalar>::New("GammaMean", dict)),
     a_(DataEntry<scalar>::New("a", dict)),
     omega_(DataEntry<scalar>::New("omega", dict))
-=======
-    GammaMean_(Function1<scalar>::New("GammaMean", dict)),
-    a_(Function1<scalar>::New("a", dict)),
-    omega_(Function1<scalar>::New("omega", dict))
->>>>>>> 449a9ecc
 {
     fvPatchScalarField::operator=(scalarField("value", dict, p.size()));
 }
