--- conflicted
+++ resolved
@@ -70,15 +70,11 @@
     const dictionary& dict
 )
 :
-<<<<<<< HEAD
-    fixedValueFvPatchScalarField(p, iF),
+    fixedValueFvPatchScalarField(p, iF, dict),
     filmRegionName_
     (
         dict.lookupOrDefault<word>("filmRegion", "surfaceFilmProperties")
     ),
-=======
-    fixedValueFvPatchScalarField(p, iF, dict),
->>>>>>> deecbf9e
     GammaMean_(Function1<scalar>::New("GammaMean", dict)),
     a_(Function1<scalar>::New("a", dict)),
     omega_(Function1<scalar>::New("omega", dict))
