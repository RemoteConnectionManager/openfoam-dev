--- conflicted
+++ resolved
@@ -63,12 +63,8 @@
 
 tmp<fvVectorMatrix> thermocapillaryForce::correct(volVectorField& U)
 {
-<<<<<<< HEAD
-    const volScalarField& alpha = owner_.alpha();
-    const volScalarField& sigma = owner_.sigma();
-=======
+    const volScalarField& alpha = filmModel_.alpha();
     const volScalarField& sigma = filmModel_.sigma();
->>>>>>> d2a62df7
 
     tmp<fvVectorMatrix>
         tfvm(new fvVectorMatrix(U, dimForce/dimArea*dimVolume));
