/*---------------------------------------------------------------------------*\
  =========                 |
  \\      /  F ield         | OpenFOAM: The Open Source CFD Toolbox
   \\    /   O peration     |
    \\  /    A nd           | Copyright (C) 2013-2016 OpenFOAM Foundation
     \\/     M anipulation  |
-------------------------------------------------------------------------------
License
    This file is part of OpenFOAM.

    OpenFOAM is free software: you can redistribute it and/or modify it
    under the terms of the GNU General Public License as published by
    the Free Software Foundation, either version 3 of the License, or
    (at your option) any later version.

    OpenFOAM is distributed in the hope that it will be useful, but WITHOUT
    ANY WARRANTY; without even the implied warranty of MERCHANTABILITY or
    FITNESS FOR A PARTICULAR PURPOSE.  See the GNU General Public License
    for more details.

    You should have received a copy of the GNU General Public License
    along with OpenFOAM.  If not, see <http://www.gnu.org/licenses/>.

\*---------------------------------------------------------------------------*/

#include "liquidFilmThermo.H"
#include "demandDrivenData.H"
#include "thermoSingleLayer.H"
#include "SLGThermo.H"
#include "extrapolatedCalculatedFvPatchFields.H"
#include "addToRunTimeSelectionTable.H"

// * * * * * * * * * * * * * * * * * * * * * * * * * * * * * * * * * * * * * //

namespace Foam
{
namespace regionModels
{
namespace surfaceFilmModels
{

// * * * * * * * * * * * * * * Static Data Members * * * * * * * * * * * * * //

defineTypeNameAndDebug(liquidFilmThermo, 0);

addToRunTimeSelectionTable
(
    filmThermoModel,
    liquidFilmThermo,
    dictionary
);


// * * * * * * * * * * * * Protected Member Functions  * * * * * * * * * * * //

const thermoSingleLayer& liquidFilmThermo::thermoFilm() const
{
    if (!isA<thermoSingleLayer>(owner_))
    {
        FatalErrorInFunction
            << "Thermo model requires a " << thermoSingleLayer::typeName
            << " film to supply the pressure and temperature, but "
            << owner_.type() << " film model selected.  "
            << "Use the 'useReferenceValues' flag to employ reference "
            << "pressure and temperature" << exit(FatalError);
    }

    return refCast<const thermoSingleLayer>(owner_);
}


void liquidFilmThermo::initLiquid(const dictionary& dict)
{
    if (liquidPtr_ != nullptr)
    {
        return;
    }

    dict.lookup("liquid") >> name_;

    if (owner_.primaryMesh().foundObject<SLGThermo>("SLGThermo"))
    {
        // retrieve from film thermo
        ownLiquid_ = false;

        const SLGThermo& thermo =
            owner_.primaryMesh().lookupObject<SLGThermo>("SLGThermo");
        label id = thermo.liquidId(name_);
        liquidPtr_ = &thermo.liquids().properties()[id];
    }
    else
    {
        // new liquid create
        ownLiquid_ = true;

        liquidPtr_ = new liquidProperties(dict.subDict(name_ + "Coeffs"));
    }
}


// * * * * * * * * * * * * * * * * Constructors  * * * * * * * * * * * * * * //

liquidFilmThermo::liquidFilmThermo
(
    surfaceFilmModel& owner,
    const dictionary& dict
)
:
    filmThermoModel(typeName, owner, dict),
    name_("unknown_liquid"),
    liquidPtr_(nullptr),
    ownLiquid_(false),
    useReferenceValues_(readBool(coeffDict_.lookup("useReferenceValues"))),
    pRef_(0.0),
    TRef_(0.0)
{
    initLiquid(coeffDict_);

    if (useReferenceValues_)
    {
        coeffDict_.lookup("pRef") >> pRef_;
        coeffDict_.lookup("TRef") >> TRef_;
    }
}


// * * * * * * * * * * * * * * * * Destructor  * * * * * * * * * * * * * * * //

liquidFilmThermo::~liquidFilmThermo()
{
    if (ownLiquid_)
    {
        deleteDemandDrivenData(liquidPtr_);
    }
}


// * * * * * * * * * * * * * * Member Functions  * * * * * * * * * * * * * * //

const word& liquidFilmThermo::name() const
{
    return name_;
}


scalar liquidFilmThermo::rho
(
    const scalar p,
    const scalar T
) const
{
    return liquidPtr_->rho(p, T);
}


scalar liquidFilmThermo::mu
(
    const scalar p,
    const scalar T
) const
{
    return liquidPtr_->mu(p, T);
}


scalar liquidFilmThermo::sigma
(
    const scalar p,
    const scalar T
) const
{
    return liquidPtr_->sigma(p, T);
}


scalar liquidFilmThermo::Cp
(
    const scalar p,
    const scalar T
) const
{
    return liquidPtr_->Cp(p, T);
}


scalar liquidFilmThermo::kappa
(
    const scalar p,
    const scalar T
) const
{
    return liquidPtr_->K(p, T);
}


scalar liquidFilmThermo::D
(
    const scalar p,
    const scalar T
) const
{
    return liquidPtr_->D(p, T);
}


scalar liquidFilmThermo::hl
(
    const scalar p,
    const scalar T
) const
{
    return liquidPtr_->hl(p, T);
}


scalar liquidFilmThermo::pv
(
    const scalar p,
    const scalar T
) const
{
    return liquidPtr_->pv(p, T);
}


scalar liquidFilmThermo::W() const
{
    return liquidPtr_->W();
}


scalar liquidFilmThermo::Tb(const scalar p) const
{
    return liquidPtr_->pvInvert(p);
}


tmp<volScalarField> liquidFilmThermo::rho() const
{
    tmp<volScalarField> trho
    (
        new volScalarField
        (
            IOobject
            (
                type() + ":rho",
                owner().time().timeName(),
                owner().regionMesh(),
                IOobject::NO_READ,
                IOobject::NO_WRITE
            ),
            owner().regionMesh(),
            dimensionedScalar("0", dimDensity, 0.0),
            extrapolatedCalculatedFvPatchScalarField::typeName
        )
    );

    scalarField& rho = trho.ref().primitiveFieldRef();

    if (useReferenceValues_)
    {
<<<<<<< HEAD
        rho = this->rho(pRef_, TRef_);
=======
        forAll(rho, celli)
        {
            rho[celli] = this->rho(pRef_, TRef_);
        }
>>>>>>> 7b971a9e
    }
    else
    {
        const thermoSingleLayer& film = thermoFilm();

        const volScalarField& T = film.T();
        const volScalarField& p = film.pPrimary();

        forAll(rho, celli)
        {
            rho[celli] = this->rho(p[celli], T[celli]);
        }
    }

    trho.ref().correctBoundaryConditions();

    return trho;
}


tmp<volScalarField> liquidFilmThermo::mu() const
{
    tmp<volScalarField> tmu
    (
        new volScalarField
        (
            IOobject
            (
                type() + ":mu",
                owner().time().timeName(),
                owner().regionMesh(),
                IOobject::NO_READ,
                IOobject::NO_WRITE
            ),
            owner().regionMesh(),
            dimensionedScalar("0", dimPressure*dimTime, 0.0),
            extrapolatedCalculatedFvPatchScalarField::typeName
        )
    );

    scalarField& mu = tmu.ref().primitiveFieldRef();

    if (useReferenceValues_)
    {
<<<<<<< HEAD
        mu = this->mu(pRef_, TRef_);
=======
        forAll(mu, celli)
        {
            mu[celli] = this->mu(pRef_, TRef_);
        }
>>>>>>> 7b971a9e
    }
    else
    {
        const thermoSingleLayer& film = thermoFilm();

        const volScalarField& T = film.T();
        const volScalarField& p = film.pPrimary();

        forAll(mu, celli)
        {
            mu[celli] = this->mu(p[celli], T[celli]);
        }
    }

    tmu.ref().correctBoundaryConditions();

    return tmu;
}


tmp<volScalarField> liquidFilmThermo::sigma() const
{
    tmp<volScalarField> tsigma
    (
        new volScalarField
        (
            IOobject
            (
                type() + ":sigma",
                owner().time().timeName(),
                owner().regionMesh(),
                IOobject::NO_READ,
                IOobject::NO_WRITE
            ),
            owner().regionMesh(),
            dimensionedScalar("0", dimMass/sqr(dimTime), 0.0),
            extrapolatedCalculatedFvPatchScalarField::typeName
        )
    );

    scalarField& sigma = tsigma.ref().primitiveFieldRef();

    if (useReferenceValues_)
    {
<<<<<<< HEAD
        sigma = this->sigma(pRef_, TRef_);
=======
        forAll(sigma, celli)
        {
            sigma[celli] = this->sigma(pRef_, TRef_);
        }
>>>>>>> 7b971a9e
    }
    else
    {
        const thermoSingleLayer& film = thermoFilm();

        const volScalarField& T = film.T();
        const volScalarField& p = film.pPrimary();

        forAll(sigma, celli)
        {
            sigma[celli] = this->sigma(p[celli], T[celli]);
        }
    }

    tsigma.ref().correctBoundaryConditions();

    return tsigma;
}


tmp<volScalarField> liquidFilmThermo::Cp() const
{
    tmp<volScalarField> tCp
    (
        new volScalarField
        (
            IOobject
            (
                type() + ":Cp",
                owner().time().timeName(),
                owner().regionMesh(),
                IOobject::NO_READ,
                IOobject::NO_WRITE
            ),
            owner().regionMesh(),
            dimensionedScalar("0", dimEnergy/dimMass/dimTemperature, 0.0),
            extrapolatedCalculatedFvPatchScalarField::typeName
        )
    );

    scalarField& Cp = tCp.ref().primitiveFieldRef();

    if (useReferenceValues_)
    {
<<<<<<< HEAD
        Cp = this->Cp(pRef_, TRef_);
=======
        forAll(Cp, celli)
        {
            Cp[celli] = this->Cp(pRef_, TRef_);
        }
>>>>>>> 7b971a9e
    }
    else
    {
        const thermoSingleLayer& film = thermoFilm();

        const volScalarField& T = film.T();
        const volScalarField& p = film.pPrimary();

        forAll(Cp, celli)
        {
            Cp[celli] = this->Cp(p[celli], T[celli]);
        }
    }

    tCp.ref().correctBoundaryConditions();

    return tCp;
}


tmp<volScalarField> liquidFilmThermo::kappa() const
{
    tmp<volScalarField> tkappa
    (
        new volScalarField
        (
            IOobject
            (
                type() + ":kappa",
                owner().time().timeName(),
                owner().regionMesh(),
                IOobject::NO_READ,
                IOobject::NO_WRITE
            ),
            owner().regionMesh(),
            dimensionedScalar("0", dimPower/dimLength/dimTemperature, 0.0),
            extrapolatedCalculatedFvPatchScalarField::typeName
        )
    );

    scalarField& kappa = tkappa.ref().primitiveFieldRef();

    if (useReferenceValues_)
    {
<<<<<<< HEAD
        kappa = this->kappa(pRef_, TRef_);
=======
        forAll(kappa, celli)
        {
            kappa[celli] = this->kappa(pRef_, TRef_);
        }
>>>>>>> 7b971a9e
    }
    else
    {
        const thermoSingleLayer& film = thermoFilm();

        const volScalarField& T = film.T();
        const volScalarField& p = film.pPrimary();

        forAll(kappa, celli)
        {
            kappa[celli] = this->kappa(p[celli], T[celli]);
        }
    }

    tkappa.ref().correctBoundaryConditions();

    return tkappa;
}


// * * * * * * * * * * * * * * * * * * * * * * * * * * * * * * * * * * * * * //

} // End namespace surfaceFilmModels
} // End namespace regionModels
} // End namespace Foam

// ************************************************************************* //<|MERGE_RESOLUTION|>--- conflicted
+++ resolved
@@ -259,14 +259,7 @@
 
     if (useReferenceValues_)
     {
-<<<<<<< HEAD
         rho = this->rho(pRef_, TRef_);
-=======
-        forAll(rho, celli)
-        {
-            rho[celli] = this->rho(pRef_, TRef_);
-        }
->>>>>>> 7b971a9e
     }
     else
     {
@@ -311,14 +304,7 @@
 
     if (useReferenceValues_)
     {
-<<<<<<< HEAD
         mu = this->mu(pRef_, TRef_);
-=======
-        forAll(mu, celli)
-        {
-            mu[celli] = this->mu(pRef_, TRef_);
-        }
->>>>>>> 7b971a9e
     }
     else
     {
@@ -363,14 +349,7 @@
 
     if (useReferenceValues_)
     {
-<<<<<<< HEAD
         sigma = this->sigma(pRef_, TRef_);
-=======
-        forAll(sigma, celli)
-        {
-            sigma[celli] = this->sigma(pRef_, TRef_);
-        }
->>>>>>> 7b971a9e
     }
     else
     {
@@ -415,14 +394,7 @@
 
     if (useReferenceValues_)
     {
-<<<<<<< HEAD
         Cp = this->Cp(pRef_, TRef_);
-=======
-        forAll(Cp, celli)
-        {
-            Cp[celli] = this->Cp(pRef_, TRef_);
-        }
->>>>>>> 7b971a9e
     }
     else
     {
@@ -467,14 +439,7 @@
 
     if (useReferenceValues_)
     {
-<<<<<<< HEAD
         kappa = this->kappa(pRef_, TRef_);
-=======
-        forAll(kappa, celli)
-        {
-            kappa[celli] = this->kappa(pRef_, TRef_);
-        }
->>>>>>> 7b971a9e
     }
     else
     {
