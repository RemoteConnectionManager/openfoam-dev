--- conflicted
+++ resolved
@@ -52,17 +52,10 @@
 
         // Underlaying coupled boundary condition
         Tnbr               T;
-<<<<<<< HEAD
         kappaMethod        fluidThermo; // or solidThermo
         kappa              none;
-        QrNbr              Qr;//or none.Name of Qr field on neighbourregion
-        Qr                 none;// or none.Name of Qr field on localregion
-=======
-        kappa              fluidThermo; // or solidThermo
-        KappaName          none;
         qrNbr              qr;//or none.Name of qr field on neighbourregion
         qr                 none;// or none.Name of qr field on localregion
->>>>>>> d2a62df7
         value              uniform 300;
 
         // Baffle region name
