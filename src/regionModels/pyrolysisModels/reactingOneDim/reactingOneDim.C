/*---------------------------------------------------------------------------*\
  =========                 |
  \\      /  F ield         | OpenFOAM: The Open Source CFD Toolbox
   \\    /   O peration     |
    \\  /    A nd           | Copyright (C) 2011-2016 OpenFOAM Foundation
     \\/     M anipulation  | Copyright (C) 2016 OpenCFD Ltd.
-------------------------------------------------------------------------------
License
    This file is part of OpenFOAM.

    OpenFOAM is free software: you can redistribute it and/or modify it
    under the terms of the GNU General Public License as published by
    the Free Software Foundation, either version 3 of the License, or
    (at your option) any later version.

    OpenFOAM is distributed in the hope that it will be useful, but WITHOUT
    ANY WARRANTY; without even the implied warranty of MERCHANTABILITY or
    FITNESS FOR A PARTICULAR PURPOSE.  See the GNU General Public License
    for more details.

    You should have received a copy of the GNU General Public License
    along with OpenFOAM.  If not, see <http://www.gnu.org/licenses/>.

\*---------------------------------------------------------------------------*/

#include "reactingOneDim.H"
#include "addToRunTimeSelectionTable.H"
#include "surfaceInterpolate.H"
#include "fvm.H"
#include "fvcDiv.H"
#include "fvcVolumeIntegrate.H"
#include "fvMatrices.H"
#include "absorptionEmissionModel.H"
#include "fvcLaplacian.H"

// * * * * * * * * * * * * * * * * * * * * * * * * * * * * * * * * * * * * * //

namespace Foam
{
namespace regionModels
{
namespace pyrolysisModels
{

// * * * * * * * * * * * * * * Static Data Members * * * * * * * * * * * * * //

defineTypeNameAndDebug(reactingOneDim, 0);

addToRunTimeSelectionTable(pyrolysisModel, reactingOneDim, mesh);
addToRunTimeSelectionTable(pyrolysisModel, reactingOneDim, dictionary);

// * * * * * * * * * * * * Protected Member Functions  * * * * * * * * * * * //

void reactingOneDim::readReactingOneDimControls()
{
    const dictionary& solution = this->solution().subDict("SIMPLE");
    solution.lookup("nNonOrthCorr") >> nNonOrthCorr_;
    time().controlDict().lookup("maxDi") >> maxDiff_;

    coeffs().lookup("minimumDelta") >> minimumDelta_;

    gasHSource_ = coeffs().lookupOrDefault<bool>("gasHSource", false);

    coeffs().lookup("QrHSource") >> QrHSource_;

    useChemistrySolvers_ =
        coeffs().lookupOrDefault<bool>("useChemistrySolvers", true);
}


bool reactingOneDim::read()
{
    if (pyrolysisModel::read())
    {
        readReactingOneDimControls();
        return true;
    }
    else
    {
        return false;
    }
}


bool reactingOneDim::read(const dictionary& dict)
{
    if (pyrolysisModel::read(dict))
    {
        readReactingOneDimControls();
        return true;
    }
    else
    {
        return false;
    }
}


void reactingOneDim::updateQr()
{
    // Update local Qr from coupled Qr field
    Qr_ == dimensionedScalar("zero", Qr_.dimensions(), 0.0);

    // Retrieve field from coupled region using mapped boundary conditions
    Qr_.correctBoundaryConditions();

    volScalarField::Boundary& QrBf = Qr_.boundaryFieldRef();

    forAll(intCoupledPatchIDs_, i)
    {
        const label patchi = intCoupledPatchIDs_[i];

        // Qr is positive going in the solid
        // If the surface is emitting the radiative flux is set to zero
        QrBf[patchi] = max(QrBf[patchi], scalar(0.0));
    }

    const vectorField& cellC = regionMesh().cellCentres();

    tmp<volScalarField> kappa = kappaRad();

    // Propagate Qr through 1-D regions
    label localPyrolysisFacei = 0;
    forAll(intCoupledPatchIDs_, i)
    {
        const label patchi = intCoupledPatchIDs_[i];

        const scalarField& Qrp = Qr_.boundaryField()[patchi];
        const vectorField& Cf = regionMesh().Cf().boundaryField()[patchi];

        forAll(Qrp, facei)
        {
            const scalar Qr0 = Qrp[facei];
            point Cf0 = Cf[facei];
            const labelList& cells = boundaryFaceCells_[localPyrolysisFacei++];
            scalar kappaInt = 0.0;
            forAll(cells, k)
            {
                const label celli = cells[k];
                const point& Cf1 = cellC[celli];
                const scalar delta = mag(Cf1 - Cf0);
                kappaInt += kappa()[celli]*delta;
                Qr_[celli] = Qr0*exp(-kappaInt);
                Cf0 = Cf1;
            }
        }
    }
}


void reactingOneDim::updatePhiGas()
{
    phiHsGas_ ==  dimensionedScalar("zero", phiHsGas_.dimensions(), 0.0);
    phiGas_ == dimensionedScalar("zero", phiGas_.dimensions(), 0.0);

    const speciesTable& gasTable = solidChemistry_->gasTable();

    forAll(gasTable, gasI)
    {
        tmp<volScalarField> tHsiGas =
            solidChemistry_->gasHs(solidThermo_.p(), solidThermo_.T(), gasI);

        const volScalarField& HsiGas = tHsiGas();

        const volScalarField::Internal& RRiGas =
            solidChemistry_->RRg(gasI);

        surfaceScalarField::Boundary& phiGasBf =
            phiGas_.boundaryFieldRef();

        label totalFaceId = 0;
        forAll(intCoupledPatchIDs_, i)
        {
            const label patchi = intCoupledPatchIDs_[i];

            scalarField& phiGasp = phiGasBf[patchi];
            const scalarField& cellVol = regionMesh().V();

            forAll(phiGasp, facei)
            {
                const labelList& cells = boundaryFaceCells_[totalFaceId++];
                scalar massInt = 0.0;
                forAllReverse(cells, k)
                {
                    const label celli = cells[k];
                    massInt += RRiGas[celli]*cellVol[celli];
                    phiHsGas_[celli] += massInt*HsiGas[celli];
                }

                phiGasp[facei] += massInt;

                if (debug)
                {
                    Info<< " Gas : " << gasTable[gasI]
                        << " on patch : " << patchi
                        << " mass produced at face(local) : "
                        <<  facei
                        << " is : " << massInt
                        << " [kg/s] " << endl;
                }
            }
        }
    }
}


void reactingOneDim::updateFields()
{
    if (QrHSource_)
    {
        updateQr();
    }

    //Note: Commented out as the sensible gas energy is included in energy eq.
    //updatePhiGas();
}


void reactingOneDim::updateMesh(const scalarField& deltaV)
{
    Info<< "Initial/final volumes = " << gSum(deltaV) << endl;

    // Move the mesh
    const labelList moveMap = moveMesh(deltaV, minimumDelta_);

    // Flag any cells that have not moved as non-reacting
    forAll(moveMap, i)
    {
        if (moveMap[i] == 1)
        {
            solidChemistry_->setCellReacting(i, false);
        }
    }
}


void reactingOneDim::solveContinuity()
{
    if (debug)
    {
        InfoInFunction << endl;
    }


    if (!moveMesh_)
    {
        fvScalarMatrix rhoEqn
        (
            fvm::ddt(rho_)
            ==
          - solidChemistry_->RRg()
        );

        rhoEqn.solve();
    }
    else
    {
        const scalarField deltaV =
            -solidChemistry_->RRg()*regionMesh().V()*time_.deltaT()/rho_;

        updateMesh(deltaV);
    }
}


void reactingOneDim::solveSpeciesMass()
{
    if (debug)
    {
        InfoInFunction << endl;
    }

    volScalarField Yt(0.0*Ys_[0]);

    for (label i=0; i<Ys_.size()-1; i++)
    {
        volScalarField& Yi = Ys_[i];

        fvScalarMatrix YiEqn
        (
            fvm::ddt(rho_, Yi)
         ==
            solidChemistry_->RRs(i)
        );

        if (regionMesh().moving())
        {
            surfaceScalarField phiYiRhoMesh
            (
                fvc::interpolate(Yi*rho_)*regionMesh().phi()
            );

            YiEqn -= fvc::div(phiYiRhoMesh);

        }

        YiEqn.solve(regionMesh().solver("Yi"));
        Yi.max(0.0);
        Yt += Yi;
    }

    Ys_[Ys_.size() - 1] = 1.0 - Yt;

}


void reactingOneDim::solveEnergy()
{
    if (debug)
    {
        InfoInFunction << endl;
    }

    tmp<volScalarField> alpha(solidThermo_.alpha());

    fvScalarMatrix hEqn
    (
        fvm::ddt(rho_, h_)
      - fvm::laplacian(alpha, h_)
      + fvc::laplacian(alpha, h_)
      - fvc::laplacian(kappa(), T())
     ==
        chemistrySh_
      + solidChemistry_->RRsHs()
    );

/* NOTE: gas Hs is included in hEqn
    if (gasHSource_)
    {
        const surfaceScalarField phiGas(fvc::interpolate(phiHsGas_));
        hEqn += fvc::div(phiGas);
    }
*/

    if (QrHSource_)
    {
        const surfaceScalarField phiQr(fvc::interpolate(Qr_)*nMagSf());
        hEqn += fvc::div(phiQr);
    }

/* NOTE: The moving mesh option is only correct for reaction such as
   Solid -> Gas, thus the ddt term is compesated exaclty by chemistrySh and
   the mesh flux is not necessary.
   
    if (regionMesh().moving())
    {
        surfaceScalarField phihMesh
        (
            fvc::interpolate(rho_*h_)*regionMesh().phi()
        );

        hEqn -= fvc::div(phihMesh);
    }
*/
    hEqn.relax();
    hEqn.solve();
}


void reactingOneDim::calculateMassTransfer()
{
    /*
    totalGasMassFlux_ = 0;
    forAll(intCoupledPatchIDs_, i)
    {
        const label patchi = intCoupledPatchIDs_[i];
        totalGasMassFlux_ += gSum(phiGas_.boundaryField()[patchi]);
    }
    */

    if (infoOutput_)
    {
        totalHeatRR_ = fvc::domainIntegrate(chemistrySh_);

        addedGasMass_ +=
            fvc::domainIntegrate(solidChemistry_->RRg())*time_.deltaT();
        lostSolidMass_ +=
            fvc::domainIntegrate(solidChemistry_->RRs())*time_.deltaT();
    }
}


// * * * * * * * * * * * * * * * * Constructors  * * * * * * * * * * * * * * //

reactingOneDim::reactingOneDim
(
    const word& modelType,
    const fvMesh& mesh,
    const word& regionType
)
:
    pyrolysisModel(modelType, mesh, regionType),
    solidChemistry_(basicSolidChemistryModel::New(regionMesh())),
    solidThermo_(solidChemistry_->solidThermo()),
    radiation_(radiation::radiationModel::New(solidThermo_.T())),
    rho_
    (
        IOobject
        (
            "rho",
            regionMesh().time().timeName(),
            regionMesh(),
            IOobject::NO_READ,
            IOobject::AUTO_WRITE
        ),
        solidThermo_.rho()
    ),
    Ys_(solidThermo_.composition().Y()),
    h_(solidThermo_.he()),
    nNonOrthCorr_(-1),
    maxDiff_(10),
    minimumDelta_(1e-4),

    phiGas_
    (
        IOobject
        (
            "phiGas",
            time().timeName(),
            regionMesh(),
            IOobject::READ_IF_PRESENT,
            IOobject::AUTO_WRITE
        ),
        regionMesh(),
        dimensionedScalar("zero", dimMass/dimTime, 0.0)
    ),

    phiHsGas_
    (
        IOobject
        (
            "phiHsGas",
            time().timeName(),
            regionMesh(),
            IOobject::NO_READ,
            IOobject::NO_WRITE
        ),
        regionMesh(),
        dimensionedScalar("zero", dimEnergy/dimTime, 0.0)
    ),

    chemistrySh_
    (
        IOobject
        (
            "chemistrySh",
            time().timeName(),
            regionMesh(),
            IOobject::NO_READ,
            IOobject::AUTO_WRITE
        ),
        regionMesh(),
        dimensionedScalar("zero", dimEnergy/dimTime/dimVolume, 0.0)
    ),

    Qr_
    (
        IOobject
        (
            "Qr",
            time().timeName(),
            regionMesh(),
            IOobject::MUST_READ,
            IOobject::AUTO_WRITE
        ),
        regionMesh()
    ),

    lostSolidMass_(dimensionedScalar("zero", dimMass, 0.0)),
    addedGasMass_(dimensionedScalar("zero", dimMass, 0.0)),
    totalGasMassFlux_(0.0),
    totalHeatRR_(dimensionedScalar("zero", dimEnergy/dimTime, 0.0)),
    gasHSource_(false),
    QrHSource_(false),
    useChemistrySolvers_(true)
{
    if (active_)
    {
        read();
    }
}


reactingOneDim::reactingOneDim
(
    const word& modelType,
    const fvMesh& mesh,
    const dictionary& dict,
    const word& regionType
)
:
    pyrolysisModel(modelType, mesh, dict, regionType),
    solidChemistry_(basicSolidChemistryModel::New(regionMesh())),
    solidThermo_(solidChemistry_->solidThermo()),
    radiation_(radiation::radiationModel::New(solidThermo_.T())),
    rho_
    (
        IOobject
        (
            "rho",
            regionMesh().time().timeName(),
            regionMesh(),
            IOobject::NO_READ,
            IOobject::AUTO_WRITE
        ),
        solidThermo_.rho()
    ),
    Ys_(solidThermo_.composition().Y()),
    h_(solidThermo_.he()),
    nNonOrthCorr_(-1),
    maxDiff_(10),
    minimumDelta_(1e-4),

    phiGas_
    (
        IOobject
        (
            "phiGas",
            time().timeName(),
            regionMesh(),
            IOobject::NO_READ,
            IOobject::AUTO_WRITE
        ),
        regionMesh(),
        dimensionedScalar("zero", dimMass/dimTime, 0.0)
    ),

    phiHsGas_
    (
        IOobject
        (
            "phiHsGas",
            time().timeName(),
            regionMesh(),
            IOobject::NO_READ,
            IOobject::NO_WRITE
        ),
        regionMesh(),
        dimensionedScalar("zero", dimEnergy/dimTime, 0.0)
    ),

    chemistrySh_
    (
        IOobject
        (
            "chemistrySh",
            time().timeName(),
            regionMesh(),
            IOobject::NO_READ,
            IOobject::AUTO_WRITE
        ),
        regionMesh(),
        dimensionedScalar("zero", dimEnergy/dimTime/dimVolume, 0.0)
    ),

    Qr_
    (
        IOobject
        (
            "Qr",
            time().timeName(),
            regionMesh(),
            IOobject::MUST_READ,
            IOobject::AUTO_WRITE
        ),
        regionMesh()
    ),

    lostSolidMass_(dimensionedScalar("zero", dimMass, 0.0)),
    addedGasMass_(dimensionedScalar("zero", dimMass, 0.0)),
    totalGasMassFlux_(0.0),
    totalHeatRR_(dimensionedScalar("zero", dimEnergy/dimTime, 0.0)),
    gasHSource_(false),
    QrHSource_(false),
    useChemistrySolvers_(true)
{
    if (active_)
    {
        read(dict);
    }
}


// * * * * * * * * * * * * * * * * Destructor  * * * * * * * * * * * * * * * //

reactingOneDim::~reactingOneDim()
{}


// * * * * * * * * * * * * * * Member Functions  * * * * * * * * * * * * * * //

scalar reactingOneDim::addMassSources(const label patchi, const label facei)
{
    label index = 0;
    forAll(primaryPatchIDs_, i)
    {
        if (primaryPatchIDs_[i] == patchi)
        {
            index = i;
            break;
        }
    }

    const label localPatchId =  intCoupledPatchIDs_[index];

    const scalar massAdded = phiGas_.boundaryField()[localPatchId][facei];

    if (debug)
    {
        Info<< "\nPyrolysis region: " << type() << "added mass : "
            << massAdded << endl;
    }

    return massAdded;
}


scalar reactingOneDim::solidRegionDiffNo() const
{
    scalar DiNum = -GREAT;

    if (regionMesh().nInternalFaces() > 0)
    {
        surfaceScalarField KrhoCpbyDelta
        (
            regionMesh().surfaceInterpolation::deltaCoeffs()
          * fvc::interpolate(kappa())
          / fvc::interpolate(Cp()*rho_)
        );

        DiNum = max(KrhoCpbyDelta.primitiveField())*time().deltaTValue();
    }

    return DiNum;
}


scalar reactingOneDim::maxDiff() const
{
    return maxDiff_;
}


const volScalarField& reactingOneDim::rho() const
{
    return rho_;
}


const volScalarField& reactingOneDim::T() const
{
    return solidThermo_.T();
}


const tmp<volScalarField> reactingOneDim::Cp() const
{
    return solidThermo_.Cp();
}


tmp<volScalarField> reactingOneDim::kappaRad() const
{
    return radiation_->absorptionEmission().a();
}


tmp<volScalarField> reactingOneDim::kappa() const
{
    return solidThermo_.kappa();
}


const surfaceScalarField& reactingOneDim::phiGas() const
{
    return phiGas_;
}


void reactingOneDim::preEvolveRegion()
{
    pyrolysisModel::preEvolveRegion();
<<<<<<< HEAD
=======

    // Initialise all cells as able to react
    forAll(h_, celli)
    {
        solidChemistry_->setCellReacting(celli, true);
    }
>>>>>>> 7b971a9e
}


void reactingOneDim::evolveRegion()
{
    Info<< "\nEvolving pyrolysis in region: " << regionMesh().name() << endl;

    if (useChemistrySolvers_)
    {
        solidChemistry_->solve(time().deltaTValue());
    }
    else
    {
        solidChemistry_->calculate();
    }

    solveContinuity();

    chemistrySh_ = solidChemistry_->Sh()();

    updateFields();

    solveSpeciesMass();

    for (int nonOrth=0; nonOrth<=nNonOrthCorr_; nonOrth++)
    {
        solveEnergy();
    }

    calculateMassTransfer();

    solidThermo_.correct();

    Info<< "pyrolysis min/max(T) = "
        << min(solidThermo_.T().primitiveField())
        << ", "
        << max(solidThermo_.T().primitiveField())
        << endl;
}


void reactingOneDim::info()
{
    Info<< "\nPyrolysis in region: " << regionMesh().name() << endl;

    Info<< indent << "Total gas mass produced  [kg] = "
        << addedGasMass_.value() << nl
        << indent << "Total solid mass lost    [kg] = "
        << lostSolidMass_.value() << nl
        //<< indent << "Total pyrolysis gases  [kg/s] = "
        //<< totalGasMassFlux_ << nl
        << indent << "Total heat release rate [J/s] = "
        << totalHeatRR_.value() << nl;
}


// * * * * * * * * * * * * * * * * * * * * * * * * * * * * * * * * * * * * * //

} // End namespace Foam
} // End namespace regionModels
} // End namespace pyrolysisModels

// ************************************************************************* //<|MERGE_RESOLUTION|>--- conflicted
+++ resolved
@@ -162,11 +162,9 @@
 
         const volScalarField& HsiGas = tHsiGas();
 
-        const volScalarField::Internal& RRiGas =
-            solidChemistry_->RRg(gasI);
-
-        surfaceScalarField::Boundary& phiGasBf =
-            phiGas_.boundaryFieldRef();
+        const volScalarField::Internal& RRiGas = solidChemistry_->RRg(gasI);
+
+        surfaceScalarField::Boundary& phiGasBf = phiGas_.boundaryFieldRef();
 
         label totalFaceId = 0;
         forAll(intCoupledPatchIDs_, i)
@@ -324,7 +322,9 @@
       + solidChemistry_->RRsHs()
     );
 
-/* NOTE: gas Hs is included in hEqn
+/*
+    NOTE: gas Hs is included in hEqn
+
     if (gasHSource_)
     {
         const surfaceScalarField phiGas(fvc::interpolate(phiHsGas_));
@@ -338,9 +338,10 @@
         hEqn += fvc::div(phiQr);
     }
 
-/* NOTE: The moving mesh option is only correct for reaction such as
-   Solid -> Gas, thus the ddt term is compesated exaclty by chemistrySh and
-   the mesh flux is not necessary.
+/*
+    NOTE: The moving mesh option is only correct for reaction such as
+    Solid -> Gas, thus the ddt term is compesated exaclty by chemistrySh and
+    the mesh flux is not necessary.
    
     if (regionMesh().moving())
     {
@@ -680,15 +681,6 @@
 void reactingOneDim::preEvolveRegion()
 {
     pyrolysisModel::preEvolveRegion();
-<<<<<<< HEAD
-=======
-
-    // Initialise all cells as able to react
-    forAll(h_, celli)
-    {
-        solidChemistry_->setCellReacting(celli, true);
-    }
->>>>>>> 7b971a9e
 }
 
 
