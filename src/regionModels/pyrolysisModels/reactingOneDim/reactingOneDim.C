/*---------------------------------------------------------------------------*\
  =========                 |
  \\      /  F ield         | OpenFOAM: The Open Source CFD Toolbox
   \\    /   O peration     |
<<<<<<< HEAD
    \\  /    A nd           | Copyright (C) 2011-2016 OpenFOAM Foundation
     \\/     M anipulation  |
=======
    \\  /    A nd           | Copyright (C) 2011-2014 OpenFOAM Foundation
     \\/     M anipulation  | Copyright (C) 2016 OpenCFD Ltd.
>>>>>>> 182d4312
-------------------------------------------------------------------------------
License
    This file is part of OpenFOAM.

    OpenFOAM is free software: you can redistribute it and/or modify it
    under the terms of the GNU General Public License as published by
    the Free Software Foundation, either version 3 of the License, or
    (at your option) any later version.

    OpenFOAM is distributed in the hope that it will be useful, but WITHOUT
    ANY WARRANTY; without even the implied warranty of MERCHANTABILITY or
    FITNESS FOR A PARTICULAR PURPOSE.  See the GNU General Public License
    for more details.

    You should have received a copy of the GNU General Public License
    along with OpenFOAM.  If not, see <http://www.gnu.org/licenses/>.

\*---------------------------------------------------------------------------*/

#include "reactingOneDim.H"
#include "addToRunTimeSelectionTable.H"
#include "surfaceInterpolate.H"
#include "fvm.H"
#include "fvcDiv.H"
#include "fvcVolumeIntegrate.H"
#include "fvMatrices.H"
#include "absorptionEmissionModel.H"
#include "fvcLaplacian.H"

// * * * * * * * * * * * * * * * * * * * * * * * * * * * * * * * * * * * * * //

namespace Foam
{
namespace regionModels
{
namespace pyrolysisModels
{

// * * * * * * * * * * * * * * Static Data Members * * * * * * * * * * * * * //

defineTypeNameAndDebug(reactingOneDim, 0);

addToRunTimeSelectionTable(pyrolysisModel, reactingOneDim, mesh);
addToRunTimeSelectionTable(pyrolysisModel, reactingOneDim, dictionary);

// * * * * * * * * * * * * Protected Member Functions  * * * * * * * * * * * //

void reactingOneDim::readReactingOneDimControls()
{
    const dictionary& solution = this->solution().subDict("SIMPLE");
    solution.lookup("nNonOrthCorr") >> nNonOrthCorr_;
    time().controlDict().lookup("maxDi") >> maxDiff_;

    coeffs().lookup("minimumDelta") >> minimumDelta_;

    gasHSource_ = coeffs().lookupOrDefault<bool>("gasHSource", false);

    coeffs().lookup("QrHSource") >> QrHSource_;

    useChemistrySolvers_ =
        coeffs().lookupOrDefault<bool>("useChemistrySolvers", true);

}


bool reactingOneDim::read()
{
    if (pyrolysisModel::read())
    {
        readReactingOneDimControls();
        return true;
    }
    else
    {
        return false;
    }
}


bool reactingOneDim::read(const dictionary& dict)
{
    if (pyrolysisModel::read(dict))
    {
        readReactingOneDimControls();
        return true;
    }
    else
    {
        return false;
    }
}


void reactingOneDim::updateQr()
{
    // Update local Qr from coupled Qr field
    Qr_ == dimensionedScalar("zero", Qr_.dimensions(), 0.0);

    // Retrieve field from coupled region using mapped boundary conditions
    Qr_.correctBoundaryConditions();

    forAll(intCoupledPatchIDs_, i)
    {
        const label patchI = intCoupledPatchIDs_[i];

        scalarField& Qrp = Qr_.boundaryField()[patchI];

        // Qr is positive going in the solid
        // If the surface is emitting the radiative flux is set to zero
        Qrp = max(Qrp, scalar(0.0));
    }

    const vectorField& cellC = regionMesh().cellCentres();

    tmp<volScalarField> kappa = kappaRad();

    // Propagate Qr through 1-D regions
    label localPyrolysisFaceI = 0;
    forAll(intCoupledPatchIDs_, i)
    {
        const label patchI = intCoupledPatchIDs_[i];

        const scalarField& Qrp = Qr_.boundaryField()[patchI];
        const vectorField& Cf = regionMesh().Cf().boundaryField()[patchI];

        forAll(Qrp, faceI)
        {
            const scalar Qr0 = Qrp[faceI];
            point Cf0 = Cf[faceI];
            const labelList& cells = boundaryFaceCells_[localPyrolysisFaceI++];
            scalar kappaInt = 0.0;
            forAll(cells, k)
            {
                const label cellI = cells[k];
                const point& Cf1 = cellC[cellI];
                const scalar delta = mag(Cf1 - Cf0);
                kappaInt += kappa()[cellI]*delta;
                Qr_[cellI] = Qr0*exp(-kappaInt);
                Cf0 = Cf1;
            }
        }
    }
}


void reactingOneDim::updatePhiGas()
{
    phiHsGas_ ==  dimensionedScalar("zero", phiHsGas_.dimensions(), 0.0);
    phiGas_ == dimensionedScalar("zero", phiGas_.dimensions(), 0.0);

    const speciesTable& gasTable = solidChemistry_->gasTable();

    forAll(gasTable, gasI)
    {
        tmp<volScalarField> tHsiGas =
            solidChemistry_->gasHs(solidThermo_.p(), solidThermo_.T(), gasI);

        const volScalarField& HsiGas = tHsiGas();

        const DimensionedField<scalar, volMesh>& RRiGas =
            solidChemistry_->RRg(gasI);

        label totalFaceId = 0;
        forAll(intCoupledPatchIDs_, i)
        {
            const label patchI = intCoupledPatchIDs_[i];

            scalarField& phiGasp = phiGas_.boundaryField()[patchI];
            const scalarField& cellVol = regionMesh().V();

            forAll(phiGasp, faceI)
            {
                const labelList& cells = boundaryFaceCells_[totalFaceId++];
                scalar massInt = 0.0;
                forAllReverse(cells, k)
                {
                    const label cellI = cells[k];
                    massInt += RRiGas[cellI]*cellVol[cellI];
                    phiHsGas_[cellI] += massInt*HsiGas[cellI];
                }

                phiGasp[faceI] += massInt;

                if (debug)
                {
                    Info<< " Gas : " << gasTable[gasI]
                        << " on patch : " << patchI
                        << " mass produced at face(local) : "
                        <<  faceI
                        << " is : " << massInt
                        << " [kg/s] " << endl;
                }
            }
        }
    }
}


void reactingOneDim::updateFields()
{
    if (QrHSource_)
    {
        updateQr();
    }

    //SAF: Commented out as the sensible gas enrgy is included in energy eq.
    //updatePhiGas();
}


void reactingOneDim::updateMesh(const scalarField& deltaV)
{
    Info<< "Initial/final volumes = " << gSum(deltaV) << endl;

    // move the mesh
    const labelList moveMap = moveMesh(deltaV, minimumDelta_);

    // flag any cells that have not moved as non-reacting
    forAll(moveMap, i)
    {
        if (moveMap[i] == 1)
        {
            solidChemistry_->setCellReacting(i, false);
        }
    }
}


void reactingOneDim::solveContinuity()
{
    if (debug)
    {
        InfoInFunction << endl;
    }


    if (!moveMesh_)
    {
        fvScalarMatrix rhoEqn
        (
            fvm::ddt(rho_)
            ==
          - solidChemistry_->RRg()
        );

        rhoEqn.solve();
    }
    else
    {
        const scalarField deltaV =
            -solidChemistry_->RRg()*regionMesh().V()*time_.deltaT()/rho_;

        updateMesh(deltaV);
    }
}


void reactingOneDim::solveSpeciesMass()
{
    if (debug)
    {
        InfoInFunction << endl;
    }

    volScalarField Yt(0.0*Ys_[0]);

    for (label i=0; i<Ys_.size()-1; i++)
    {
        volScalarField& Yi = Ys_[i];

        fvScalarMatrix YiEqn
        (
            fvm::ddt(rho_, Yi)
         ==
            solidChemistry_->RRs(i)
        );

        if (regionMesh().moving())
        {
            surfaceScalarField phiYiRhoMesh
            (
                fvc::interpolate(Yi*rho_)*regionMesh().phi()
            );

            YiEqn -= fvc::div(phiYiRhoMesh);

        }

        YiEqn.solve(regionMesh().solver("Yi"));
        Yi.max(0.0);
        Yt += Yi;
    }

    Ys_[Ys_.size() - 1] = 1.0 - Yt;

}


void reactingOneDim::solveEnergy()
{
    if (debug)
    {
        InfoInFunction << endl;
    }

    tmp<volScalarField> alpha(solidThermo_.alpha());

    fvScalarMatrix hEqn
    (
        fvm::ddt(rho_, h_)
      - fvm::laplacian(alpha, h_)
      + fvc::laplacian(alpha, h_)
      - fvc::laplacian(kappa(), T())
     ==
        chemistrySh_
      + solidChemistry_->RRsHs()
    );

/* NOTE: gas Hs is included in hEqn
    if (gasHSource_)
    {
        const surfaceScalarField phiGas(fvc::interpolate(phiHsGas_));
        hEqn += fvc::div(phiGas);
    }
*/

    if (QrHSource_)
    {
        const surfaceScalarField phiQr(fvc::interpolate(Qr_)*nMagSf());
        hEqn += fvc::div(phiQr);
    }

    if (regionMesh().moving())
    {
        surfaceScalarField phihMesh
        (
            fvc::interpolate(rho_*h_)*regionMesh().phi()
        );

        hEqn -= fvc::div(phihMesh);
    }

    hEqn.relax();
    hEqn.solve();
}


void reactingOneDim::calculateMassTransfer()
{
    /*
    totalGasMassFlux_ = 0;
    forAll(intCoupledPatchIDs_, i)
    {
        const label patchI = intCoupledPatchIDs_[i];
        totalGasMassFlux_ += gSum(phiGas_.boundaryField()[patchI]);
    }
    */

    if (infoOutput_)
    {
        totalHeatRR_ = fvc::domainIntegrate(chemistrySh_);

        addedGasMass_ +=
            fvc::domainIntegrate(solidChemistry_->RRg())*time_.deltaT();
        lostSolidMass_ +=
            fvc::domainIntegrate(solidChemistry_->RRs())*time_.deltaT();
    }
}


// * * * * * * * * * * * * * * * * Constructors  * * * * * * * * * * * * * * //

reactingOneDim::reactingOneDim
(
    const word& modelType,
    const fvMesh& mesh,
    const word& regionType
)
:
    pyrolysisModel(modelType, mesh, regionType),
    solidChemistry_(basicSolidChemistryModel::New(regionMesh())),
    solidThermo_(solidChemistry_->solidThermo()),
    radiation_(radiation::radiationModel::New(solidThermo_.T())),
    rho_
    (
        IOobject
        (
            "rho",
            regionMesh().time().timeName(),
            regionMesh(),
            IOobject::NO_READ,
            IOobject::AUTO_WRITE
        ),
        solidThermo_.rho()
    ),
    Ys_(solidThermo_.composition().Y()),
    h_(solidThermo_.he()),
    nNonOrthCorr_(-1),
    maxDiff_(10),
    minimumDelta_(1e-4),

    phiGas_
    (
        IOobject
        (
            "phiGas",
            time().timeName(),
            regionMesh(),
            IOobject::READ_IF_PRESENT,
            IOobject::AUTO_WRITE
        ),
        regionMesh(),
        dimensionedScalar("zero", dimMass/dimTime, 0.0)
    ),

    phiHsGas_
    (
        IOobject
        (
            "phiHsGas",
            time().timeName(),
            regionMesh(),
            IOobject::NO_READ,
            IOobject::NO_WRITE
        ),
        regionMesh(),
        dimensionedScalar("zero", dimEnergy/dimTime, 0.0)
    ),

    chemistrySh_
    (
        IOobject
        (
            "chemistrySh",
            time().timeName(),
            regionMesh(),
            IOobject::NO_READ,
            IOobject::AUTO_WRITE
        ),
        regionMesh(),
        dimensionedScalar("zero", dimEnergy/dimTime/dimVolume, 0.0)
    ),

    Qr_
    (
        IOobject
        (
            "Qr",
            time().timeName(),
            regionMesh(),
            IOobject::MUST_READ,
            IOobject::AUTO_WRITE
        ),
        regionMesh()
    ),

    lostSolidMass_(dimensionedScalar("zero", dimMass, 0.0)),
    addedGasMass_(dimensionedScalar("zero", dimMass, 0.0)),
    totalGasMassFlux_(0.0),
    totalHeatRR_(dimensionedScalar("zero", dimEnergy/dimTime, 0.0)),
    gasHSource_(false),
    QrHSource_(false),
    useChemistrySolvers_(true)
{
    if (active_)
    {
        read();
    }
}


reactingOneDim::reactingOneDim
(
    const word& modelType,
    const fvMesh& mesh,
    const dictionary& dict,
    const word& regionType
)
:
    pyrolysisModel(modelType, mesh, dict, regionType),
    solidChemistry_(basicSolidChemistryModel::New(regionMesh())),
    solidThermo_(solidChemistry_->solidThermo()),
    radiation_(radiation::radiationModel::New(solidThermo_.T())),
    rho_
    (
        IOobject
        (
            "rho",
            regionMesh().time().timeName(),
            regionMesh(),
            IOobject::NO_READ,
            IOobject::AUTO_WRITE
        ),
        solidThermo_.rho()
    ),
    Ys_(solidThermo_.composition().Y()),
    h_(solidThermo_.he()),
    nNonOrthCorr_(-1),
    maxDiff_(10),
    minimumDelta_(1e-4),

    phiGas_
    (
        IOobject
        (
            "phiGas",
            time().timeName(),
            regionMesh(),
            IOobject::NO_READ,
            IOobject::AUTO_WRITE
        ),
        regionMesh(),
        dimensionedScalar("zero", dimMass/dimTime, 0.0)
    ),

    phiHsGas_
    (
        IOobject
        (
            "phiHsGas",
            time().timeName(),
            regionMesh(),
            IOobject::NO_READ,
            IOobject::NO_WRITE
        ),
        regionMesh(),
        dimensionedScalar("zero", dimEnergy/dimTime, 0.0)
    ),

    chemistrySh_
    (
        IOobject
        (
            "chemistrySh",
            time().timeName(),
            regionMesh(),
            IOobject::NO_READ,
            IOobject::AUTO_WRITE
        ),
        regionMesh(),
        dimensionedScalar("zero", dimEnergy/dimTime/dimVolume, 0.0)
    ),

    Qr_
    (
        IOobject
        (
            "Qr",
            time().timeName(),
            regionMesh(),
            IOobject::MUST_READ,
            IOobject::AUTO_WRITE
        ),
        regionMesh()
    ),

    lostSolidMass_(dimensionedScalar("zero", dimMass, 0.0)),
    addedGasMass_(dimensionedScalar("zero", dimMass, 0.0)),
    totalGasMassFlux_(0.0),
    totalHeatRR_(dimensionedScalar("zero", dimEnergy/dimTime, 0.0)),
    gasHSource_(false),
    QrHSource_(false),
    useChemistrySolvers_(true)
{
    if (active_)
    {
        read(dict);
    }
}


// * * * * * * * * * * * * * * * * Destructor  * * * * * * * * * * * * * * * //

reactingOneDim::~reactingOneDim()
{}


// * * * * * * * * * * * * * * Member Functions  * * * * * * * * * * * * * * //

scalar reactingOneDim::addMassSources(const label patchI, const label faceI)
{
    label index = 0;
    forAll(primaryPatchIDs_, i)
    {
        if (primaryPatchIDs_[i] == patchI)
        {
            index = i;
            break;
        }
    }

    const label localPatchId =  intCoupledPatchIDs_[index];

    const scalar massAdded = phiGas_.boundaryField()[localPatchId][faceI];

    if (debug)
    {
        Info<< "\nPyrolysis region: " << type() << "added mass : "
            << massAdded << endl;
    }

    return massAdded;
}


scalar reactingOneDim::solidRegionDiffNo() const
{
    scalar DiNum = -GREAT;

    if (regionMesh().nInternalFaces() > 0)
    {
        surfaceScalarField KrhoCpbyDelta
        (
            regionMesh().surfaceInterpolation::deltaCoeffs()
          * fvc::interpolate(kappa())
          / fvc::interpolate(Cp()*rho_)
        );

        DiNum = max(KrhoCpbyDelta.internalField())*time().deltaTValue();
    }

    return DiNum;
}


scalar reactingOneDim::maxDiff() const
{
    return maxDiff_;
}


const volScalarField& reactingOneDim::rho() const
{
    return rho_;
}


const volScalarField& reactingOneDim::T() const
{
    return solidThermo_.T();
}


const tmp<volScalarField> reactingOneDim::Cp() const
{
    return solidThermo_.Cp();
}


tmp<volScalarField> reactingOneDim::kappaRad() const
{
    return radiation_->absorptionEmission().a();
}


tmp<volScalarField> reactingOneDim::kappa() const
{
    return solidThermo_.kappa();
}


const surfaceScalarField& reactingOneDim::phiGas() const
{
    return phiGas_;
}


void reactingOneDim::preEvolveRegion()
{
    pyrolysisModel::preEvolveRegion();
}


void reactingOneDim::evolveRegion()
{
    Info<< "\nEvolving pyrolysis in region: " << regionMesh().name() << endl;

    if (useChemistrySolvers_)
    {
        solidChemistry_->solve(time().deltaTValue());
    }
    else
    {
        solidChemistry_->calculate();
    }

    solveContinuity();

    chemistrySh_ = solidChemistry_->Sh()();

    updateFields();

    solveSpeciesMass();

    for (int nonOrth=0; nonOrth<=nNonOrthCorr_; nonOrth++)
    {
        solveEnergy();
    }

    calculateMassTransfer();

    solidThermo_.correct();

    Info<< "pyrolysis min/max(T) = "
        << min(solidThermo_.T().internalField())
        << ", "
        << max(solidThermo_.T().internalField())
        << endl;
}


void reactingOneDim::info()
{
    Info<< "\nPyrolysis in region: " << regionMesh().name() << endl;

    Info<< indent << "Total gas mass produced  [kg] = "
        << addedGasMass_.value() << nl
        << indent << "Total solid mass lost    [kg] = "
        << lostSolidMass_.value() << nl
        //<< indent << "Total pyrolysis gases  [kg/s] = "
        //<< totalGasMassFlux_ << nl
        << indent << "Total heat release rate [J/s] = "
        << totalHeatRR_.value() << nl;
}


// * * * * * * * * * * * * * * * * * * * * * * * * * * * * * * * * * * * * * //

} // End namespace Foam
} // End namespace regionModels
} // End namespace pyrolysisModels

// ************************************************************************* //<|MERGE_RESOLUTION|>--- conflicted
+++ resolved
@@ -2,13 +2,8 @@
   =========                 |
   \\      /  F ield         | OpenFOAM: The Open Source CFD Toolbox
    \\    /   O peration     |
-<<<<<<< HEAD
     \\  /    A nd           | Copyright (C) 2011-2016 OpenFOAM Foundation
-     \\/     M anipulation  |
-=======
-    \\  /    A nd           | Copyright (C) 2011-2014 OpenFOAM Foundation
      \\/     M anipulation  | Copyright (C) 2016 OpenCFD Ltd.
->>>>>>> 182d4312
 -------------------------------------------------------------------------------
 License
     This file is part of OpenFOAM.
@@ -70,7 +65,6 @@
 
     useChemistrySolvers_ =
         coeffs().lookupOrDefault<bool>("useChemistrySolvers", true);
-
 }
 
 
@@ -214,7 +208,7 @@
         updateQr();
     }
 
-    //SAF: Commented out as the sensible gas enrgy is included in energy eq.
+    //Note: Commented out as the sensible gas energy is included in energy eq.
     //updatePhiGas();
 }
 
@@ -223,10 +217,10 @@
 {
     Info<< "Initial/final volumes = " << gSum(deltaV) << endl;
 
-    // move the mesh
+    // Move the mesh
     const labelList moveMap = moveMesh(deltaV, minimumDelta_);
 
-    // flag any cells that have not moved as non-reacting
+    // Flag any cells that have not moved as non-reacting
     forAll(moveMap, i)
     {
         if (moveMap[i] == 1)
