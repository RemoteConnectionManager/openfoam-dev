/*---------------------------------------------------------------------------*\
  =========                 |
  \\      /  F ield         | OpenFOAM: The Open Source CFD Toolbox
   \\    /   O peration     |
    \\  /    A nd           | Copyright (C) 2011-2016 OpenFOAM Foundation
     \\/     M anipulation  | Copyright (C) 2016 OpenCFD Ltd.
-------------------------------------------------------------------------------
License
    This file is part of OpenFOAM.

    OpenFOAM is free software: you can redistribute it and/or modify it
    under the terms of the GNU General Public License as published by
    the Free Software Foundation, either version 3 of the License, or
    (at your option) any later version.

    OpenFOAM is distributed in the hope that it will be useful, but WITHOUT
    ANY WARRANTY; without even the implied warranty of MERCHANTABILITY or
    FITNESS FOR A PARTICULAR PURPOSE.  See the GNU General Public License
    for more details.

    You should have received a copy of the GNU General Public License
    along with OpenFOAM.  If not, see <http://www.gnu.org/licenses/>.

\*---------------------------------------------------------------------------*/

#include "reactingOneDim.H"
#include "addToRunTimeSelectionTable.H"
#include "surfaceInterpolate.H"
#include "fvm.H"
#include "fvcDiv.H"
#include "fvcVolumeIntegrate.H"
#include "fvMatrices.H"
#include "absorptionEmissionModel.H"
#include "fvcLaplacian.H"

// * * * * * * * * * * * * * * * * * * * * * * * * * * * * * * * * * * * * * //

namespace Foam
{
namespace regionModels
{
namespace pyrolysisModels
{

// * * * * * * * * * * * * * * Static Data Members * * * * * * * * * * * * * //

defineTypeNameAndDebug(reactingOneDim, 0);

addToRunTimeSelectionTable(pyrolysisModel, reactingOneDim, mesh);
addToRunTimeSelectionTable(pyrolysisModel, reactingOneDim, dictionary);

// * * * * * * * * * * * * Protected Member Functions  * * * * * * * * * * * //

void reactingOneDim::readReactingOneDimControls()
{
    const dictionary& solution = this->solution().subDict("SIMPLE");
    solution.lookup("nNonOrthCorr") >> nNonOrthCorr_;
    time().controlDict().lookup("maxDi") >> maxDiff_;

    coeffs().lookup("minimumDelta") >> minimumDelta_;

    gasHSource_ = coeffs().lookupOrDefault<bool>("gasHSource", false);

    coeffs().lookup("QrHSource") >> QrHSource_;

    useChemistrySolvers_ =
        coeffs().lookupOrDefault<bool>("useChemistrySolvers", true);
}


bool reactingOneDim::read()
{
    if (pyrolysisModel::read())
    {
        readReactingOneDimControls();
        return true;
    }
    else
    {
        return false;
    }
}


bool reactingOneDim::read(const dictionary& dict)
{
    if (pyrolysisModel::read(dict))
    {
        readReactingOneDimControls();
        return true;
    }
    else
    {
        return false;
    }
}


void reactingOneDim::updateQr()
{
    // Update local Qr from coupled Qr field
    Qr_ == dimensionedScalar("zero", Qr_.dimensions(), 0.0);

    // Retrieve field from coupled region using mapped boundary conditions
    Qr_.correctBoundaryConditions();

    volScalarField::Boundary& QrBf = Qr_.boundaryFieldRef();

    forAll(intCoupledPatchIDs_, i)
    {
        const label patchi = intCoupledPatchIDs_[i];

        // Qr is positive going in the solid
        // If the surface is emitting the radiative flux is set to zero
        QrBf[patchi] = max(QrBf[patchi], scalar(0.0));
    }

    const vectorField& cellC = regionMesh().cellCentres();

    tmp<volScalarField> kappa = kappaRad();

    // Propagate Qr through 1-D regions
    label localPyrolysisFacei = 0;
    forAll(intCoupledPatchIDs_, i)
    {
        const label patchi = intCoupledPatchIDs_[i];

        const scalarField& Qrp = Qr_.boundaryField()[patchi];
        const vectorField& Cf = regionMesh().Cf().boundaryField()[patchi];

        forAll(Qrp, facei)
        {
            const scalar Qr0 = Qrp[facei];
            point Cf0 = Cf[facei];
            const labelList& cells = boundaryFaceCells_[localPyrolysisFacei++];
            scalar kappaInt = 0.0;
            forAll(cells, k)
            {
                const label celli = cells[k];
                const point& Cf1 = cellC[celli];
                const scalar delta = mag(Cf1 - Cf0);
                kappaInt += kappa()[celli]*delta;
                Qr_[celli] = Qr0*exp(-kappaInt);
                Cf0 = Cf1;
            }
        }
    }
}


void reactingOneDim::updatePhiGas()
{
    phiHsGas_ ==  dimensionedScalar("zero", phiHsGas_.dimensions(), 0.0);
    phiGas_ == dimensionedScalar("zero", phiGas_.dimensions(), 0.0);

    const speciesTable& gasTable = solidChemistry_->gasTable();

    forAll(gasTable, gasI)
    {
        tmp<volScalarField> tHsiGas =
            solidChemistry_->gasHs(solidThermo_.p(), solidThermo_.T(), gasI);

        const volScalarField& HsiGas = tHsiGas();

        const volScalarField::Internal& RRiGas = solidChemistry_->RRg(gasI);

        surfaceScalarField::Boundary& phiGasBf = phiGas_.boundaryFieldRef();

        label totalFaceId = 0;
        forAll(intCoupledPatchIDs_, i)
        {
            const label patchi = intCoupledPatchIDs_[i];

            scalarField& phiGasp = phiGasBf[patchi];
            const scalarField& cellVol = regionMesh().V();

            forAll(phiGasp, facei)
            {
                const labelList& cells = boundaryFaceCells_[totalFaceId++];
                scalar massInt = 0.0;
                forAllReverse(cells, k)
                {
                    const label celli = cells[k];
                    massInt += RRiGas[celli]*cellVol[celli];
                    phiHsGas_[celli] += massInt*HsiGas[celli];
                }

                phiGasp[facei] += massInt;

                if (debug)
                {
                    Info<< " Gas : " << gasTable[gasI]
                        << " on patch : " << patchi
                        << " mass produced at face(local) : "
                        <<  facei
                        << " is : " << massInt
                        << " [kg/s] " << endl;
                }
            }
        }
    }
}


void reactingOneDim::updateFields()
{
    if (QrHSource_)
    {
        updateQr();
    }

    //Note: Commented out as the sensible gas energy is included in energy eq.
    //updatePhiGas();
}


void reactingOneDim::updateMesh(const scalarField& deltaV)
{
    Info<< "Initial/final volumes = " << gSum(deltaV) << endl;

    // Move the mesh
    const labelList moveMap = moveMesh(deltaV, minimumDelta_);

    // Flag any cells that have not moved as non-reacting
    forAll(moveMap, i)
    {
        if (moveMap[i] == 1)
        {
            solidChemistry_->setCellReacting(i, false);
        }
    }
}


void reactingOneDim::solveContinuity()
{
    if (debug)
    {
        InfoInFunction << endl;
    }


    if (!moveMesh_)
    {
        fvScalarMatrix rhoEqn
        (
            fvm::ddt(rho_)
            ==
          - solidChemistry_->RRg()
        );

        rhoEqn.solve();
    }
    else
    {
        const scalarField deltaV =
            -solidChemistry_->RRg()*regionMesh().V()*time_.deltaT()/rho_;

        updateMesh(deltaV);
    }
}


void reactingOneDim::solveSpeciesMass()
{
    if (debug)
    {
        InfoInFunction << endl;
    }

    volScalarField Yt(0.0*Ys_[0]);

    for (label i=0; i<Ys_.size()-1; i++)
    {
        volScalarField& Yi = Ys_[i];

        fvScalarMatrix YiEqn
        (
            fvm::ddt(rho_, Yi)
         ==
            solidChemistry_->RRs(i)
        );

        if (regionMesh().moving())
        {
            surfaceScalarField phiYiRhoMesh
            (
                fvc::interpolate(Yi*rho_)*regionMesh().phi()
            );

            YiEqn -= fvc::div(phiYiRhoMesh);

        }

        YiEqn.solve(regionMesh().solver("Yi"));
        Yi.max(0.0);
        Yt += Yi;
    }

    Ys_[Ys_.size() - 1] = 1.0 - Yt;

}


void reactingOneDim::solveEnergy()
{
    if (debug)
    {
        InfoInFunction << endl;
    }

    tmp<volScalarField> alpha(solidThermo_.alpha());

    fvScalarMatrix hEqn
    (
        fvm::ddt(rho_, h_)
      - fvm::laplacian(alpha, h_)
      + fvc::laplacian(alpha, h_)
      - fvc::laplacian(kappa(), T())
     ==
<<<<<<< HEAD
        chemistrySh_
      + solidChemistry_->RRsHs()
=======
        chemistryQdot_
      - fvm::Sp(solidChemistry_->RRg(), h_)
>>>>>>> 7c02f684
    );

/*
    NOTE: gas Hs is included in hEqn

    if (gasHSource_)
    {
        const surfaceScalarField phiGas(fvc::interpolate(phiHsGas_));
        hEqn += fvc::div(phiGas);
    }
*/

    if (QrHSource_)
    {
        const surfaceScalarField phiQr(fvc::interpolate(Qr_)*nMagSf());
        hEqn += fvc::div(phiQr);
    }

/*
    NOTE: The moving mesh option is only correct for reaction such as
    Solid -> Gas, thus the ddt term is compesated exaclty by chemistrySh and
    the mesh flux is not necessary.
   
    if (regionMesh().moving())
    {
        surfaceScalarField phihMesh
        (
            fvc::interpolate(rho_*h_)*regionMesh().phi()
        );

        hEqn -= fvc::div(phihMesh);
    }
*/
    hEqn.relax();
    hEqn.solve();
}


void reactingOneDim::calculateMassTransfer()
{
    /*
    totalGasMassFlux_ = 0;
    forAll(intCoupledPatchIDs_, i)
    {
        const label patchi = intCoupledPatchIDs_[i];
        totalGasMassFlux_ += gSum(phiGas_.boundaryField()[patchi]);
    }
    */

    if (infoOutput_)
    {
        totalHeatRR_ = fvc::domainIntegrate(chemistryQdot_);

        addedGasMass_ +=
            fvc::domainIntegrate(solidChemistry_->RRg())*time_.deltaT();
        lostSolidMass_ +=
            fvc::domainIntegrate(solidChemistry_->RRs())*time_.deltaT();
    }
}


// * * * * * * * * * * * * * * * * Constructors  * * * * * * * * * * * * * * //

reactingOneDim::reactingOneDim
(
    const word& modelType,
    const fvMesh& mesh,
    const word& regionType
)
:
    pyrolysisModel(modelType, mesh, regionType),
    solidChemistry_(basicSolidChemistryModel::New(regionMesh())),
    solidThermo_(solidChemistry_->solidThermo()),
    radiation_(radiation::radiationModel::New(solidThermo_.T())),
    rho_
    (
        IOobject
        (
            "rho",
            regionMesh().time().timeName(),
            regionMesh(),
            IOobject::NO_READ,
            IOobject::AUTO_WRITE
        ),
        solidThermo_.rho()
    ),
    Ys_(solidThermo_.composition().Y()),
    h_(solidThermo_.he()),
    nNonOrthCorr_(-1),
    maxDiff_(10),
    minimumDelta_(1e-4),

    phiGas_
    (
        IOobject
        (
            "phiGas",
            time().timeName(),
            regionMesh(),
            IOobject::READ_IF_PRESENT,
            IOobject::AUTO_WRITE
        ),
        regionMesh(),
        dimensionedScalar("zero", dimMass/dimTime, 0.0)
    ),

    phiHsGas_
    (
        IOobject
        (
            "phiHsGas",
            time().timeName(),
            regionMesh(),
            IOobject::NO_READ,
            IOobject::NO_WRITE
        ),
        regionMesh(),
        dimensionedScalar("zero", dimEnergy/dimTime, 0.0)
    ),

    chemistryQdot_
    (
        IOobject
        (
            "chemistryQdot",
            time().timeName(),
            regionMesh(),
            IOobject::NO_READ,
            IOobject::AUTO_WRITE
        ),
        regionMesh(),
        dimensionedScalar("zero", dimEnergy/dimTime/dimVolume, 0.0)
    ),

    Qr_
    (
        IOobject
        (
            "Qr",
            time().timeName(),
            regionMesh(),
            IOobject::MUST_READ,
            IOobject::AUTO_WRITE
        ),
        regionMesh()
    ),

    lostSolidMass_(dimensionedScalar("zero", dimMass, 0.0)),
    addedGasMass_(dimensionedScalar("zero", dimMass, 0.0)),
    totalGasMassFlux_(0.0),
    totalHeatRR_(dimensionedScalar("zero", dimEnergy/dimTime, 0.0)),
    gasHSource_(false),
    QrHSource_(false),
    useChemistrySolvers_(true)
{
    if (active_)
    {
        read();
    }
}


reactingOneDim::reactingOneDim
(
    const word& modelType,
    const fvMesh& mesh,
    const dictionary& dict,
    const word& regionType
)
:
    pyrolysisModel(modelType, mesh, dict, regionType),
    solidChemistry_(basicSolidChemistryModel::New(regionMesh())),
    solidThermo_(solidChemistry_->solidThermo()),
    radiation_(radiation::radiationModel::New(solidThermo_.T())),
    rho_
    (
        IOobject
        (
            "rho",
            regionMesh().time().timeName(),
            regionMesh(),
            IOobject::NO_READ,
            IOobject::AUTO_WRITE
        ),
        solidThermo_.rho()
    ),
    Ys_(solidThermo_.composition().Y()),
    h_(solidThermo_.he()),
    nNonOrthCorr_(-1),
    maxDiff_(10),
    minimumDelta_(1e-4),

    phiGas_
    (
        IOobject
        (
            "phiGas",
            time().timeName(),
            regionMesh(),
            IOobject::NO_READ,
            IOobject::AUTO_WRITE
        ),
        regionMesh(),
        dimensionedScalar("zero", dimMass/dimTime, 0.0)
    ),

    phiHsGas_
    (
        IOobject
        (
            "phiHsGas",
            time().timeName(),
            regionMesh(),
            IOobject::NO_READ,
            IOobject::NO_WRITE
        ),
        regionMesh(),
        dimensionedScalar("zero", dimEnergy/dimTime, 0.0)
    ),

    chemistryQdot_
    (
        IOobject
        (
            "chemistryQdot",
            time().timeName(),
            regionMesh(),
            IOobject::NO_READ,
            IOobject::AUTO_WRITE
        ),
        regionMesh(),
        dimensionedScalar("zero", dimEnergy/dimTime/dimVolume, 0.0)
    ),

    Qr_
    (
        IOobject
        (
            "Qr",
            time().timeName(),
            regionMesh(),
            IOobject::MUST_READ,
            IOobject::AUTO_WRITE
        ),
        regionMesh()
    ),

    lostSolidMass_(dimensionedScalar("zero", dimMass, 0.0)),
    addedGasMass_(dimensionedScalar("zero", dimMass, 0.0)),
    totalGasMassFlux_(0.0),
    totalHeatRR_(dimensionedScalar("zero", dimEnergy/dimTime, 0.0)),
    gasHSource_(false),
    QrHSource_(false),
    useChemistrySolvers_(true)
{
    if (active_)
    {
        read(dict);
    }
}


// * * * * * * * * * * * * * * * * Destructor  * * * * * * * * * * * * * * * //

reactingOneDim::~reactingOneDim()
{}


// * * * * * * * * * * * * * * Member Functions  * * * * * * * * * * * * * * //

scalar reactingOneDim::addMassSources(const label patchi, const label facei)
{
    label index = 0;
    forAll(primaryPatchIDs_, i)
    {
        if (primaryPatchIDs_[i] == patchi)
        {
            index = i;
            break;
        }
    }

    const label localPatchId =  intCoupledPatchIDs_[index];

    const scalar massAdded = phiGas_.boundaryField()[localPatchId][facei];

    if (debug)
    {
        Info<< "\nPyrolysis region: " << type() << "added mass : "
            << massAdded << endl;
    }

    return massAdded;
}


scalar reactingOneDim::solidRegionDiffNo() const
{
    scalar DiNum = -GREAT;

    if (regionMesh().nInternalFaces() > 0)
    {
        surfaceScalarField KrhoCpbyDelta
        (
            regionMesh().surfaceInterpolation::deltaCoeffs()
          * fvc::interpolate(kappa())
          / fvc::interpolate(Cp()*rho_)
        );

        DiNum = max(KrhoCpbyDelta.primitiveField())*time().deltaTValue();
    }

    return DiNum;
}


scalar reactingOneDim::maxDiff() const
{
    return maxDiff_;
}


const volScalarField& reactingOneDim::rho() const
{
    return rho_;
}


const volScalarField& reactingOneDim::T() const
{
    return solidThermo_.T();
}


const tmp<volScalarField> reactingOneDim::Cp() const
{
    return solidThermo_.Cp();
}


tmp<volScalarField> reactingOneDim::kappaRad() const
{
    return radiation_->absorptionEmission().a();
}


tmp<volScalarField> reactingOneDim::kappa() const
{
    return solidThermo_.kappa();
}


const surfaceScalarField& reactingOneDim::phiGas() const
{
    return phiGas_;
}


void reactingOneDim::preEvolveRegion()
{
    pyrolysisModel::preEvolveRegion();
}


void reactingOneDim::evolveRegion()
{
    Info<< "\nEvolving pyrolysis in region: " << regionMesh().name() << endl;

    if (useChemistrySolvers_)
    {
        solidChemistry_->solve(time().deltaTValue());
    }
    else
    {
        solidChemistry_->calculate();
    }

    solveContinuity();

    chemistryQdot_ = solidChemistry_->Qdot()();

    updateFields();

    solveSpeciesMass();

    for (int nonOrth=0; nonOrth<=nNonOrthCorr_; nonOrth++)
    {
        solveEnergy();
    }

    calculateMassTransfer();

    solidThermo_.correct();

    Info<< "pyrolysis min/max(T) = "
        << min(solidThermo_.T().primitiveField())
        << ", "
        << max(solidThermo_.T().primitiveField())
        << endl;
}


void reactingOneDim::info()
{
    Info<< "\nPyrolysis in region: " << regionMesh().name() << endl;

    Info<< indent << "Total gas mass produced  [kg] = "
        << addedGasMass_.value() << nl
        << indent << "Total solid mass lost    [kg] = "
        << lostSolidMass_.value() << nl
        //<< indent << "Total pyrolysis gases  [kg/s] = "
        //<< totalGasMassFlux_ << nl
        << indent << "Total heat release rate [J/s] = "
        << totalHeatRR_.value() << nl;
}


// * * * * * * * * * * * * * * * * * * * * * * * * * * * * * * * * * * * * * //

} // End namespace Foam
} // End namespace regionModels
} // End namespace pyrolysisModels

// ************************************************************************* //<|MERGE_RESOLUTION|>--- conflicted
+++ resolved
@@ -318,13 +318,8 @@
       + fvc::laplacian(alpha, h_)
       - fvc::laplacian(kappa(), T())
      ==
-<<<<<<< HEAD
-        chemistrySh_
+        chemistryQdot_
       + solidChemistry_->RRsHs()
-=======
-        chemistryQdot_
-      - fvm::Sp(solidChemistry_->RRg(), h_)
->>>>>>> 7c02f684
     );
 
 /*
