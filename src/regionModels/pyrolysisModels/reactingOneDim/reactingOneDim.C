--- conflicted
+++ resolved
@@ -2,13 +2,8 @@
   =========                 |
   \\      /  F ield         | OpenFOAM: The Open Source CFD Toolbox
    \\    /   O peration     |
-<<<<<<< HEAD
-    \\  /    A nd           | Copyright (C) 2011-2016 OpenFOAM Foundation
+    \\  /    A nd           | Copyright (C) 2011-2017 OpenFOAM Foundation
      \\/     M anipulation  | Copyright (C) 2016 OpenCFD Ltd.
-=======
-    \\  /    A nd           | Copyright (C) 2011-2017 OpenFOAM Foundation
-     \\/     M anipulation  |
->>>>>>> e53048ad
 -------------------------------------------------------------------------------
 License
     This file is part of OpenFOAM.
@@ -242,31 +237,21 @@
         InfoInFunction << endl;
     }
 
-<<<<<<< HEAD
-=======
-    const scalarField mass0 = rho_*regionMesh().V();
-
-    fvScalarMatrix rhoEqn
-    (
-        fvm::ddt(rho_) == -solidChemistry_->RRg()
-    );
->>>>>>> e53048ad
-
     if (!moveMesh_)
     {
         fvScalarMatrix rhoEqn
         (
-            fvm::ddt(rho_)
-            ==
-          - solidChemistry_->RRg()
+            fvm::ddt(rho_) == -solidChemistry_->RRg()
         );
 
         rhoEqn.solve();
     }
     else
     {
-        const scalarField deltaV =
-            -solidChemistry_->RRg()*regionMesh().V()*time_.deltaT()/rho_;
+        const scalarField deltaV
+        (
+            -solidChemistry_->RRg()*regionMesh().V()*time_.deltaT()/rho_
+        );
 
         updateMesh(deltaV);
     }
