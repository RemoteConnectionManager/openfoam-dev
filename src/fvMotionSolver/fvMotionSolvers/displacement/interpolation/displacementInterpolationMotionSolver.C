--- conflicted
+++ resolved
@@ -3,11 +3,7 @@
   \\      /  F ield         | OpenFOAM: The Open Source CFD Toolbox
    \\    /   O peration     |
     \\  /    A nd           | Copyright (C) 2011-2015 OpenFOAM Foundation
-<<<<<<< HEAD
      \\/     M anipulation  | Copyright (C) 2015 OpenCFD Ltd.
-=======
-     \\/     M anipulation  |
->>>>>>> 9a536b02
 -------------------------------------------------------------------------------
 License
     This file is part of OpenFOAM.
@@ -84,19 +80,9 @@
 
         if (zoneI == -1)
         {
-<<<<<<< HEAD
-            FatalErrorIn
-            (
-                "displacementInterpolationMotionSolver::"
-                "displacementInterpolationMotionSolver(const polyMesh&,"
-                "Istream&)"
-            )   << "Cannot find zone " << zoneName << endl
-                << "Valid zones are " << mesh().faceZones().names()
-=======
             FatalErrorInFunction
                 << "Cannot find zone " << zoneName << endl
                 << "Valid zones are " << mesh.faceZones().names()
->>>>>>> 9a536b02
                 << exit(FatalError);
         }
 
