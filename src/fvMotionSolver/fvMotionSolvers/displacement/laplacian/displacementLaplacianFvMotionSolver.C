/*---------------------------------------------------------------------------*\
  =========                 |
  \\      /  F ield         | OpenFOAM: The Open Source CFD Toolbox
   \\    /   O peration     |
    \\  /    A nd           | Copyright (C) 2011-2016 OpenFOAM Foundation
     \\/     M anipulation  | Copyright (C) 2015 OpenCFD Ltd.
-------------------------------------------------------------------------------
License
    This file is part of OpenFOAM.

    OpenFOAM is free software: you can redistribute it and/or modify it
    under the terms of the GNU General Public License as published by
    the Free Software Foundation, either version 3 of the License, or
    (at your option) any later version.

    OpenFOAM is distributed in the hope that it will be useful, but WITHOUT
    ANY WARRANTY; without even the implied warranty of MERCHANTABILITY or
    FITNESS FOR A PARTICULAR PURPOSE.  See the GNU General Public License
    for more details.

    You should have received a copy of the GNU General Public License
    along with OpenFOAM.  If not, see <http://www.gnu.org/licenses/>.

\*---------------------------------------------------------------------------*/

#include "displacementLaplacianFvMotionSolver.H"
#include "motionInterpolation.H"
#include "motionDiffusivity.H"
#include "fvmLaplacian.H"
#include "addToRunTimeSelectionTable.H"
#include "OFstream.H"
#include "meshTools.H"
#include "mapPolyMesh.H"

// * * * * * * * * * * * * * * Static Data Members * * * * * * * * * * * * * //

namespace Foam
{
    defineTypeNameAndDebug(displacementLaplacianFvMotionSolver, 0);

    addToRunTimeSelectionTable
    (
        motionSolver,
        displacementLaplacianFvMotionSolver,
        dictionary
    );

    addToRunTimeSelectionTable
    (
        displacementMotionSolver,
        displacementLaplacianFvMotionSolver,
        displacement
    );
}


// * * * * * * * * * * * * * * * * Constructors  * * * * * * * * * * * * * * //

Foam::displacementLaplacianFvMotionSolver::displacementLaplacianFvMotionSolver
(
    const polyMesh& mesh,
    const IOdictionary& dict
)
:
    displacementMotionSolver(mesh, dict, typeName),
    fvMotionSolverCore(mesh),
    cellDisplacement_
    (
        IOobject
        (
            "cellDisplacement",
            mesh.time().timeName(),
            mesh,
            IOobject::READ_IF_PRESENT,
            IOobject::AUTO_WRITE
        ),
        fvMesh_,
        dimensionedVector
        (
            "cellDisplacement",
            pointDisplacement_.dimensions(),
            Zero
        ),
        cellMotionBoundaryTypes<vector>(pointDisplacement_.boundaryField())
    ),
<<<<<<< HEAD
    pointLocation_(NULL),
    interpolationPtr_
    (
        coeffDict().found("interpolation")
      ? motionInterpolation::New(fvMesh_, coeffDict().lookup("interpolation"))
      : motionInterpolation::New(fvMesh_)
    ),
    diffusivityPtr_
    (
        motionDiffusivity::New(fvMesh_, coeffDict().lookup("diffusivity"))
    ),
    frozenPointsZone_
    (
        coeffDict().found("frozenPointsZone")
      ? fvMesh_.pointZones().findZoneID(coeffDict().lookup("frozenPointsZone"))
      : -1
    )
{
    IOobject io
    (
        "pointLocation",
        fvMesh_.time().timeName(),
        fvMesh_,
        IOobject::MUST_READ,
        IOobject::AUTO_WRITE
    );

    if (debug)
    {
        Info<< "displacementLaplacianFvMotionSolver:" << nl
            << "    diffusivity       : " << diffusivityPtr_().type() << nl
            << "    frozenPoints zone : " << frozenPointsZone_ << endl;
    }


    if (io.typeHeaderOk<pointVectorField>(true))
    {
        pointLocation_.reset
        (
            new pointVectorField
            (
                io,
                pointMesh::New(fvMesh_)
            )
        );

        if (debug)
        {
            Info<< "displacementLaplacianFvMotionSolver :"
                << " Read pointVectorField "
                << io.name()
                << " to be used for boundary conditions on points."
                << nl
                << "Boundary conditions:"
                << pointLocation_().boundaryField().types() << endl;
        }
    }
}


Foam::displacementLaplacianFvMotionSolver::
displacementLaplacianFvMotionSolver
(
    const polyMesh& mesh,
    const IOdictionary& dict,
    const pointVectorField& pointDisplacement,
    const pointIOField& points0
)
:
    displacementMotionSolver(mesh, dict, pointDisplacement, points0, typeName),
    fvMotionSolverCore(mesh),
    cellDisplacement_
    (
        IOobject
        (
            "cellDisplacement",
            mesh.time().timeName(),
            mesh,
            IOobject::READ_IF_PRESENT,
            IOobject::AUTO_WRITE
        ),
        fvMesh_,
        dimensionedVector
        (
            "cellDisplacement",
            pointDisplacement_.dimensions(),
            Zero
        ),
        cellMotionBoundaryTypes<vector>(pointDisplacement_.boundaryField())
    ),
    pointLocation_(NULL),
    interpolationPtr_
    (
        coeffDict().found("interpolation")
      ? motionInterpolation::New(fvMesh_, coeffDict().lookup("interpolation"))
      : motionInterpolation::New(fvMesh_)
    ),
=======
    pointLocation_(nullptr),
>>>>>>> 7b971a9e
    diffusivityPtr_
    (
        motionDiffusivity::New(fvMesh_, coeffDict().lookup("diffusivity"))
    ),
    frozenPointsZone_
    (
        coeffDict().found("frozenPointsZone")
      ? fvMesh_.pointZones().findZoneID(coeffDict().lookup("frozenPointsZone"))
      : -1
    )
{
    IOobject io
    (
        "pointLocation",
        fvMesh_.time().timeName(),
        fvMesh_,
        IOobject::MUST_READ,
        IOobject::AUTO_WRITE
    );

    if (debug)
    {
        Info<< "displacementLaplacianFvMotionSolver:" << nl
            << "    diffusivity       : " << diffusivityPtr_().type() << nl
            << "    frozenPoints zone : " << frozenPointsZone_ << endl;
    }


    if (io.typeHeaderOk<pointVectorField>(true))
    {
        pointLocation_.reset
        (
            new pointVectorField
            (
                io,
                pointMesh::New(fvMesh_)
            )
        );

        if (debug)
        {
            Info<< "displacementLaplacianFvMotionSolver :"
                << " Read pointVectorField "
                << io.name()
                << " to be used for boundary conditions on points."
                << nl
                << "Boundary conditions:"
                << pointLocation_().boundaryField().types() << endl;
        }
    }
}


// * * * * * * * * * * * * * * * * Destructor  * * * * * * * * * * * * * * * //

Foam::displacementLaplacianFvMotionSolver::
~displacementLaplacianFvMotionSolver()
{}


// * * * * * * * * * * * * * * * Member Functions  * * * * * * * * * * * * * //

Foam::motionDiffusivity&
Foam::displacementLaplacianFvMotionSolver::diffusivity()
{
    if (!diffusivityPtr_.valid())
    {
        diffusivityPtr_ = motionDiffusivity::New
        (
            fvMesh_,
            coeffDict().lookup("diffusivity")
        );
    }
    return diffusivityPtr_();
}


Foam::tmp<Foam::pointField>
Foam::displacementLaplacianFvMotionSolver::curPoints() const
{
    interpolationPtr_->interpolate
    (
        cellDisplacement_,
        pointDisplacement_
    );

    if (pointLocation_.valid())
    {
        if (debug)
        {
            Info<< "displacementLaplacianFvMotionSolver : applying "
                << " boundary conditions on " << pointLocation_().name()
                << " to new point location."
                << endl;
        }

        pointLocation_().primitiveFieldRef() =
            points0()
          + pointDisplacement_.primitiveField();

        pointLocation_().correctBoundaryConditions();

        // Implement frozen points
        if (frozenPointsZone_ != -1)
        {
            const pointZone& pz = fvMesh_.pointZones()[frozenPointsZone_];

            forAll(pz, i)
            {
                pointLocation_()[pz[i]] = points0()[pz[i]];
            }
        }

        twoDCorrectPoints(pointLocation_().primitiveFieldRef());

        return tmp<pointField>(pointLocation_().primitiveField());
    }
    else
    {
        tmp<pointField> tcurPoints
        (
            points0() + pointDisplacement_.primitiveField()
        );
        pointField& curPoints = tcurPoints.ref();

        // Implement frozen points
        if (frozenPointsZone_ != -1)
        {
            const pointZone& pz = fvMesh_.pointZones()[frozenPointsZone_];

            forAll(pz, i)
            {
                curPoints[pz[i]] = points0()[pz[i]];
            }
        }

        twoDCorrectPoints(curPoints);

        return tcurPoints;
    }
}


void Foam::displacementLaplacianFvMotionSolver::solve()
{
    // The points have moved so before interpolation update
    // the motionSolver accordingly
    movePoints(fvMesh_.points());

    diffusivity().correct();
    pointDisplacement_.boundaryFieldRef().updateCoeffs();

    Foam::solve
    (
        fvm::laplacian
        (
            diffusivity().operator()(),
            cellDisplacement_,
            "laplacian(diffusivity,cellDisplacement)"
        )
    );
}


void Foam::displacementLaplacianFvMotionSolver::updateMesh
(
    const mapPolyMesh& mpm
)
{
    displacementMotionSolver::updateMesh(mpm);

    // Update diffusivity. Note two stage to make sure old one is de-registered
    // before creating/registering new one.
    diffusivityPtr_.clear();
}


// ************************************************************************* //<|MERGE_RESOLUTION|>--- conflicted
+++ resolved
@@ -83,8 +83,7 @@
         ),
         cellMotionBoundaryTypes<vector>(pointDisplacement_.boundaryField())
     ),
-<<<<<<< HEAD
-    pointLocation_(NULL),
+    pointLocation_(nullptr),
     interpolationPtr_
     (
         coeffDict().found("interpolation")
@@ -181,9 +180,6 @@
       ? motionInterpolation::New(fvMesh_, coeffDict().lookup("interpolation"))
       : motionInterpolation::New(fvMesh_)
     ),
-=======
-    pointLocation_(nullptr),
->>>>>>> 7b971a9e
     diffusivityPtr_
     (
         motionDiffusivity::New(fvMesh_, coeffDict().lookup("diffusivity"))
