/*---------------------------------------------------------------------------*\
  =========                 |
  \\      /  F ield         | OpenFOAM: The Open Source CFD Toolbox
   \\    /   O peration     |
<<<<<<< HEAD
    \\  /    A nd           | Copyright (C) 2011-2014 OpenFOAM Foundation
=======
    \\  /    A nd           | Copyright (C) 2011-2015 OpenFOAM Foundation
>>>>>>> 96c7e508
     \\/     M anipulation  |
-------------------------------------------------------------------------------
License
    This file is part of OpenFOAM.

    OpenFOAM is free software: you can redistribute it and/or modify it
    under the terms of the GNU General Public License as published by
    the Free Software Foundation, either version 3 of the License, or
    (at your option) any later version.

    OpenFOAM is distributed in the hope that it will be useful, but WITHOUT
    ANY WARRANTY; without even the implied warranty of MERCHANTABILITY or
    FITNESS FOR A PARTICULAR PURPOSE.  See the GNU General Public License
    for more details.

    You should have received a copy of the GNU General Public License
    along with OpenFOAM.  If not, see <http://www.gnu.org/licenses/>.

\*---------------------------------------------------------------------------*/

#include "addSubtract.H"
#include "addToRunTimeSelectionTable.H"

// * * * * * * * * * * * * * * Static Data Members * * * * * * * * * * * * * //

namespace Foam
{
    namespace calcTypes
    {
        defineTypeNameAndDebug(addSubtract, 0);
        addToRunTimeSelectionTable(calcType, addSubtract, dictionary);
    }
}


// * * * * * * * * * * * * * Private Member Functions  * * * * * * * * * * * //

void Foam::calcTypes::addSubtract::writeAddSubtractFields
(
    const Time& runTime,
    const fvMesh& mesh,
    const IOobject& baseFieldHeader
)
{
    bool processed = false;

    IOobject addSubtractFieldHeader
    (
        addSubtractFieldName_,
        runTime.timeName(),
        mesh,
        IOobject::MUST_READ
    );

    if (addSubtractFieldHeader.typeHeaderOk<volScalarField>(false))
    {
        writeAddSubtractField<scalar>
        (
            baseFieldHeader,
            addSubtractFieldHeader,
            mesh,
            processed
        );
        writeAddSubtractField<vector>
        (
            baseFieldHeader,
            addSubtractFieldHeader,
            mesh,
            processed
        );
        writeAddSubtractField<sphericalTensor>
        (
            baseFieldHeader,
            addSubtractFieldHeader,
            mesh,
            processed
        );
        writeAddSubtractField<symmTensor>
        (
            baseFieldHeader,
            addSubtractFieldHeader,
            mesh,
            processed
        );
        writeAddSubtractField<tensor>
        (
            baseFieldHeader,
            addSubtractFieldHeader,
            mesh,
            processed
        );

        if (!processed)
        {
            FatalError
                << "Unable to process " << baseFieldName_
                << " + " << addSubtractFieldName_ << nl
                << "No call to addSubtract for fields of type "
                << baseFieldHeader.headerClassName() << " + "
                << addSubtractFieldHeader.headerClassName() << nl << nl
                << exit(FatalError);
        }
    }
    else
    {
        FatalErrorInFunction
            << "Unable to read addSubtract field: " << addSubtractFieldName_
            << nl << exit(FatalError);
    }
}


void Foam::calcTypes::addSubtract::writeAddSubtractValues
(
    const Time& runTime,
    const fvMesh& mesh,
    const IOobject& baseFieldHeader
)
{
    bool processed = false;

    writeAddSubtractValue<scalar>
    (
        baseFieldHeader,
        addSubtractValueStr_,
        mesh,
        processed
    );
    writeAddSubtractValue<vector>
    (
        baseFieldHeader,
        addSubtractValueStr_,
        mesh,
        processed
    );
    writeAddSubtractValue<sphericalTensor>
    (
        baseFieldHeader,
        addSubtractValueStr_,
        mesh,
        processed
    );
    writeAddSubtractValue<symmTensor>
    (
        baseFieldHeader,
        addSubtractValueStr_,
        mesh,
        processed
    );
    writeAddSubtractValue<tensor>
    (
        baseFieldHeader,
        addSubtractValueStr_,
        mesh,
        processed
    );

    if (!processed)
    {
        FatalErrorInFunction
            << "Unable to process " << baseFieldName_
            << " + " << addSubtractValueStr_ << nl
            << "No call to addSubtract for fields of type "
            << baseFieldHeader.headerClassName() << nl << nl
            << exit(FatalError);
    }
}


// * * * * * * * * * * * * * * * * Constructors  * * * * * * * * * * * * * * //

Foam::calcTypes::addSubtract::addSubtract()
:
    calcType(),
    baseFieldName_(""),
    calcType_(FIELD),
    addSubtractFieldName_(""),
    addSubtractValueStr_(""),
    resultName_(""),
    calcMode_(ADD)
{}


// * * * * * * * * * * * * * * * * Destructor  * * * * * * * * * * * * * * * //

Foam::calcTypes::addSubtract::~addSubtract()
{}


// * * * * * * * * * * * * * * * Member Functions  * * * * * * * * * * * * * //

void Foam::calcTypes::addSubtract::init()
{
    argList::validArgs.append("add");
    argList::validArgs.append("baseField");
    argList::validArgs.append("calcMode");
    argList::validOptions.insert("field", "fieldName");
    argList::validOptions.insert("value", "valueString");
    argList::validOptions.insert("resultName", "fieldName");
}


void Foam::calcTypes::addSubtract::preCalc
(
    const argList& args,
    const Time& runTime,
    const fvMesh& mesh
)
{
    baseFieldName_ = args[2];
    const word calcModeName = args[3];

    if (calcModeName == "add")
    {
        calcMode_ = ADD;
    }
    else if (calcModeName == "subtract")
    {
        calcMode_ = SUBTRACT;
    }
    else
    {
        FatalErrorInFunction
            << "Invalid calcMode: " << calcModeName << nl
            << "    Valid calcModes are add and subtract" << nl
            << exit(FatalError);
    }

    if (args.optionReadIfPresent("field", addSubtractFieldName_))
    {
        calcType_ = FIELD;
    }
    else if (args.optionReadIfPresent("value", addSubtractValueStr_))
    {
        calcType_ = VALUE;
    }
    else
    {
        FatalErrorInFunction
            << "addSubtract requires either -field or -value option"
            << nl << exit(FatalError);
    }

    args.optionReadIfPresent("resultName", resultName_);
}


void Foam::calcTypes::addSubtract::calc
(
    const argList& args,
    const Time& runTime,
    const fvMesh& mesh
)
{
    IOobject baseFieldHeader
    (
        baseFieldName_,
        runTime.timeName(),
        mesh,
        IOobject::MUST_READ
    );

    if (baseFieldHeader.typeHeaderOk<volScalarField>(false))
    {
        switch (calcType_)
        {
            case FIELD:
            {
                writeAddSubtractFields(runTime, mesh, baseFieldHeader);
                break;
            }
            case VALUE:
            {
                writeAddSubtractValues(runTime, mesh, baseFieldHeader);
                break;
            }
            default:
            {
                FatalErrorInFunction
                    << "unknown calcType " << calcType_ << nl
                    << abort(FatalError);
            }
        }
    }
    else
    {
        FatalErrorInFunction
            << "Unable to read base field: " << baseFieldName_
            << nl << exit(FatalError);
    }
}


// ************************************************************************* //<|MERGE_RESOLUTION|>--- conflicted
+++ resolved
@@ -2,11 +2,7 @@
   =========                 |
   \\      /  F ield         | OpenFOAM: The Open Source CFD Toolbox
    \\    /   O peration     |
-<<<<<<< HEAD
-    \\  /    A nd           | Copyright (C) 2011-2014 OpenFOAM Foundation
-=======
     \\  /    A nd           | Copyright (C) 2011-2015 OpenFOAM Foundation
->>>>>>> 96c7e508
      \\/     M anipulation  |
 -------------------------------------------------------------------------------
 License
