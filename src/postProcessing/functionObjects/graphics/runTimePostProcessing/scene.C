/*---------------------------------------------------------------------------*\
  =========                 |
  \\      /  F ield         | OpenFOAM: The Open Source CFD Toolbox
   \\    /   O peration     |
    \\  /    A nd           | Copyright (C) 2015 OpenFOAM Foundation
     \\/     M anipulation  | Copyright (C) 2015-2016 OpenCFD Ltd.
-------------------------------------------------------------------------------
License
    This file is part of OpenFOAM.

    OpenFOAM is free software: you can redistribute it and/or modify it
    under the terms of the GNU General Public License as published by
    the Free Software Foundation, either version 3 of the License, or
    (at your option) any later version.

    OpenFOAM is distributed in the hope that it will be useful, but WITHOUT
    ANY WARRANTY; without even the implied warranty of MERCHANTABILITY or
    FITNESS FOR A PARTICULAR PURPOSE.  See the GNU General Public License
    for more details.

    You should have received a copy of the GNU General Public License
    along with OpenFOAM.  If not, see <http://www.gnu.org/licenses/>.

\*---------------------------------------------------------------------------*/

// OpenFOAM includes
#include "scene.H"
#include "Constant.H"

// VTK includes
#include "vtkCamera.h"
#include "vtkCubeSource.h"
#include "vtkLightKit.h"
#include "vtkPolyDataMapper.h"
#include "vtkPNGWriter.h"
#include "vtkRenderer.h"
#include "vtkRendererCollection.h"
#include "vtkRenderWindow.h"
#include "vtkWindowToImageFilter.h"

// * * * * * * * * * * * * Static Member Functions * * * * * * * * * * * * * //

namespace Foam
{
    template<>
    const char* NamedEnum<scene::modeType, 2>::names[] =
    {
        "static",
        "flightPath"
    };
}

const Foam::NamedEnum<Foam::scene::modeType, 2> modeTypeNames_;


// * * * * * * * * * * * * * Private Member Functions  * * * * * * * * * * * //

void Foam::scene::readCamera(const dictionary& dict)
{
    if (dict.readIfPresent("nFrameTotal", nFrameTotal_))
    {
        if (nFrameTotal_ < 1)
        {
            FatalIOErrorInFunction(dict)
                << "nFrameTotal must be 1 or greater"
                << exit(FatalIOError);
        }
    }

    if (dict.readIfPresent("startPosition", startPosition_))
    {
        if ((startPosition_ < 0) || (startPosition_ > 1))
        {
            FatalIOErrorInFunction(dict)
                << "startPosition must be in the range 0-1"
                << exit(FatalIOError);
        }
        else
        {
            position_ = startPosition_;
        }
    }


    dict.lookup("parallelProjection") >> parallelProjection_;

    if (nFrameTotal_ > 1)
    {
        scalar endPosition = dict.lookupOrDefault<scalar>("endPosition", 1);
        if ((endPosition < 0) || (endPosition > 1))
        {
            FatalIOErrorInFunction(dict)
                << "endPosition must be in the range 0-1"
                << exit(FatalIOError);
        }
        dPosition_ = (endPosition - startPosition_)/scalar(nFrameTotal_ - 1);
    }

    mode_ = modeTypeNames_.read(dict.lookup("mode"));

    word coeffsName = modeTypeNames_[mode_] + word("Coeffs");
    const dictionary& coeffs = dict.subDict(coeffsName);

    switch (mode_)
    {
        case mtStatic:
        {
            clipBox_ = boundBox(coeffs.lookup("clipBox"));
            const vector lookDir(vector(coeffs.lookup("lookDir")));
            cameraPosition_.reset
            (
                new Function1Types::Constant<point>("position", -lookDir)
            );
            const vector focalPoint(coeffs.lookup("focalPoint"));
            cameraFocalPoint_.reset
            (
                new Function1Types::Constant<point>("focalPoint", focalPoint)
            );
            const vector up(coeffs.lookup("up"));
            cameraUp_.reset(new Function1Types::Constant<point>("up", up));
            break;
        }
        case mtFlightPath:
        {
            cameraPosition_.reset
            (
                Function1<vector>::New("position", coeffs).ptr()
            );
            cameraFocalPoint_.reset
            (
                Function1<point>::New("focalPoint", coeffs).ptr()
            );
            cameraUp_.reset(Function1<vector>::New("up", coeffs).ptr());
            break;
        }
        default:
        {
            FatalErrorInFunction
                << "Unhandled enumeration " << modeTypeNames_[mode_]
                << abort(FatalError);
        }
    }

<<<<<<< HEAD
    if (dict.found("zoom"))
    {
        cameraZoom_.reset(Function1<scalar>::New("zoom", dict).ptr());
    }
    else
    {
        cameraZoom_.reset(new Function1Types::Constant<scalar>("zoom", 1.0));
    }

=======
>>>>>>> 182d4312
    if (dict.found("viewAngle"))
    {
        cameraViewAngle_.reset(Function1<scalar>::New("viewAngle", dict).ptr());
    }
    else
    {
        cameraViewAngle_.reset
        (
            new Function1Types::Constant<scalar>("viewAngle", 35.0)
        );
    }
}


void Foam::scene::readColours(const dictionary& dict)
{
    const wordList colours = dict.toc();
    forAll(colours, i)
    {
        const word& c = colours[i];
        colours_.insert(c, Function1<vector>::New(c, dict).ptr());
    }
}


void Foam::scene::initialise(vtkRenderer* renderer, const word& outputName)
{
    currentFrameI_ = 0;
    position_ = startPosition_;

    outputName_ = outputName;

    // Set the background
    const vector backgroundColour = colours_["background"]->value(position_);
    renderer->SetBackground
    (
        backgroundColour.x(),
        backgroundColour.y(),
        backgroundColour.z()
    );

    // Apply gradient background if "background2" defined
    if (colours_.found("background2"))
    {
        renderer->GradientBackgroundOn();
        vector backgroundColour2 = colours_["background2"]->value(position_);

        renderer->SetBackground2
        (
            backgroundColour2.x(),
            backgroundColour2.y(),
            backgroundColour2.z()
        );
    }

    // Depth peeling
    renderer->SetUseDepthPeeling(true);
    renderer->SetMaximumNumberOfPeels(4);
    renderer->SetOcclusionRatio(0);

    // Set the camera
    vtkSmartPointer<vtkCamera> camera = vtkSmartPointer<vtkCamera>::New();
    camera->SetParallelProjection(parallelProjection_);
    renderer->SetActiveCamera(camera);


    // Initialise the camera
    const vector up = cameraUp_->value(position_);
    const vector pos = cameraPosition_->value(position_);
    const point focalPoint = cameraFocalPoint_->value(position_);

    camera->SetViewUp(up.x(), up.y(), up.z());
    camera->SetPosition(pos.x(), pos.y(), pos.z());
    camera->SetFocalPoint(focalPoint.x(), focalPoint.y(), focalPoint.z());
    camera->Modified();


    // Add the lights
    vtkSmartPointer<vtkLightKit> lightKit = vtkSmartPointer<vtkLightKit>::New();
    lightKit->AddLightsToRenderer(renderer);


    // For static mode initialise the clip box
    if (mode_ == mtStatic)
    {
        const point& min = clipBox_.min();
        const point& max = clipBox_.max();
        vtkSmartPointer<vtkCubeSource> clipBox =
            vtkSmartPointer<vtkCubeSource>::New();
        clipBox->SetXLength(max.x() - min.x());
        clipBox->SetYLength(max.y() - min.y());
        clipBox->SetZLength(max.z() - min.z());
        clipBox->SetCenter
        (
            min.x() + 0.5*(max.x() - min.x()),
            min.y() + 0.5*(max.y() - min.y()),
            min.z() + 0.5*(max.z() - min.z())
        );
        vtkSmartPointer<vtkPolyDataMapper> clipMapper =
            vtkSmartPointer<vtkPolyDataMapper>::New();
        clipMapper->SetInputConnection(clipBox->GetOutputPort());

        vtkSmartPointer<vtkActor> clipActor = vtkSmartPointer<vtkActor>::New();
        clipActor->SetMapper(clipMapper);
        clipActor->VisibilityOff();
        renderer->AddActor(clipActor);

        // Call resetCamera to fit clip box in view
        clipActor->VisibilityOn();
        renderer->ResetCamera();
        clipActor->VisibilityOff();
    }
}


void Foam::scene::setCamera(vtkRenderer* renderer) const
{
    if (mode_ == mtFlightPath)
    {
        const vector up = cameraUp_->value(position_);
        const vector pos = cameraPosition_->value(position_);
        const point focalPoint = cameraFocalPoint_->value(position_);

        vtkCamera* camera = renderer->GetActiveCamera();
        camera->SetViewUp(up.x(), up.y(), up.z());
        camera->SetPosition(pos.x(), pos.y(), pos.z());
        camera->SetFocalPoint(focalPoint.x(), focalPoint.y(), focalPoint.z());
        camera->Modified();
    }

    if (!parallelProjection_)
    {
        // Restore viewAngle (it might be reset by clipping)
        vtkCamera* camera = renderer->GetActiveCamera();
        camera->SetViewAngle(cameraViewAngle_->value(position_));
        camera->Modified();
    }
}


Foam::string Foam::scene::frameIndexStr() const
{
    string str = Foam::name(currentFrameI_);
    str.insert(0, 4 - str.length(), '0');

    return str;
}


// * * * * * * * * * * * * * * * * Constructors  * * * * * * * * * * * * * * //

Foam::scene::scene(const objectRegistry& obr, const word& name)
:
    obr_(obr),
    name_(name),
    colours_(),
    mode_(mtStatic),
    cameraPosition_(NULL),
    cameraFocalPoint_(NULL),
    cameraUp_(NULL),
    cameraViewAngle_(NULL),
    clipBox_(),
    parallelProjection_(true),
    nFrameTotal_(1),
    startPosition_(0),
    position_(0),
    dPosition_(0),
    currentFrameI_(0),
    outputName_("unknown")
{}


// * * * * * * * * * * * * * * * * Destructor  * * * * * * * * * * * * * * * //

Foam::scene::~scene()
{}


// * * * * * * * * * * * * * * * Member Functions  * * * * * * * * * * * * * //

const Foam::HashPtrTable<Foam::Function1<Foam::vector>, Foam::word>&
Foam::scene::colours() const
{
    return colours_;
}


Foam::label Foam::scene::frameIndex() const
{
    return currentFrameI_;
}


Foam::scalar Foam::scene::position() const
{
    return position_;
}


void Foam::scene::read(const dictionary& dict)
{
    readCamera(dict.subDict("camera"));
    readColours(dict.subDict("colours"));
}


bool Foam::scene::loop(vtkRenderer* renderer)
{
    static bool initialised = false;
    setCamera(renderer);

    if (!initialised)
    {
        initialised = true;
        return true;
    }

    // Ensure that all objects can be seen without clipping
    // Note: can only be done after all objects have been added!
    renderer->ResetCameraClippingRange();

    // Save image from last iteration
    saveImage(renderer->GetRenderWindow());

    currentFrameI_++;

    position_ = startPosition_ + currentFrameI_*dPosition_;

    if (currentFrameI_ < nFrameTotal_)
    {
        return true;
    }
    else
    {
        initialised = false;
        return false;
    }
}


void Foam::scene::saveImage(vtkRenderWindow* renderWindow) const
{
    if (!renderWindow)
    {
        return;
    }

    const Time& runTime = obr_.time();

    fileName prefix(Pstream::parRun() ?
        runTime.path()/".."/"postProcessing"/name_/obr_.time().timeName() :
        runTime.path()/"postProcessing"/name_/obr_.time().timeName());

    mkDir(prefix);

    renderWindow->Render();

    // Set up off-screen rendering
    vtkSmartPointer<vtkWindowToImageFilter> windowToImageFilter =
        vtkSmartPointer<vtkWindowToImageFilter>::New();

    windowToImageFilter->SetInput(renderWindow);

    //// Add alpha channel for transparency
    // windowToImageFilter->SetInputBufferTypeToRGBA();
    windowToImageFilter->SetInputBufferTypeToRGB();

//    windowToImageFilter->ReadFrontBufferOff();
    windowToImageFilter->Update();

    // Save the image
    vtkSmartPointer<vtkPNGWriter> writer = vtkSmartPointer<vtkPNGWriter>::New();
    fileName fName(prefix/outputName_ + '.' + frameIndexStr() + ".png");
    writer->SetFileName(fName.c_str());
    writer->SetInputConnection(windowToImageFilter->GetOutputPort());

    Info<< "    Generating image: " << fName << endl;

    writer->Write();
}


// ************************************************************************* //<|MERGE_RESOLUTION|>--- conflicted
+++ resolved
@@ -141,18 +141,6 @@
         }
     }
 
-<<<<<<< HEAD
-    if (dict.found("zoom"))
-    {
-        cameraZoom_.reset(Function1<scalar>::New("zoom", dict).ptr());
-    }
-    else
-    {
-        cameraZoom_.reset(new Function1Types::Constant<scalar>("zoom", 1.0));
-    }
-
-=======
->>>>>>> 182d4312
     if (dict.found("viewAngle"))
     {
         cameraViewAngle_.reset(Function1<scalar>::New("viewAngle", dict).ptr());
