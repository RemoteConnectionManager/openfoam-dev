/*---------------------------------------------------------------------------*\
  =========                 |
  \\      /  F ield         | OpenFOAM: The Open Source CFD Toolbox
   \\    /   O peration     |
    \\  /    A nd           | Copyright (C) 2015 OpenFOAM Foundation
     \\/     M anipulation  | Copyright (C) 2016 OpenCFD Ltd.
-------------------------------------------------------------------------------
License
    This file is part of OpenFOAM.

    OpenFOAM is free software: you can redistribute it and/or modify it
    under the terms of the GNU General Public License as published by
    the Free Software Foundation, either version 3 of the License, or
    (at your option) any later version.

    OpenFOAM is distributed in the hope that it will be useful, but WITHOUT
    ANY WARRANTY; without even the implied warranty of MERCHANTABILITY or
    FITNESS FOR A PARTICULAR PURPOSE.  See the GNU General Public License
    for more details.

    You should have received a copy of the GNU General Public License
    along with OpenFOAM.  If not, see <http://www.gnu.org/licenses/>.

Class
    Foam::scene

Description

SourceFiles
    scene.C

\*---------------------------------------------------------------------------*/

#ifndef scene_H
#define scene_H

// OpenFOAM includes
#include "dictionary.H"
#include "Function1.H"
#include "vector.H"
#include "point.H"
#include "boundBox.H"
#include "NamedEnum.H"
#include "HashPtrTable.H"
#include "vector.H"

// VTK includes
#include "vtkSmartPointer.h"

// * * * * * * * * * * * * * * * * * * * * * * * * * * * * * * * * * * * * * //

class vtkRenderer;
class vtkRenderWindow;

namespace Foam
{

/*---------------------------------------------------------------------------*\
                           Class scene Declaration
\*---------------------------------------------------------------------------*/

class scene
{
public:

    enum modeType{mtStatic, mtFlightPath};

    NamedEnum<modeType, 2> modeTypeNames_;


private:

    // Private data

        //- Reference to the object registry
        const objectRegistry& obr_;

        //- Object name
        const word name_;


    // Private Member Functions

        //- Read camera properties
        void readCamera(const dictionary& dict);

        //- Read solour properties
        void readColours(const dictionary& dict);

        //- Disallow default bitwise copy construct
        scene(const scene&);

        //- Disallow default bitwise assignment
        void operator=(const scene&);


protected:

    // Protected data

        //- Colours
        HashPtrTable<Function1<vector>, word> colours_;


        // Camera settings

            //- Mode
            modeType mode_;

            //- Position
            autoPtr<Function1<point>> cameraPosition_;

            //- Focal point
            autoPtr<Function1<point>> cameraFocalPoint_;

            //- Up direction
            autoPtr<Function1<vector>> cameraUp_;

<<<<<<< HEAD
            //- Zoom level
            autoPtr<Function1<scalar>> cameraZoom_;

=======
>>>>>>> 182d4312
            //- View angle
            autoPtr<Function1<scalar>> cameraViewAngle_;


        // Scene management

            //- Clipping box
            boundBox clipBox_;

            //- Parallel projection flag
            bool parallelProjection_;

            //- Number of frames
            label nFrameTotal_;

            //- Start position [0-1]
            scalar startPosition_;

            //- Position [0-1]
            scalar position_;

            //- Change in position per frame
            scalar dPosition_;

            //- Index of current frame
            label currentFrameI_;

            //- Name prefix of output
            word outputName_;


    // Protected Member Functions

        void setCamera(vtkRenderer* renderer) const;

        string frameIndexStr() const;


public:

    // Constructors

        //- Construct from components
        scene(const objectRegistry& obr, const word& name);


    //- Destructor
    virtual ~scene();


    // Member Functions

        // Access

            //- Return the colours
            const HashPtrTable<Function1<vector>, word>& colours() const;

            //- Return the current frame index
            label frameIndex() const;

            //- Return the current position (in range 0-1)
            scalar position() const;

            void read(const dictionary& dict);

            void initialise(vtkRenderer* renderer, const word& outputName);

            //- Main control loop
            bool loop(vtkRenderer* renderer);

            //- Save image to file
            void saveImage(vtkRenderWindow* renderWindow) const;
};


// * * * * * * * * * * * * * * * * * * * * * * * * * * * * * * * * * * * * * //

} // End namespace Foam

// * * * * * * * * * * * * * * * * * * * * * * * * * * * * * * * * * * * * * //

#endif

// ************************************************************************* //<|MERGE_RESOLUTION|>--- conflicted
+++ resolved
@@ -116,12 +116,6 @@
             //- Up direction
             autoPtr<Function1<vector>> cameraUp_;
 
-<<<<<<< HEAD
-            //- Zoom level
-            autoPtr<Function1<scalar>> cameraZoom_;
-
-=======
->>>>>>> 182d4312
             //- View angle
             autoPtr<Function1<scalar>> cameraViewAngle_;
 
