/*---------------------------------------------------------------------------*\
  =========                 |
  \\      /  F ield         | OpenFOAM: The Open Source CFD Toolbox
   \\    /   O peration     |
<<<<<<< HEAD
    \\  /    A nd           | Copyright (C) 2011-2013 OpenFOAM Foundation
     \\/     M anipulation  | Copyright (C) 2015 OpenCFD Ltd.
=======
    \\  /    A nd           | Copyright (C) 2011-2016 OpenFOAM Foundation
     \\/     M anipulation  |
>>>>>>> 449a9ecc
-------------------------------------------------------------------------------
License
    This file is part of OpenFOAM.

    OpenFOAM is free software: you can redistribute it and/or modify it
    under the terms of the GNU General Public License as published by
    the Free Software Foundation, either version 3 of the License, or
    (at your option) any later version.

    OpenFOAM is distributed in the hope that it will be useful, but WITHOUT
    ANY WARRANTY; without even the implied warranty of MERCHANTABILITY or
    FITNESS FOR A PARTICULAR PURPOSE.  See the GNU General Public License
    for more details.

    You should have received a copy of the GNU General Public License
    along with OpenFOAM.  If not, see <http://www.gnu.org/licenses/>.

Class
    Foam::streamLine

Group
    grpFieldFunctionObjects

Description
    This function object generates streamline data by sampling a set of
    user-specified fields along a particle track, transported by a
    user-specified velocity field.

    Example of function object specification:
    \verbatim
    streamLine1
    {
        type            streamLine;
        functionObjectLibs ("libfieldFunctionObjects.so");
        ...
        setFormat       vtk;
        UName           U;
        trackForward    yes;
        fields
        (
            U
            p
        );
        lifeTime        10000;
        trackLength     1e-3;
        nSubCycle       5;
        bounds          (0.2 -10 -10)(0.22 10 10);
        cloudName       particleTracks;
        seedSampleSet   uniform;
        uniformCoeffs
        {
            type        uniform;
            axis        x;  //distance;
            start       (-0.0205 0.0001 0.00001);
            end         (-0.0205 0.0005 0.00001);
            nPoints     100;
        }
    }
    \endverbatim

    \heading Function object usage
    \table
        Property     | Description             | Required    | Default value
        type         | type name: streamLine   | yes         |
        setFormat    | output data type        | yes         |
        UName        | tracking velocity field name | yes    |
        fields       | fields to sample        | yes         |
        lifetime     | maximum number of particle tracking steps | yes |
        trackLength  | tracking segment length | no          |
        nSubCycle    | number of tracking steps per cell | no|
        cloudName    | cloud name to use       | yes         |
        log          | Log to standard output  | no          | yes
        bounds       | Bounding box to trim tracks | no | greatBox
        seedSampleSet| seeding method (see below)| yes       |
    \endtable

    \linebreak
    Where \c seedSampleSet is typically one of
    \plaintable
        uniform | uniform particle seeding
        cloud   | cloud of points
        triSurfaceMeshPointSet | points according to a tri-surface mesh
    \endplaintable

Note
    When specifying the track resolution, the \c trackLength OR \c nSubCycle
    option should be used

SeeAlso
    Foam::functionObject
    Foam::OutputFilterFunctionObject
    Foam::sampledSet
    Foam::wallBoundedStreamLine
    Foam::streamLineBase

SourceFiles
    streamLine.C

\*---------------------------------------------------------------------------*/

#ifndef streamLine_H
#define streamLine_H

#include "streamLineBase.H"

// * * * * * * * * * * * * * * * * * * * * * * * * * * * * * * * * * * * * * //

namespace Foam
{

// Forward declaration of classes
class objectRegistry;
class dictionary;

/*---------------------------------------------------------------------------*\
                         Class streamLine Declaration
\*---------------------------------------------------------------------------*/

class streamLine
:
    public streamLineBase
{
    // Private data

        //- Number of subcycling steps
        label nSubCycle_;


<<<<<<< HEAD
   // Private Member Functions
=======
            //- Axis of the sampled points to output
            word sampledSetAxis_;

            //- File writer for scalar data
            autoPtr<writer<scalar>> scalarFormatterPtr_;

            //- File writer for vector data
            autoPtr<writer<vector>> vectorFormatterPtr_;


        // Generated data

            //- All tracks. Per particle the points it passed through
            DynamicList<List<point>> allTracks_;

            //- Per scalarField, per particle, the sampled value.
            List<DynamicList<scalarList>> allScalars_;

            //- Per scalarField, per particle, the sampled value.
            List<DynamicList<vectorList>> allVectors_;


        //- Construct patch out of all wall patch faces
        autoPtr<indirectPrimitivePatch> wallPatch() const;

        //- Do all seeding and tracking
        void track();
>>>>>>> 449a9ecc

        //- Disallow default bitwise copy construct
        streamLine(const streamLine&);

        //- Disallow default bitwise assignment
        void operator=(const streamLine&);


public:

    //- Runtime type information
    TypeName("streamLine");


    // Constructors

        //- Construct for given objectRegistry and dictionary.
        //  Allow the possibility to load fields from files
        streamLine
        (
            const word& name,
            const objectRegistry&,
            const dictionary&,
            const bool loadFromFiles = false
        );


    //- Destructor
    virtual ~streamLine();


    // Member Functions

        //- Read settings
        virtual void read(const dictionary&);

        //- Do the actual tracking to fill the track data
        virtual void track();
};


// * * * * * * * * * * * * * * * * * * * * * * * * * * * * * * * * * * * * * //

} // End namespace Foam

// * * * * * * * * * * * * * * * * * * * * * * * * * * * * * * * * * * * * * //

#endif

// ************************************************************************* //<|MERGE_RESOLUTION|>--- conflicted
+++ resolved
@@ -2,13 +2,8 @@
   =========                 |
   \\      /  F ield         | OpenFOAM: The Open Source CFD Toolbox
    \\    /   O peration     |
-<<<<<<< HEAD
-    \\  /    A nd           | Copyright (C) 2011-2013 OpenFOAM Foundation
+    \\  /    A nd           | Copyright (C) 2011-2016 OpenFOAM Foundation
      \\/     M anipulation  | Copyright (C) 2015 OpenCFD Ltd.
-=======
-    \\  /    A nd           | Copyright (C) 2011-2016 OpenFOAM Foundation
-     \\/     M anipulation  |
->>>>>>> 449a9ecc
 -------------------------------------------------------------------------------
 License
     This file is part of OpenFOAM.
@@ -137,37 +132,7 @@
         label nSubCycle_;
 
 
-<<<<<<< HEAD
    // Private Member Functions
-=======
-            //- Axis of the sampled points to output
-            word sampledSetAxis_;
-
-            //- File writer for scalar data
-            autoPtr<writer<scalar>> scalarFormatterPtr_;
-
-            //- File writer for vector data
-            autoPtr<writer<vector>> vectorFormatterPtr_;
-
-
-        // Generated data
-
-            //- All tracks. Per particle the points it passed through
-            DynamicList<List<point>> allTracks_;
-
-            //- Per scalarField, per particle, the sampled value.
-            List<DynamicList<scalarList>> allScalars_;
-
-            //- Per scalarField, per particle, the sampled value.
-            List<DynamicList<vectorList>> allVectors_;
-
-
-        //- Construct patch out of all wall patch faces
-        autoPtr<indirectPrimitivePatch> wallPatch() const;
-
-        //- Do all seeding and tracking
-        void track();
->>>>>>> 449a9ecc
 
         //- Disallow default bitwise copy construct
         streamLine(const streamLine&);
