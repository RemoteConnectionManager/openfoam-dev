--- conflicted
+++ resolved
@@ -278,18 +278,7 @@
             }
             default:
             {
-<<<<<<< HEAD
-                FatalErrorIn
-                (
-                    "Foam::fieldMinMax::calcMinMaxFields"
-                    "("
-                        "const word&, "
-                        "const modeType&"
-                    ")"
-                )
-=======
                 FatalErrorInFunction
->>>>>>> 9a536b02
                     << "Unknown min/max mode: " << modeTypeNames_[mode_]
                     << exit(FatalError);
             }
