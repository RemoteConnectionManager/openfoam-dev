--- conflicted
+++ resolved
@@ -109,15 +109,8 @@
     // Check if the available mesh is an fvMesh otherise deactivate
     if (setActive<fvMesh>())
     {
-<<<<<<< HEAD
         read(dict);
         writeFileHeader(file());
-=======
-        active_ = false;
-        WarningInFunction
-            << "No fvMesh available, deactivating " << name_
-            << endl;
->>>>>>> 9a536b02
     }
 }
 
@@ -167,13 +160,8 @@
 {
     if (active_)
     {
-<<<<<<< HEAD
-        if (!writeLocation_) file()<< obr_.time().value();
-=======
-        functionObjectFile::write();
+        if (!writeLocation_) writeTime(obr_.time().value());
 
-        if (!location_) writeTime(file());
->>>>>>> 9a536b02
         if (log_) Info<< type() << " " << name_ <<  " output:" << nl;
 
         forAll(fieldSet_, fieldI)
