/*---------------------------------------------------------------------------*\
  =========                 |
  \\      /  F ield         | OpenFOAM: The Open Source CFD Toolbox
   \\    /   O peration     |
<<<<<<< HEAD
    \\  /    A nd           | Copyright (C) 2011-2014 OpenFOAM Foundation
=======
    \\  /    A nd           | Copyright (C) 2011-2016 OpenFOAM Foundation
>>>>>>> 449a9ecc
     \\/     M anipulation  |
-------------------------------------------------------------------------------
License
    This file is part of OpenFOAM.

    OpenFOAM is free software: you can redistribute it and/or modify it
    under the terms of the GNU General Public License as published by
    the Free Software Foundation, either version 3 of the License, or
    (at your option) any later version.

    OpenFOAM is distributed in the hope that it will be useful, but WITHOUT
    ANY WARRANTY; without even the implied warranty of MERCHANTABILITY or
    FITNESS FOR A PARTICULAR PURPOSE.  See the GNU General Public License
    for more details.

    You should have received a copy of the GNU General Public License
    along with OpenFOAM.  If not, see <http://www.gnu.org/licenses/>.

Class
    Foam::surfaceInterpolateFields

Group grpFieldFunctionObjects

Description
    This function object linearly interpolates volume fields to generate
    surface fields

    Fields are stored
    - every time step the field is updated with new values
    - at output it writes the fields

    This functionObject can either be used
    - to calculate a new field as a  post-processing step or
    - since the fields are registered, used in another functionObject

    Example of function object specification:
    \verbatim
    surfaceInterpolateFields1
    {
        type        surfaceInterpolateFields;
        functionObjectLibs ("libfieldFunctionObjects.so");
        ...
        fields      ((p pNear)(U UNear));
    }
    \endverbatim

    \heading Function object usage
    \table
        Property | Description               | Required    | Default value
        type     | type name: nearWallFields | yes         |
        fields   | list of fields with correspoding output field names | yes |
        log      | Log to standard output    | no          | yes
    \endtable


SeeAlso
    Foam::functionObject
    Foam::OutputFilterFunctionObject

SourceFiles
    surfaceInterpolateFields.C
    IOsurfaceInterpolateFields.H

\*---------------------------------------------------------------------------*/

#ifndef surfaceInterpolateFields_H
#define surfaceInterpolateFields_H

#include "OFstream.H"
#include "surfaceFields.H"
#include "Tuple2.H"

// * * * * * * * * * * * * * * * * * * * * * * * * * * * * * * * * * * * * * //

namespace Foam
{

// Forward declaration of classes
class objectRegistry;
class dictionary;
class mapPolyMesh;

/*---------------------------------------------------------------------------*\
                  Class surfaceInterpolateFields Declaration
\*---------------------------------------------------------------------------*/

class surfaceInterpolateFields
{
protected:

    // Protected data

        //- Name of this set of surfaceInterpolateFields object
        word name_;

        const objectRegistry& obr_;

        //- on/off switch
        bool active_;

        //- Fields to process
<<<<<<< HEAD
        List<Tuple2<word, word> > fieldSet_;
=======
        //wordList fieldSet_;
        List<Tuple2<word, word>> fieldSet_;
>>>>>>> 449a9ecc

        //- Switch to send output to Info as well as to file
        Switch log_;

        //- Locally constructed fields
        PtrList<surfaceScalarField> ssf_;
        PtrList<surfaceVectorField> svf_;
        PtrList<surfaceSphericalTensorField> sSpheretf_;
        PtrList<surfaceSymmTensorField> sSymmtf_;
        PtrList<surfaceTensorField> stf_;


    // Protected Member Functions

        template<class Type>
        void interpolateFields
        (
            PtrList<GeometricField<Type, fvsPatchField, surfaceMesh>>&
        ) const;


private:

    // Private member functions

        //- Disallow default bitwise copy construct
        surfaceInterpolateFields(const surfaceInterpolateFields&);

        //- Disallow default bitwise assignment
        void operator=(const surfaceInterpolateFields&);


public:

    //- Runtime type information
    TypeName("surfaceInterpolateFields");


    // Constructors

        //- Construct for given objectRegistry and dictionary.
        //  Allow the possibility to load fields from files
        surfaceInterpolateFields
        (
            const word& name,
            const objectRegistry&,
            const dictionary&,
            const bool loadFromFiles = false
        );


    //- Destructor
    virtual ~surfaceInterpolateFields();


    // Member Functions

        //- Return name of the surfaceInterpolateFields object
        virtual const word& name() const
        {
            return name_;
        }

        //- Read the field min/max data
        virtual void read(const dictionary&);

        //- Execute, currently does nothing
        virtual void execute();

        //- Execute at the final time-loop, currently does nothing
        virtual void end();

        //- Called when time was set at the end of the Time::operator++
        virtual void timeSet();

        //- Write
        virtual void write();

        //- Update for changes of mesh
        virtual void updateMesh(const mapPolyMesh&)
        {}

        //- Update for changes of mesh
        virtual void movePoints(const polyMesh&)
        {}
};


// * * * * * * * * * * * * * * * * * * * * * * * * * * * * * * * * * * * * * //

} // End namespace Foam

// * * * * * * * * * * * * * * * * * * * * * * * * * * * * * * * * * * * * * //

#ifdef NoRepository
    #include "surfaceInterpolateFieldsTemplates.C"
#endif

// * * * * * * * * * * * * * * * * * * * * * * * * * * * * * * * * * * * * * //

#endif

// ************************************************************************* //<|MERGE_RESOLUTION|>--- conflicted
+++ resolved
@@ -2,11 +2,7 @@
   =========                 |
   \\      /  F ield         | OpenFOAM: The Open Source CFD Toolbox
    \\    /   O peration     |
-<<<<<<< HEAD
-    \\  /    A nd           | Copyright (C) 2011-2014 OpenFOAM Foundation
-=======
     \\  /    A nd           | Copyright (C) 2011-2016 OpenFOAM Foundation
->>>>>>> 449a9ecc
      \\/     M anipulation  |
 -------------------------------------------------------------------------------
 License
@@ -108,12 +104,7 @@
         bool active_;
 
         //- Fields to process
-<<<<<<< HEAD
-        List<Tuple2<word, word> > fieldSet_;
-=======
-        //wordList fieldSet_;
         List<Tuple2<word, word>> fieldSet_;
->>>>>>> 449a9ecc
 
         //- Switch to send output to Info as well as to file
         Switch log_;
