/*---------------------------------------------------------------------------*\
  =========                 |
  \\      /  F ield         | OpenFOAM: The Open Source CFD Toolbox
   \\    /   O peration     |
    \\  /    A nd           | Copyright (C) 2011-2015 OpenFOAM Foundation
     \\/     M anipulation  |
-------------------------------------------------------------------------------
License
    This file is part of OpenFOAM.

    OpenFOAM is free software: you can redistribute it and/or modify it
    under the terms of the GNU General Public License as published by
    the Free Software Foundation, either version 3 of the License, or
    (at your option) any later version.

    OpenFOAM is distributed in the hope that it will be useful, but WITHOUT
    ANY WARRANTY; without even the implied warranty of MERCHANTABILITY or
    FITNESS FOR A PARTICULAR PURPOSE.  See the GNU General Public License
    for more details.

    You should have received a copy of the GNU General Public License
    along with OpenFOAM.  If not, see <http://www.gnu.org/licenses/>.

\*---------------------------------------------------------------------------*/

#include "faceSource.H"
#include "fvMesh.H"
#include "cyclicPolyPatch.H"
#include "emptyPolyPatch.H"
#include "coupledPolyPatch.H"
#include "sampledSurface.H"
#include "mergePoints.H"
#include "indirectPrimitivePatch.H"
#include "PatchTools.H"
#include "addToRunTimeSelectionTable.H"

// * * * * * * * * * * * * * * Static Data Members * * * * * * * * * * * * * //

namespace Foam
{
    template<>
    const char* NamedEnum<fieldValues::faceSource::sourceType, 3>::names[] =
    {
        "faceZone",
        "patch",
        "sampledSurface"
    };


    template<>
    const char* NamedEnum<fieldValues::faceSource::operationType, 15>::names[] =
    {
        "none",
        "sum",
        "sumMag",
        "sumDirection",
        "sumDirectionBalance",
        "average",
        "weightedAverage",
        "areaAverage",
        "weightedAreaAverage",
        "areaIntegrate",
        "min",
        "max",
        "CoV",
        "areaNormalAverage",
        "areaNormalIntegrate"
    };

    namespace fieldValues
    {
        defineTypeNameAndDebug(faceSource, 0);
        addToRunTimeSelectionTable(fieldValue, faceSource, dictionary);
    }
}


const Foam::NamedEnum<Foam::fieldValues::faceSource::sourceType, 3>
    Foam::fieldValues::faceSource::sourceTypeNames_;

const Foam::NamedEnum<Foam::fieldValues::faceSource::operationType, 15>
    Foam::fieldValues::faceSource::operationTypeNames_;


// * * * * * * * * * * * * * Private Member Functions  * * * * * * * * * * * //

void Foam::fieldValues::faceSource::setFaceZoneFaces()
{
    label zoneId = mesh().faceZones().findZoneID(sourceName_);

    if (zoneId < 0)
    {
        FatalErrorInFunction
            << type() << " " << name_ << ": "
            << sourceTypeNames_[source_] << "(" << sourceName_ << "):" << nl
            << "    Unknown face zone name: " << sourceName_
            << ". Valid face zones are: " << mesh().faceZones().names()
            << nl << exit(FatalError);
    }

    const faceZone& fZone = mesh().faceZones()[zoneId];

    DynamicList<label> faceIds(fZone.size());
    DynamicList<label> facePatchIds(fZone.size());
    DynamicList<label> faceSigns(fZone.size());

    forAll(fZone, i)
    {
        label faceI = fZone[i];

        label faceId = -1;
        label facePatchId = -1;
        if (mesh().isInternalFace(faceI))
        {
            faceId = faceI;
            facePatchId = -1;
        }
        else
        {
            facePatchId = mesh().boundaryMesh().whichPatch(faceI);
            const polyPatch& pp = mesh().boundaryMesh()[facePatchId];
            if (isA<coupledPolyPatch>(pp))
            {
                if (refCast<const coupledPolyPatch>(pp).owner())
                {
                    faceId = pp.whichFace(faceI);
                }
                else
                {
                    faceId = -1;
                }
            }
            else if (!isA<emptyPolyPatch>(pp))
            {
                faceId = faceI - pp.start();
            }
            else
            {
                faceId = -1;
                facePatchId = -1;
            }
        }

        if (faceId >= 0)
        {
            if (fZone.flipMap()[i])
            {
                faceSigns.append(-1);
            }
            else
            {
                faceSigns.append(1);
            }
            faceIds.append(faceId);
            facePatchIds.append(facePatchId);
        }
    }

    faceId_.transfer(faceIds);
    facePatchId_.transfer(facePatchIds);
    faceSign_.transfer(faceSigns);
    nFaces_ = returnReduce(faceId_.size(), sumOp<label>());

    if (debug)
    {
        Pout<< "Original face zone size = " << fZone.size()
            << ", new size = " << faceId_.size() << endl;
    }
}


void Foam::fieldValues::faceSource::setPatchFaces()
{
    const label patchId = mesh().boundaryMesh().findPatchID(sourceName_);

    if (patchId < 0)
    {
        FatalErrorInFunction
            << type() << " " << name_ << ": "
            << sourceTypeNames_[source_] << "(" << sourceName_ << "):" << nl
            << "    Unknown patch name: " << sourceName_
            << ". Valid patch names are: "
            << mesh().boundaryMesh().names() << nl
            << exit(FatalError);
    }

    const polyPatch& pp = mesh().boundaryMesh()[patchId];

    label nFaces = pp.size();
    if (isA<emptyPolyPatch>(pp))
    {
        nFaces = 0;
    }

    faceId_.setSize(nFaces);
    facePatchId_.setSize(nFaces);
    faceSign_.setSize(nFaces);
    nFaces_ = returnReduce(faceId_.size(), sumOp<label>());

    forAll(faceId_, faceI)
    {
        faceId_[faceI] = faceI;
        facePatchId_[faceI] = patchId;
        faceSign_[faceI] = 1;
    }
}


void Foam::fieldValues::faceSource::sampledSurfaceFaces(const dictionary& dict)
{
    surfacePtr_ = sampledSurface::New
    (
        name_,
        mesh(),
        dict.subDict("sampledSurfaceDict")
    );
    surfacePtr_().update();
    nFaces_ = returnReduce(surfacePtr_().faces().size(), sumOp<label>());
}


void Foam::fieldValues::faceSource::combineMeshGeometry
(
    faceList& faces,
    pointField& points
) const
{
    List<faceList> allFaces(Pstream::nProcs());
    List<pointField> allPoints(Pstream::nProcs());

    labelList globalFacesIs(faceId_);
    forAll(globalFacesIs, i)
    {
        if (facePatchId_[i] != -1)
        {
            label patchI = facePatchId_[i];
            globalFacesIs[i] += mesh().boundaryMesh()[patchI].start();
        }
    }

    // Add local faces and points to the all* lists
    indirectPrimitivePatch pp
    (
        IndirectList<face>(mesh().faces(), globalFacesIs),
        mesh().points()
    );
    allFaces[Pstream::myProcNo()] = pp.localFaces();
    allPoints[Pstream::myProcNo()] = pp.localPoints();

    Pstream::gatherList(allFaces);
    Pstream::gatherList(allPoints);

    // Renumber and flatten
    label nFaces = 0;
    label nPoints = 0;
    forAll(allFaces, procI)
    {
        nFaces += allFaces[procI].size();
        nPoints += allPoints[procI].size();
    }

    faces.setSize(nFaces);
    points.setSize(nPoints);

    nFaces = 0;
    nPoints = 0;

    // My own data first
    {
        const faceList& fcs = allFaces[Pstream::myProcNo()];
        forAll(fcs, i)
        {
            const face& f = fcs[i];
            face& newF = faces[nFaces++];
            newF.setSize(f.size());
            forAll(f, fp)
            {
                newF[fp] = f[fp] + nPoints;
            }
        }

        const pointField& pts = allPoints[Pstream::myProcNo()];
        forAll(pts, i)
        {
            points[nPoints++] = pts[i];
        }
    }

    // Other proc data follows
    forAll(allFaces, procI)
    {
        if (procI != Pstream::myProcNo())
        {
            const faceList& fcs = allFaces[procI];
            forAll(fcs, i)
            {
                const face& f = fcs[i];
                face& newF = faces[nFaces++];
                newF.setSize(f.size());
                forAll(f, fp)
                {
                    newF[fp] = f[fp] + nPoints;
                }
            }

            const pointField& pts = allPoints[procI];
            forAll(pts, i)
            {
                points[nPoints++] = pts[i];
            }
        }
    }

    // Merge
    labelList oldToNew;
    pointField newPoints;
    bool hasMerged = mergePoints
    (
        points,
        SMALL,
        false,
        oldToNew,
        newPoints
    );

    if (hasMerged)
    {
        if (debug)
        {
            Pout<< "Merged from " << points.size()
                << " down to " << newPoints.size() << " points" << endl;
        }

        points.transfer(newPoints);
        forAll(faces, i)
        {
            inplaceRenumber(oldToNew, faces[i]);
        }
    }
}


void Foam::fieldValues::faceSource::combineSurfaceGeometry
(
    faceList& faces,
    pointField& points
) const
{
    if (surfacePtr_.valid())
    {
        const sampledSurface& s = surfacePtr_();

        if (Pstream::parRun())
        {
            // Dimension as fraction of mesh bounding box
            scalar mergeDim = 1e-10*mesh().bounds().mag();

            labelList pointsMap;

            PatchTools::gatherAndMerge
            (
                mergeDim,
                primitivePatch
                (
                    SubList<face>(s.faces(), s.faces().size()),
                    s.points()
                ),
                points,
                faces,
                pointsMap
            );
        }
        else
        {
            faces = s.faces();
            points = s.points();
        }
    }
}


Foam::scalar Foam::fieldValues::faceSource::totalArea() const
{
    scalar totalArea;

    if (surfacePtr_.valid())
    {
        totalArea = gSum(surfacePtr_().magSf());
    }
    else
    {
        totalArea = gSum(filterField(mesh().magSf(), false));
    }

    return totalArea;
}


// * * * * * * * * * * * * Protected Member Functions  * * * * * * * * * * * //

void Foam::fieldValues::faceSource::initialise(const dictionary& dict)
{
    switch (source_)
    {
        case stFaceZone:
        {
            setFaceZoneFaces();
            break;
        }
        case stPatch:
        {
            setPatchFaces();
            break;
        }
        case stSampledSurface:
        {
            sampledSurfaceFaces(dict);
            break;
        }
        default:
        {
            FatalErrorInFunction
                << type() << " " << name_ << ": "
                << sourceTypeNames_[source_] << "(" << sourceName_ << "):"
                << nl << "    Unknown source type. Valid source types are:"
                << sourceTypeNames_.sortedToc() << nl << exit(FatalError);
        }
    }

    if (nFaces_ == 0)
    {
        WarningInFunction
            << type() << " " << name_ << ": "
            << sourceTypeNames_[source_] << "(" << sourceName_ << "):" << nl
            << "    Source has no faces - deactivating" << endl;

        active_ = false;
        return;
    }

    if (surfacePtr_.valid())
    {
        surfacePtr_().update();
    }

    totalArea_ = totalArea();

    if (log_) Info
        << type() << " " << name_ << ":" << nl
        << "    total faces  = " << nFaces_ << nl
        << "    total area   = " << totalArea_ << nl;

    if (dict.readIfPresent("weightField", weightFieldName_))
    {
        if (log_) Info << "    weight field = " << weightFieldName_ << nl;

        if (source_ == stSampledSurface)
        {
            FatalIOErrorInFunction(dict)
                << "Cannot use weightField for a sampledSurface"
                << exit(FatalIOError);
        }
    }

    if (dict.found("orientedWeightField"))
    {
        if (weightFieldName_ == "none")
        {
            dict.lookup("orientedWeightField") >>  weightFieldName_;
            if (log_) Info << "    weight field = " << weightFieldName_ << nl;
            orientWeightField_ = true;
        }
        else
        {
            FatalIOErrorInFunction(dict)
                << "Either weightField or orientedWeightField can be supplied, "
                << "but not both"
                << exit(FatalIOError);
        }
    }

    List<word> orientedFields;
    if (dict.readIfPresent("orientedFields", orientedFields))
    {
        orientedFieldsStart_ = fields_.size();
        fields_.append(orientedFields);
    }

    if (log_) Info << nl << endl;

    if (valueOutput_)
    {
        const word surfaceFormat(dict.lookup("surfaceFormat"));

        surfaceWriterPtr_.reset
        (
            surfaceWriter::New
            (
                surfaceFormat,
                dict.subOrEmptyDict("formatOptions").
                    subOrEmptyDict(surfaceFormat)
            ).ptr()
        );
    }
}


void Foam::fieldValues::faceSource::writeFileHeader(Ostream& os) const
{
    writeHeaderValue(os, "Source", sourceTypeNames_[source_]);
    writeHeaderValue(os, "Name", sourceName_);
    writeHeaderValue(os, "Faces", nFaces_);
    writeHeaderValue(os, "Total area", totalArea_);
    writeHeaderValue(os, "Scale factor", scaleFactor_);

    writeCommented(os, "Time");
    if (writeArea_)
    {
        os  << tab << "Area";
    }

    forAll(fields_, i)
    {
        os  << tab << operationTypeNames_[operation_]
            << "(" << fields_[i] << ")";
    }

    os  << endl;
}


template<>
Foam::scalar Foam::fieldValues::faceSource::processValues
(
    const Field<scalar>& values,
    const vectorField& Sf,
    const scalarField& weightField
) const
{
    switch (operation_)
    {
        case opSumDirection:
        {
            vector n(dict_.lookup("direction"));
            return gSum(pos(values*(Sf & n))*mag(values));
        }
        case opSumDirectionBalance:
        {
            vector n(dict_.lookup("direction"));
            const scalarField nv(values*(Sf & n));

            return gSum(pos(nv)*mag(values) - neg(nv)*mag(values));
        }
        default:
        {
            // Fall through to other operations
            return processSameTypeValues(values, Sf, weightField);
        }
    }
}


template<>
Foam::vector Foam::fieldValues::faceSource::processValues
(
    const Field<vector>& values,
    const vectorField& Sf,
    const scalarField& weightField
) const
{
    switch (operation_)
    {
        case opSumDirection:
        {
            vector n(dict_.lookup("direction"));
            n /= mag(n) + ROOTVSMALL;
            const scalarField nv(n & values);

            return gSum(pos(nv)*n*(nv));
        }
        case opSumDirectionBalance:
        {
            vector n(dict_.lookup("direction"));
            n /= mag(n) + ROOTVSMALL;
            const scalarField nv(n & values);

            return gSum(pos(nv)*n*(nv));
        }
        case opAreaNormalAverage:
        {
            scalar result = gSum(values & Sf)/gSum(mag(Sf));
            return vector(result, 0.0, 0.0);
        }
        case opAreaNormalIntegrate:
        {
            scalar result = gSum(values & Sf);
            return vector(result, 0.0, 0.0);
        }
        default:
        {
            // Fall through to other operations
            return processSameTypeValues(values, Sf, weightField);
        }
    }
}


// * * * * * * * * * * * * * * * * Constructors  * * * * * * * * * * * * * * //

Foam::fieldValues::faceSource::faceSource
(
    const word& name,
    const objectRegistry& obr,
    const dictionary& dict,
    const bool loadFromFiles
)
:
    fieldValue(name, obr, dict, typeName, loadFromFiles),
    surfaceWriterPtr_(NULL),
    source_(sourceTypeNames_.read(dict.lookup("source"))),
    operation_(operationTypeNames_.read(dict.lookup("operation"))),
    weightFieldName_("none"),
    orientWeightField_(false),
    orientedFieldsStart_(labelMax),
    writeArea_(dict.lookupOrDefault("writeArea", false)),
    nFaces_(0),
    faceId_(),
    facePatchId_(),
    faceSign_()
{
    if (active_)
    {
        read(dict);
        writeFileHeader(file());
    }
}


// * * * * * * * * * * * * * * * * Destructor  * * * * * * * * * * * * * * * //

Foam::fieldValues::faceSource::~faceSource()
{}


// * * * * * * * * * * * * * * * Member Functions  * * * * * * * * * * * * * //

void Foam::fieldValues::faceSource::read(const dictionary& dict)
{
    if (active_)
    {
        fieldValue::read(dict);

        // No additional info to read
        initialise(dict);
    }
}


void Foam::fieldValues::faceSource::write()
{
    fieldValue::write();

    if (active_)
    {
        if (surfacePtr_.valid())
        {
            surfacePtr_().update();
        }

<<<<<<< HEAD
        file() << obr_.time().value();
=======
        if (Pstream::master())
        {
            writeTime(file());
        }
>>>>>>> 9a536b02

        if (writeArea_)
        {
            totalArea_ = totalArea();
            file() << tab << totalArea_;
            if (log_) Info<< "    total area = " << totalArea_ << endl;
        }

        // Construct weight field. Note: zero size indicates unweighted
        scalarField weightField;
        if (weightFieldName_ != "none")
        {
            weightField =
                setFieldValues<scalar>
                (
                    weightFieldName_,
                    true,
                    orientWeightField_
                );
        }

        // Process the fields
        forAll(fields_, i)
        {
            const word& fieldName = fields_[i];
            bool ok = false;

            bool orient = i >= orientedFieldsStart_;
            ok = ok || writeValues<scalar>(fieldName, weightField, orient);
            ok = ok || writeValues<vector>(fieldName, weightField, orient);
            ok = ok ||
                writeValues<sphericalTensor>(fieldName, weightField, orient);
            ok = ok || writeValues<symmTensor>(fieldName, weightField, orient);
            ok = ok || writeValues<tensor>(fieldName, weightField, orient);

            if (!ok)
            {
                WarningInFunction
                    << "Requested field " << fieldName
                    << " not found in database and not processed"
                    << endl;
            }
        }

        file()<< endl;

        if (log_) Info<< endl;
    }
}


// ************************************************************************* //<|MERGE_RESOLUTION|>--- conflicted
+++ resolved
@@ -667,14 +667,7 @@
             surfacePtr_().update();
         }
 
-<<<<<<< HEAD
-        file() << obr_.time().value();
-=======
-        if (Pstream::master())
-        {
-            writeTime(file());
-        }
->>>>>>> 9a536b02
+        writeTime(file());
 
         if (writeArea_)
         {
