/*---------------------------------------------------------------------------*\
  =========                 |
  \\      /  F ield         | OpenFOAM: The Open Source CFD Toolbox
   \\    /   O peration     |
<<<<<<< HEAD
    \\  /    A nd           | Copyright (C) 2011-2015 OpenFOAM Foundation
     \\/     M anipulation  | Copyright (C) 2015 OpenCFD Ltd.
=======
    \\  /    A nd           | Copyright (C) 2011-2016 OpenFOAM Foundation
     \\/     M anipulation  |
>>>>>>> 449a9ecc
-------------------------------------------------------------------------------
License
    This file is part of OpenFOAM.

    OpenFOAM is free software: you can redistribute it and/or modify it
    under the terms of the GNU General Public License as published by
    the Free Software Foundation, either version 3 of the License, or
    (at your option) any later version.

    OpenFOAM is distributed in the hope that it will be useful, but WITHOUT
    ANY WARRANTY; without even the implied warranty of MERCHANTABILITY or
    FITNESS FOR A PARTICULAR PURPOSE.  See the GNU General Public License
    for more details.

    You should have received a copy of the GNU General Public License
    along with OpenFOAM.  If not, see <http://www.gnu.org/licenses/>.

Class
    Foam::fieldValues::faceSource

Group
    grpFieldFunctionObjects

Description
    This function object provides a 'face source' variant of the fieldValues
    function object.  Given a list of user-specified fields and a selection
    of mesh (or general surface) faces, a number of operations can be
    performed, such as sums, averages and integrations.

    \linebreak
    For example, to calculate the volumetric or mass flux across a patch,
    apply the 'sum' operator to the flux field (typically \c phi)

    Example of function object specification:
    \verbatim
    faceSource1
    {
        type            faceSource;
        functionObjectLibs ("libfieldFunctionObjects.so");
        ...
        log             yes;
        valueOutput     true;
        surfaceFormat   none;
        source          faceZone;
        sourceName      f0;
        operation       sum;
        weightField     alpha1;
        fields
        (
            p
            phi
            U
        );
    }
    \endverbatim

    \heading Function object usage
    \table
        Property     | Description             | Required    | Default value
        type         | type name: faceSource   | yes         |
        log          | write data to standard output | no    | no
        valueOutput  | write the output values | yes         |
        writeArea    | Write the area of the faceSource | no |
        surfaceFormat | output value format    | no          |
        source       | face source: see below  | yes         |
        sourceName   | name of face source if required  | no |
        operation    | operation to perform    | yes         |
        weightField  | name of field to apply weighting | no |
        orientedWeightField  | name of oriented field to apply weighting | no |
        scaleFactor  | scale factor            | no          | 1
        fields       | list of fields to operate on | yes    |
        orientedFields | list of oriented fields to operate on | no |
    \endtable

    \linebreak
    Where \c source is defined by
    \plaintable
        faceZone     | requires a 'sourceName' entry to specify the faceZone
        patch        | requires a 'sourceName' entry to specify the patch
        sampledSurface | requires a 'sampledSurfaceDict' sub-dictionary
    \endplaintable

    \linebreak
    The \c operation is one of:
    \plaintable
       none          | no operation
       sum           | sum
       sumMag        | sum of component magnitudes
       sumDirection  | sum values which are positive in given direction
       sumDirectionBalance | sum of balance of values in given direction
       average       | ensemble average
       weightedAverage | weighted average
       areaAverage   | area weighted average
       weightedAreaAverage | weighted area average
       areaIntegrate | area integral
       min           | minimum
       max           | maximum
       CoV           | coefficient of variation: standard deviation/mean
       areaNormalAverage| area weighted average in face normal direction
       areaNormalIntegrate | area weighted integral in face normal directon
    \endplaintable

Note
    - The values reported by the areaNormalAverage and areaNormalIntegrate
      operations are written as the first component of a field with the same
      rank as the input field.
    - faces on empty patches get ignored
    - if the field is a volField the \c faceZone can only consist of boundary
      faces
    - the `oriented' entries relate to mesh-oriented fields, such as the
      flux, phi.  These fields will be oriented according to the face normals.
    - using \c sampledSurfaces:
        - not available for surface fields
        - if interpolate=true they use \c interpolationCellPoint
          otherwise they use cell values
        - each triangle in \c sampledSurface is logically only in one cell
          so interpolation will be wrong when triangles are larger than
          cells.  This can only happen for sampling on a \c triSurfaceMesh
        - take care when using isoSurfaces - these might have duplicate
          triangles and so integration might be wrong

SeeAlso
    Foam::fieldValues
    Foam::functionObject
    Foam::OutputFilterFunctionObject

SourceFiles
    faceSource.C
    faceSourceTemplates.C

\*---------------------------------------------------------------------------*/

#ifndef faceSource_H
#define faceSource_H

#include "NamedEnum.H"
#include "fieldValue.H"
#include "surfaceFieldsFwd.H"
#include "volFieldsFwd.H"
#include "surfaceWriter.H"

// * * * * * * * * * * * * * * * * * * * * * * * * * * * * * * * * * * * * * //

namespace Foam
{

class sampledSurface;

namespace fieldValues
{

/*---------------------------------------------------------------------------*\
                         Class faceSource Declaration
\*---------------------------------------------------------------------------*/

class faceSource
:
    public fieldValue
{

public:

    // Public data types

        //- Source type enumeration
        enum sourceType
        {
            stFaceZone,
            stPatch,
            stSampledSurface
        };

        //- Source type names
        static const NamedEnum<sourceType, 3> sourceTypeNames_;


        //- Operation type enumeration
        enum operationType
        {
            opNone,
            opSum,
            opSumMag,
            opSumDirection,
            opSumDirectionBalance,
            opAverage,
            opWeightedAverage,
            opAreaAverage,
            opWeightedAreaAverage,
            opAreaIntegrate,
            opMin,
            opMax,
            opCoV,
            opAreaNormalAverage,
            opAreaNormalIntegrate
        };

        //- Operation type names
        static const NamedEnum<operationType, 15> operationTypeNames_;


private:

    // Private Member Functions

        //- Set faces to evaluate based on a face zone
        void setFaceZoneFaces();

        //- Set faces to evaluate based on a patch
        void setPatchFaces();

        //- Set faces according to sampledSurface
        void sampledSurfaceFaces(const dictionary&);

        //- Combine mesh faces and points from multiple processors
        void combineMeshGeometry
        (
            faceList& faces,
            pointField& points
        ) const;

        //- Combine surface faces and points from multiple processors
        void combineSurfaceGeometry
        (
            faceList& faces,
            pointField& points
        ) const;

        //- Calculate and return total area of the faceSource: sum(magSf)
        scalar totalArea() const;


protected:

    // Protected data

        //- Surface writer
        autoPtr<surfaceWriter> surfaceWriterPtr_;

        //- Source type
        sourceType source_;

        //- Operation to apply to values
        operationType operation_;

        //- Weight field name - optional
        word weightFieldName_;

        //- Flag to indicate if flipMap should be applied to the weight field
        bool orientWeightField_;

        //- Start index of fields that require application of flipMap
        label orientedFieldsStart_;

        //- Total area of the faceSource
        scalar totalArea_;

        //- Optionally write the area of the faceSource
        bool writeArea_;

        //- Global number of faces
        label nFaces_;


        // If operating on mesh faces (faceZone, patch)

            //- Local list of face IDs
            labelList faceId_;

            //- Local list of patch ID per face
            labelList facePatchId_;

            //- List of +1/-1 representing face flip map
            //  (1 use as is, -1 negate)
            labelList faceSign_;


        // If operating on sampledSurface

            //- Underlying sampledSurface
            autoPtr<sampledSurface> surfacePtr_;


    // Protected Member Functions

        //- Initialise, e.g. face addressing
        void initialise(const dictionary& dict);

        //- Return true if the field name is valid
        template<class Type>
        bool validField(const word& fieldName) const;

        //- Return field values by looking up field name
        template<class Type>
<<<<<<< HEAD
        tmp<Field<Type> > setFieldValues
=======
        tmp<Field<Type>> getFieldValues
>>>>>>> 449a9ecc
        (
            const word& fieldName,
            const bool mustGet = false,
            const bool applyOrientation = false
        ) const;

        //- Apply the 'operation' to the values. Operation has to
        //  preserve Type.
        template<class Type>
        Type processSameTypeValues
        (
            const Field<Type>& values,
            const vectorField& Sf,
            const scalarField& weightField
        ) const;

        //- Apply the 'operation' to the values. Wrapper around
        //  processSameTypeValues. See also template specialisation below.
        template<class Type>
        Type processValues
        (
            const Field<Type>& values,
            const vectorField& Sf,
            const scalarField& weightField
        ) const;

        //- Output file header information
        virtual void writeFileHeader(Ostream& os) const;


public:

    //- Run-time type information
    TypeName("faceSource");


    //- Construct from components
    faceSource
    (
        const word& name,
        const objectRegistry& obr,
        const dictionary& dict,
        const bool loadFromFiles = false
    );


    //- Destructor
    virtual ~faceSource();


    // Public Member Functions

        // Access

            //- Return the source type
            inline const sourceType& source() const;

            //- Return the local list of face IDs
            inline const labelList& faceId() const;

            //- Return the local list of patch ID per face
            inline const labelList& facePatch() const;

            //- Return the list of +1/-1 representing face flip map
            inline const labelList& faceSign() const;


        // Function object functions

            //- Read from dictionary
            virtual void read(const dictionary&);

            //- Calculate and write
            virtual void write();

            //- Templated helper function to output field values
            template<class Type>
            bool writeValues
            (
                const word& fieldName,
                const scalarField& weightField,
                const bool orient
            );

            //- Filter a surface field according to faceIds
            template<class Type>
            tmp<Field<Type>> filterField
            (
                const GeometricField<Type, fvsPatchField, surfaceMesh>& field,
                const bool applyOrientation
            ) const;

            //- Filter a volume field according to faceIds
            template<class Type>
            tmp<Field<Type>> filterField
            (
                const GeometricField<Type, fvPatchField, volMesh>& field,
                const bool applyOrientation
            ) const;
};


//- Specialisation of processing scalars
template<>
scalar faceSource::processValues
(
    const Field<scalar>& values,
    const vectorField& Sf,
    const scalarField& weightField
) const;


//- Specialisation of processing vectors
template<>
vector faceSource::processValues
(
    const Field<vector>& values,
    const vectorField& Sf,
    const scalarField& weightField
) const;


// * * * * * * * * * * * * * * * * * * * * * * * * * * * * * * * * * * * * * //

} // End namespace fieldValues
} // End namespace Foam

// * * * * * * * * * * * * * * * * * * * * * * * * * * * * * * * * * * * * * //

#include "faceSourceI.H"

// * * * * * * * * * * * * * * * * * * * * * * * * * * * * * * * * * * * * * //

#ifdef NoRepository
    #include "faceSourceTemplates.C"
#endif

// * * * * * * * * * * * * * * * * * * * * * * * * * * * * * * * * * * * * * //

#endif

// ************************************************************************* //<|MERGE_RESOLUTION|>--- conflicted
+++ resolved
@@ -2,13 +2,8 @@
   =========                 |
   \\      /  F ield         | OpenFOAM: The Open Source CFD Toolbox
    \\    /   O peration     |
-<<<<<<< HEAD
-    \\  /    A nd           | Copyright (C) 2011-2015 OpenFOAM Foundation
+    \\  /    A nd           | Copyright (C) 2011-2016 OpenFOAM Foundation
      \\/     M anipulation  | Copyright (C) 2015 OpenCFD Ltd.
-=======
-    \\  /    A nd           | Copyright (C) 2011-2016 OpenFOAM Foundation
-     \\/     M anipulation  |
->>>>>>> 449a9ecc
 -------------------------------------------------------------------------------
 License
     This file is part of OpenFOAM.
@@ -302,11 +297,7 @@
 
         //- Return field values by looking up field name
         template<class Type>
-<<<<<<< HEAD
-        tmp<Field<Type> > setFieldValues
-=======
-        tmp<Field<Type>> getFieldValues
->>>>>>> 449a9ecc
+        tmp<Field<Type>> setFieldValues
         (
             const word& fieldName,
             const bool mustGet = false,
