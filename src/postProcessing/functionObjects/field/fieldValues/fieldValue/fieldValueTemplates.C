/*---------------------------------------------------------------------------*\
  =========                 |
  \\      /  F ield         | OpenFOAM: The Open Source CFD Toolbox
   \\    /   O peration     |
<<<<<<< HEAD
    \\  /    A nd           | Copyright (C) 2011 OpenFOAM Foundation
     \\/     M anipulation  | Copyright (C) 2015 OpenCFD Ltd.
=======
    \\  /    A nd           | Copyright (C) 2011-2016 OpenFOAM Foundation
     \\/     M anipulation  |
>>>>>>> 449a9ecc
-------------------------------------------------------------------------------
License
    This file is part of OpenFOAM.

    OpenFOAM is free software: you can redistribute it and/or modify it
    under the terms of the GNU General Public License as published by
    the Free Software Foundation, either version 3 of the License, or
    (at your option) any later version.

    OpenFOAM is distributed in the hope that it will be useful, but WITHOUT
    ANY WARRANTY; without even the implied warranty of MERCHANTABILITY or
    FITNESS FOR A PARTICULAR PURPOSE.  See the GNU General Public License
    for more details.

    You should have received a copy of the GNU General Public License
    along with OpenFOAM.  If not, see <http://www.gnu.org/licenses/>.

\*---------------------------------------------------------------------------*/

#include "fieldValue.H"
#include "ListListOps.H"
#include "Pstream.H"

// * * * * * * * * * * * * * * * Member Functions  * * * * * * * * * * * * * //

template<class Type>
void Foam::fieldValue::combineFields(Field<Type>& field)
{
    List<Field<Type>> allValues(Pstream::nProcs());

    allValues[Pstream::myProcNo()] = field;

    Pstream::gatherList(allValues);
<<<<<<< HEAD
    Pstream::scatterList(allValues);

    field =
        ListListOps::combine<Field<Type> >
        (
            allValues,
            accessOp<Field<Type> >()
        );
=======

    if (Pstream::master())
    {
        field =
            ListListOps::combine<Field<Type>>
            (
                allValues,
                accessOp<Field<Type>>()
            );
    }
>>>>>>> 449a9ecc
}


template<class Type>
void Foam::fieldValue::combineFields(tmp<Field<Type>>& field)
{
    combineFields(field());
}


// ************************************************************************* //<|MERGE_RESOLUTION|>--- conflicted
+++ resolved
@@ -2,13 +2,8 @@
   =========                 |
   \\      /  F ield         | OpenFOAM: The Open Source CFD Toolbox
    \\    /   O peration     |
-<<<<<<< HEAD
-    \\  /    A nd           | Copyright (C) 2011 OpenFOAM Foundation
+    \\  /    A nd           | Copyright (C) 2011-2016 OpenFOAM Foundation
      \\/     M anipulation  | Copyright (C) 2015 OpenCFD Ltd.
-=======
-    \\  /    A nd           | Copyright (C) 2011-2016 OpenFOAM Foundation
-     \\/     M anipulation  |
->>>>>>> 449a9ecc
 -------------------------------------------------------------------------------
 License
     This file is part of OpenFOAM.
@@ -42,27 +37,14 @@
     allValues[Pstream::myProcNo()] = field;
 
     Pstream::gatherList(allValues);
-<<<<<<< HEAD
     Pstream::scatterList(allValues);
 
     field =
-        ListListOps::combine<Field<Type> >
+        ListListOps::combine<Field<Type>>
         (
             allValues,
-            accessOp<Field<Type> >()
+            accessOp<Field<Type>>()
         );
-=======
-
-    if (Pstream::master())
-    {
-        field =
-            ListListOps::combine<Field<Type>>
-            (
-                allValues,
-                accessOp<Field<Type>>()
-            );
-    }
->>>>>>> 449a9ecc
 }
 
 
