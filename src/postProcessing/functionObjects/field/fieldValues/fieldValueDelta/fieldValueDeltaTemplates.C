--- conflicted
+++ resolved
@@ -77,26 +77,9 @@
         }
         default:
         {
-<<<<<<< HEAD
-            FatalErrorIn
-            (
-                "void Foam::fieldValues::fieldValueDelta::applyOperation"
-                "("
-                    "const word&, "
-                    "const word&, "
-                    "const word&, "
-                    "const word&, "
-                    "const word&"
-                    "bool&"
-                ") const"
-            )
-                << "Operation not supported: "
-                << opName
-=======
             FatalErrorInFunction
                 << "Unable to process operation "
                 << operationTypeNames_[operation_]
->>>>>>> 9a536b02
                 << abort(FatalError);
         }
     }
