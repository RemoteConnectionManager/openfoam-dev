/*---------------------------------------------------------------------------*\
  =========                 |
  \\      /  F ield         | OpenFOAM: The Open Source CFD Toolbox
   \\    /   O peration     |
<<<<<<< HEAD
    \\  /    A nd           | Copyright (C) 2011-2015 OpenFOAM Foundation
     \\/     M anipulation  | Copyright (C) 2015 OpenCFD Ltd.
=======
    \\  /    A nd           | Copyright (C) 2011-2016 OpenFOAM Foundation
     \\/     M anipulation  |
>>>>>>> 449a9ecc
-------------------------------------------------------------------------------
License
    This file is part of OpenFOAM.

    OpenFOAM is free software: you can redistribute it and/or modify it
    under the terms of the GNU General Public License as published by
    the Free Software Foundation, either version 3 of the License, or
    (at your option) any later version.

    OpenFOAM is distributed in the hope that it will be useful, but WITHOUT
    ANY WARRANTY; without even the implied warranty of MERCHANTABILITY or
    FITNESS FOR A PARTICULAR PURPOSE.  See the GNU General Public License
    for more details.

    You should have received a copy of the GNU General Public License
    along with OpenFOAM.  If not, see <http://www.gnu.org/licenses/>.

Class
    Foam::wallBoundedStreamLine

Group
    grpFieldFunctionObjects

Description
    This function object generates streamline data by sampling a set of
    user-specified fields along a particle track, transported by a
    user-specified velocity field, constrained to a patch.

    Example of function object specification:
    \verbatim
    wallBoundedStreamLine1
    {
        type            wallBoundedStreamLine;
        functionObjectLibs ("libfieldFunctionObjects.so");
        ...
        setFormat       vtk;
        UName           UNear;
        trackForward    yes;
        fields
        (
            UNear
            p
        );
        lifeTime        10000;
        trackLength     1e-3;
        bounds          (0.2 -10 -10)(0.22 10 10);
        cloudName       particleTracks;
        seedSampleSet   patchSeed;
        patchSeedCoeffs
        {
            type        patchSeed;
            patches     (wall);
            axis        x;
            maxPoints   20000;
        }
    }
    \endverbatim

    \heading Function object usage
    \table
        Property     | Description             | Required    | Default value
        type         | type name: wallBoundedStreamLine| yes |
        setFormat    | output data type        | yes         |
        UName        | tracking velocity field name | yes    |
        fields       | fields to sample        | yes         |
        lifetime     | maximum number of particle tracking steps | yes |
        trackLength  | tracking segment length | no          |
        cloudName    | cloud name to use       | yes         |
        log          | Log to standard output  | no          | yes
        bounds       | Bounding box to trim tracks | no | greatBox
        seedSampleSet| seeding method (see below)| yes       |
    \endtable

    \linebreak
    Where \c seedSampleSet is typically one of
    \plaintable
        uniform | uniform particle seeding
        cloud   | cloud of points
        patchSeed | seeding via patch faces
        triSurfaceMeshPointSet | points according to a tri-surface mesh
    \endplaintable

SeeAlso
    Foam::functionObject
    Foam::OutputFilterFunctionObject
    Foam::sampledSet
    Foam::streamLineBase
    Foam::streamLine

SourceFiles
    wallBoundedStreamLine.C

\*---------------------------------------------------------------------------*/

#ifndef wallBoundedStreamLine_H
#define wallBoundedStreamLine_H

#include "streamLineBase.H"


// * * * * * * * * * * * * * * * * * * * * * * * * * * * * * * * * * * * * * //

namespace Foam
{

/*---------------------------------------------------------------------------*\
                    Class wallBoundedStreamLine Declaration
\*---------------------------------------------------------------------------*/

class wallBoundedStreamLine
:
    public streamLineBase
{
<<<<<<< HEAD
   // Private Member Functions
=======
    // Private data

        //- Input dictionary
        dictionary dict_;

        //- Name of this set of field averages.
        word name_;

        //- Database this class is registered to
        const objectRegistry& obr_;

        //- Load fields from files (not from objectRegistry)
        bool loadFromFiles_;

        //- On/off switch
        bool active_;


        //- List of fields to sample
        wordList fields_;

        //- Field to transport particle with
        word UName_;

        //- Interpolation scheme to use
        word interpolationScheme_;

        //- Whether to use +u or -u
        bool trackForward_;

        //- Maximum lifetime (= number of cells) of particle
        label lifeTime_;

        //- Track length
        scalar trackLength_;

        //- Optional specified name of particles
        word cloudName_;

        //- Type of seed
        word seedSet_;

        //- Names of scalar fields
        wordList scalarNames_;

        //- Names of vector fields
        wordList vectorNames_;


        // Demand driven

            //- Mesh searching enigne
            autoPtr<meshSearch> meshSearchPtr_;

            //- Seed set engine
            autoPtr<sampledSet> sampledSetPtr_;

            //- Axis of the sampled points to output
            word sampledSetAxis_;

            //- File output writer
            autoPtr<writer<scalar>> scalarFormatterPtr_;

            autoPtr<writer<vector>> vectorFormatterPtr_;


        // Generated data

            //- All tracks. Per particle the points it passed through
            DynamicList<List<point>> allTracks_;

            //- Per scalarField, per particle, the sampled value.
            List<DynamicList<scalarList>> allScalars_;

            //- Per scalarField, per particle, the sampled value.
            List<DynamicList<vectorList>> allVectors_;


        //- Construct patch out of all wall patch faces
        autoPtr<indirectPrimitivePatch> wallPatch() const;
>>>>>>> 449a9ecc

        //- Find wall tet on cell
        tetIndices findNearestTet
        (
            const PackedBoolList& isWallPatch,
            const point& seedPt,
            const label cellI
        ) const;

        //- Disallow default bitwise copy construct
        wallBoundedStreamLine(const wallBoundedStreamLine&);

        //- Disallow default bitwise assignment
        void operator=(const wallBoundedStreamLine&);


public:

    //- Runtime type information
    TypeName("wallBoundedStreamLine");


    // Constructors

        //- Construct for given objectRegistry and dictionary.
        //  Allow the possibility to load fields from files
        wallBoundedStreamLine
        (
            const word& name,
            const objectRegistry&,
            const dictionary&,
            const bool loadFromFiles = false
        );


    //- Destructor
    virtual ~wallBoundedStreamLine();


    // Member Functions

        //- Read settings
        virtual void read(const dictionary&);

        //- Do the actual tracking to fill the track data
        virtual void track();
};


// * * * * * * * * * * * * * * * * * * * * * * * * * * * * * * * * * * * * * //

} // End namespace Foam

// * * * * * * * * * * * * * * * * * * * * * * * * * * * * * * * * * * * * * //

#endif

// ************************************************************************* //<|MERGE_RESOLUTION|>--- conflicted
+++ resolved
@@ -2,13 +2,8 @@
   =========                 |
   \\      /  F ield         | OpenFOAM: The Open Source CFD Toolbox
    \\    /   O peration     |
-<<<<<<< HEAD
-    \\  /    A nd           | Copyright (C) 2011-2015 OpenFOAM Foundation
+    \\  /    A nd           | Copyright (C) 2011-2016 OpenFOAM Foundation
      \\/     M anipulation  | Copyright (C) 2015 OpenCFD Ltd.
-=======
-    \\  /    A nd           | Copyright (C) 2011-2016 OpenFOAM Foundation
-     \\/     M anipulation  |
->>>>>>> 449a9ecc
 -------------------------------------------------------------------------------
 License
     This file is part of OpenFOAM.
@@ -122,90 +117,7 @@
 :
     public streamLineBase
 {
-<<<<<<< HEAD
    // Private Member Functions
-=======
-    // Private data
-
-        //- Input dictionary
-        dictionary dict_;
-
-        //- Name of this set of field averages.
-        word name_;
-
-        //- Database this class is registered to
-        const objectRegistry& obr_;
-
-        //- Load fields from files (not from objectRegistry)
-        bool loadFromFiles_;
-
-        //- On/off switch
-        bool active_;
-
-
-        //- List of fields to sample
-        wordList fields_;
-
-        //- Field to transport particle with
-        word UName_;
-
-        //- Interpolation scheme to use
-        word interpolationScheme_;
-
-        //- Whether to use +u or -u
-        bool trackForward_;
-
-        //- Maximum lifetime (= number of cells) of particle
-        label lifeTime_;
-
-        //- Track length
-        scalar trackLength_;
-
-        //- Optional specified name of particles
-        word cloudName_;
-
-        //- Type of seed
-        word seedSet_;
-
-        //- Names of scalar fields
-        wordList scalarNames_;
-
-        //- Names of vector fields
-        wordList vectorNames_;
-
-
-        // Demand driven
-
-            //- Mesh searching enigne
-            autoPtr<meshSearch> meshSearchPtr_;
-
-            //- Seed set engine
-            autoPtr<sampledSet> sampledSetPtr_;
-
-            //- Axis of the sampled points to output
-            word sampledSetAxis_;
-
-            //- File output writer
-            autoPtr<writer<scalar>> scalarFormatterPtr_;
-
-            autoPtr<writer<vector>> vectorFormatterPtr_;
-
-
-        // Generated data
-
-            //- All tracks. Per particle the points it passed through
-            DynamicList<List<point>> allTracks_;
-
-            //- Per scalarField, per particle, the sampled value.
-            List<DynamicList<scalarList>> allScalars_;
-
-            //- Per scalarField, per particle, the sampled value.
-            List<DynamicList<vectorList>> allVectors_;
-
-
-        //- Construct patch out of all wall patch faces
-        autoPtr<indirectPrimitivePatch> wallPatch() const;
->>>>>>> 449a9ecc
 
         //- Find wall tet on cell
         tetIndices findNearestTet
