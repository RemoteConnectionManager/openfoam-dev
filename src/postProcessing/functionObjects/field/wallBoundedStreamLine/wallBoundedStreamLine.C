--- conflicted
+++ resolved
@@ -2,13 +2,8 @@
   =========                 |
   \\      /  F ield         | OpenFOAM: The Open Source CFD Toolbox
    \\    /   O peration     |
-<<<<<<< HEAD
-    \\  /    A nd           | Copyright (C) 2011-2015 OpenFOAM Foundation
+    \\  /    A nd           | Copyright (C) 2011-2016 OpenFOAM Foundation
      \\/     M anipulation  | Copyright (C) 2015 OpenCFD Ltd.
-=======
-    \\  /    A nd           | Copyright (C) 2011-2016 OpenFOAM Foundation
-     \\/     M anipulation  |
->>>>>>> 449a9ecc
 -------------------------------------------------------------------------------
 License
     This file is part of OpenFOAM.
@@ -187,12 +182,8 @@
     PtrList<volScalarField> vsFlds;
     PtrList<interpolation<scalar>> vsInterp;
     PtrList<volVectorField> vvFlds;
-<<<<<<< HEAD
-    PtrList<interpolation<vector> > vvInterp;
-=======
     PtrList<interpolation<vector>> vvInterp;
 
->>>>>>> 449a9ecc
     label UIndex = -1;
 
     initInterpolations
@@ -335,272 +326,4 @@
 }
 
 
-<<<<<<< HEAD
-=======
-void Foam::wallBoundedStreamLine::execute()
-{}
-
-
-void Foam::wallBoundedStreamLine::end()
-{}
-
-
-void Foam::wallBoundedStreamLine::timeSet()
-{}
-
-
-void Foam::wallBoundedStreamLine::write()
-{
-    if (active_)
-    {
-        const Time& runTime = obr_.time();
-        const fvMesh& mesh = dynamic_cast<const fvMesh&>(obr_);
-
-
-        // Do all injection and tracking
-        track();
-
-
-        if (Pstream::parRun())
-        {
-            // Append slave tracks to master ones
-            // ~~~~~~~~~~~~~~~~~~~~~~~~~~~~~~~~~~
-
-            globalIndex globalTrackIDs(allTracks_.size());
-
-            // Construct a distribution map to pull all to the master.
-            labelListList sendMap(Pstream::nProcs());
-            labelListList recvMap(Pstream::nProcs());
-
-            if (Pstream::master())
-            {
-                // Master: receive all. My own first, then consecutive
-                // processors.
-                label trackI = 0;
-
-                forAll(recvMap, procI)
-                {
-                    labelList& fromProc = recvMap[procI];
-                    fromProc.setSize(globalTrackIDs.localSize(procI));
-                    forAll(fromProc, i)
-                    {
-                        fromProc[i] = trackI++;
-                    }
-                }
-            }
-
-            labelList& toMaster = sendMap[0];
-            toMaster.setSize(globalTrackIDs.localSize());
-            forAll(toMaster, i)
-            {
-                toMaster[i] = i;
-            }
-
-            const mapDistribute distMap
-            (
-                globalTrackIDs.size(),
-                sendMap.xfer(),
-                recvMap.xfer()
-            );
-
-
-            // Distribute the track positions. Note: use scheduled comms
-            // to prevent buffering.
-            mapDistribute::distribute
-            (
-                Pstream::scheduled,
-                distMap.schedule(),
-                distMap.constructSize(),
-                distMap.subMap(),
-                distMap.constructMap(),
-                allTracks_
-            );
-
-            // Distribute the scalars
-            forAll(allScalars_, scalarI)
-            {
-                mapDistribute::distribute
-                (
-                    Pstream::scheduled,
-                    distMap.schedule(),
-                    distMap.constructSize(),
-                    distMap.subMap(),
-                    distMap.constructMap(),
-                    allScalars_[scalarI]
-                );
-            }
-            // Distribute the vectors
-            forAll(allVectors_, vectorI)
-            {
-                mapDistribute::distribute
-                (
-                    Pstream::scheduled,
-                    distMap.schedule(),
-                    distMap.constructSize(),
-                    distMap.subMap(),
-                    distMap.constructMap(),
-                    allVectors_[vectorI]
-                );
-            }
-        }
-
-
-        label n = 0;
-        forAll(allTracks_, trackI)
-        {
-            n += allTracks_[trackI].size();
-        }
-
-        Info<< "    Tracks:" << allTracks_.size() << nl
-            << "    Total samples:" << n << endl;
-
-
-        // Massage into form suitable for writers
-        // ~~~~~~~~~~~~~~~~~~~~~~~~~~~~~~~~~~~~~~
-
-        if (Pstream::master() && allTracks_.size())
-        {
-            // Make output directory
-
-            fileName vtkPath
-            (
-                Pstream::parRun()
-              ? runTime.path()/".."/"postProcessing"/"sets"/name()
-              : runTime.path()/"postProcessing"/"sets"/name()
-            );
-            if (mesh.name() != fvMesh::defaultRegion)
-            {
-                vtkPath = vtkPath/mesh.name();
-            }
-            vtkPath = vtkPath/mesh.time().timeName();
-
-            mkDir(vtkPath);
-
-            // Convert track positions
-
-            PtrList<coordSet> tracks(allTracks_.size());
-            forAll(allTracks_, trackI)
-            {
-                tracks.set
-                (
-                    trackI,
-                    new coordSet
-                    (
-                        "track" + Foam::name(trackI),
-                        sampledSetAxis_                 //"xyz"
-                    )
-                );
-                tracks[trackI].transfer(allTracks_[trackI]);
-            }
-
-            // Convert scalar values
-
-            if (allScalars_.size() > 0)
-            {
-                List<List<scalarField>> scalarValues(allScalars_.size());
-
-                forAll(allScalars_, scalarI)
-                {
-                    DynamicList<scalarList>& allTrackVals =
-                        allScalars_[scalarI];
-                    scalarValues[scalarI].setSize(allTrackVals.size());
-
-                    forAll(allTrackVals, trackI)
-                    {
-                        scalarList& trackVals = allTrackVals[trackI];
-                        scalarValues[scalarI][trackI].transfer(trackVals);
-                    }
-                }
-
-                fileName vtkFile
-                (
-                    vtkPath
-                  / scalarFormatterPtr_().getFileName
-                    (
-                        tracks[0],
-                        scalarNames_
-                    )
-                );
-
-                Info<< "Writing data to " << vtkFile.path() << endl;
-
-                scalarFormatterPtr_().write
-                (
-                    true,           // writeTracks
-                    tracks,
-                    scalarNames_,
-                    scalarValues,
-                    OFstream(vtkFile)()
-                );
-            }
-
-            // Convert vector values
-
-            if (allVectors_.size() > 0)
-            {
-                List<List<vectorField>> vectorValues(allVectors_.size());
-
-                forAll(allVectors_, vectorI)
-                {
-                    DynamicList<vectorList>& allTrackVals =
-                        allVectors_[vectorI];
-                    vectorValues[vectorI].setSize(allTrackVals.size());
-
-                    forAll(allTrackVals, trackI)
-                    {
-                        vectorList& trackVals = allTrackVals[trackI];
-                        vectorValues[vectorI][trackI].transfer(trackVals);
-                    }
-                }
-
-                fileName vtkFile
-                (
-                    vtkPath
-                  / vectorFormatterPtr_().getFileName
-                    (
-                        tracks[0],
-                        vectorNames_
-                    )
-                );
-
-                //Info<< "Writing vector data to " << vtkFile << endl;
-
-                vectorFormatterPtr_().write
-                (
-                    true,           // writeTracks
-                    tracks,
-                    vectorNames_,
-                    vectorValues,
-                    OFstream(vtkFile)()
-                );
-            }
-        }
-    }
-}
-
-
-void Foam::wallBoundedStreamLine::updateMesh(const mapPolyMesh&)
-{
-    read(dict_);
-}
-
-
-void Foam::wallBoundedStreamLine::movePoints(const polyMesh&)
-{
-    // Moving mesh affects the search tree
-    read(dict_);
-}
-
-
-//void Foam::wallBoundedStreamLine::readUpdate
-//(const polyMesh::readUpdateState state)
-//{
-//    if (state != UNCHANGED)
-//    {
-//        read(dict_);
-//    }
-//}
-
-
->>>>>>> 449a9ecc
 // ************************************************************************* //