/*---------------------------------------------------------------------------*\
  =========                 |
  \\      /  F ield         | OpenFOAM: The Open Source CFD Toolbox
   \\    /   O peration     |
<<<<<<< HEAD
    \\  /    A nd           | Copyright (C) 2013-2014 OpenFOAM Foundation
=======
    \\  /    A nd           | Copyright (C) 2013-2015 OpenFOAM Foundation
>>>>>>> 9a536b02
     \\/     M anipulation  |
-------------------------------------------------------------------------------
License
    This file is part of OpenFOAM.

    OpenFOAM is free software: you can redistribute it and/or modify it
    under the terms of the GNU General Public License as published by
    the Free Software Foundation, either version 3 of the License, or
    (at your option) any later version.

    OpenFOAM is distributed in the hope that it will be useful, but WITHOUT
    ANY WARRANTY; without even the implied warranty of MERCHANTABILITY or
    FITNESS FOR A PARTICULAR PURPOSE.  See the GNU General Public License
    for more details.

    You should have received a copy of the GNU General Public License
    along with OpenFOAM.  If not, see <http://www.gnu.org/licenses/>.

\*---------------------------------------------------------------------------*/

#include "setTimeStepFunctionObject.H"
#include "addToRunTimeSelectionTable.H"

// * * * * * * * * * * * * * * Static Data Members * * * * * * * * * * * * * //

namespace Foam
{
    defineTypeNameAndDebug(setTimeStepFunctionObject, 0);

    addToRunTimeSelectionTable
    (
        functionObject,
        setTimeStepFunctionObject,
        dictionary
    );
}


// * * * * * * * * * * * * * * * * Constructors  * * * * * * * * * * * * * * //

Foam::setTimeStepFunctionObject::setTimeStepFunctionObject
(
    const word& name,
    const Time& runTime,
    const dictionary& dict
)
:
    functionObject(name),
    time_(runTime),
    enabled_(true)
{
    read(dict);
}


// * * * * * * * * * * * * * * * Member Functions  * * * * * * * * * * * * * //

void Foam::setTimeStepFunctionObject::on()
{
    enabled_ = true;
}


void Foam::setTimeStepFunctionObject::off()
{
    enabled_ = false;
}


bool Foam::setTimeStepFunctionObject::start()
{
    return true;
}


bool Foam::setTimeStepFunctionObject::execute(const bool forceWrite)
{
    return true;
}


bool Foam::setTimeStepFunctionObject::end()
{
    return true;
}


bool Foam::setTimeStepFunctionObject::timeSet()
{
    return true;
}


bool Foam::setTimeStepFunctionObject::adjustTimeStep()
{
    if (enabled())
    {
        // Wanted timestep
        scalar newDeltaT = timeStepPtr_().value(time_.timeOutputValue());

        const_cast<Time&>(time()).setDeltaT(newDeltaT, false);

        return true;
    }
    else
    {
        return false;
    }
}


bool Foam::setTimeStepFunctionObject::read(const dictionary& dict)
{
    enabled_.readIfPresent("enabled", dict);

    if (enabled_)
    {
        timeStepPtr_ = DataEntry<scalar>::New("deltaT", dict);

        // Check that time has adjustTimeStep
        const dictionary& controlDict = time_.controlDict();

        Switch adjust;
        if
        (
            !controlDict.readIfPresent<Switch>("adjustTimeStep", adjust)
         || !adjust
        )
        {
<<<<<<< HEAD
            FatalIOErrorIn("setTimeStep::read(const dictionary&)", dict)
                << "'adjustTimeStep' must be set to true to enable external"
=======
            FatalIOErrorInFunction(dict)
                << "Need to have 'adjustTimeStep' true to enable external"
>>>>>>> 9a536b02
                << " timestep control" << exit(FatalIOError);
        }
    }
    return true;
}


void Foam::setTimeStepFunctionObject::updateMesh(const mapPolyMesh& mpm)
{}


void Foam::setTimeStepFunctionObject::movePoints(const polyMesh& mesh)
{}


// ************************************************************************* //<|MERGE_RESOLUTION|>--- conflicted
+++ resolved
@@ -2,11 +2,7 @@
   =========                 |
   \\      /  F ield         | OpenFOAM: The Open Source CFD Toolbox
    \\    /   O peration     |
-<<<<<<< HEAD
-    \\  /    A nd           | Copyright (C) 2013-2014 OpenFOAM Foundation
-=======
     \\  /    A nd           | Copyright (C) 2013-2015 OpenFOAM Foundation
->>>>>>> 9a536b02
      \\/     M anipulation  |
 -------------------------------------------------------------------------------
 License
@@ -136,13 +132,8 @@
          || !adjust
         )
         {
-<<<<<<< HEAD
-            FatalIOErrorIn("setTimeStep::read(const dictionary&)", dict)
-                << "'adjustTimeStep' must be set to true to enable external"
-=======
             FatalIOErrorInFunction(dict)
                 << "Need to have 'adjustTimeStep' true to enable external"
->>>>>>> 9a536b02
                 << " timestep control" << exit(FatalIOError);
         }
     }
