--- conflicted
+++ resolved
@@ -3,11 +3,7 @@
   \\      /  F ield         | OpenFOAM: The Open Source CFD Toolbox
    \\    /   O peration     |
     \\  /    A nd           | Copyright (C) 2013-2015 OpenFOAM Foundation
-<<<<<<< HEAD
      \\/     M anipulation  | Copyright (C) 2015 OpenCFD Ltd.
-=======
-     \\/     M anipulation  |
->>>>>>> 9a536b02
 -------------------------------------------------------------------------------
 License
     This file is part of OpenFOAM.
