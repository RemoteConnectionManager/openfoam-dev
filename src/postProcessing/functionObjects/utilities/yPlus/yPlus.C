/*---------------------------------------------------------------------------*\
  =========                 |
  \\      /  F ield         | OpenFOAM: The Open Source CFD Toolbox
   \\    /   O peration     |
    \\  /    A nd           | Copyright (C) 2013-2015 OpenFOAM Foundation
     \\/     M anipulation  | Copyright (C) 2015 OpenCFD Ltd
-------------------------------------------------------------------------------
License
    This file is part of OpenFOAM.

    OpenFOAM is free software: you can redistribute it and/or modify it
    under the terms of the GNU General Public License as published by
    the Free Software Foundation, either version 3 of the License, or
    (at your option) any later version.

    OpenFOAM is distributed in the hope that it will be useful, but WITHOUT
    ANY WARRANTY; without even the implied warranty of MERCHANTABILITY or
    FITNESS FOR A PARTICULAR PURPOSE.  See the GNU General Public License
    for more details.

    You should have received a copy of the GNU General Public License
    along with OpenFOAM.  If not, see <http://www.gnu.org/licenses/>.

\*---------------------------------------------------------------------------*/

#include "yPlus.H"
#include "volFields.H"
#include "turbulentTransportModel.H"
#include "turbulentFluidThermoModel.H"

// * * * * * * * * * * * * * * Static Data Members * * * * * * * * * * * * * //

namespace Foam
{
    defineTypeNameAndDebug(yPlus, 0);
}


// * * * * * * * * * * * * * Private Member Functions  * * * * * * * * * * * //

void Foam::yPlus::writeFileHeader(Ostream& os) const
{
    writeHeader(os, "y+");
    writeCommented(os, "Time");
    writeTabbed(os, "patch");
    writeTabbed(os, "min");
    writeTabbed(os, "max");
    writeTabbed(os, "average");
    os << endl;
}


// * * * * * * * * * * * * * * * * Constructors  * * * * * * * * * * * * * * //

Foam::yPlus::yPlus
(
    const word& name,
    const objectRegistry& obr,
    const dictionary& dict,
    const bool loadFromFiles
)
:
    functionObjectFile(obr, name, typeName, dict),
    name_(name),
    obr_(obr),
    active_(true),
    phiName_("phi"),
    resultName_(name),
    log_(true)
{
    // Check if the available mesh is an fvMesh, otherwise deactivate
    if (!isA<fvMesh>(obr_))
    {
        active_ = false;
        WarningInFunction
            << "No fvMesh available, deactivating " << name_ << nl
            << endl;
    }

    if (active_)
    {
        read(dict);

        const fvMesh& mesh = refCast<const fvMesh>(obr_);

        volScalarField* yPlusPtr
        (
            new volScalarField
            (
                IOobject
                (
                    resultName_,
                    mesh.time().timeName(),
                    mesh,
                    IOobject::NO_READ,
                    IOobject::NO_WRITE
                ),
                mesh,
                dimensionedScalar("0", dimless, 0.0)
            )
        );

        mesh.objectRegistry::store(yPlusPtr);

        writeFileHeader(file());
    }
}


// * * * * * * * * * * * * * * * * Destructor  * * * * * * * * * * * * * * * //

Foam::yPlus::~yPlus()
{}


// * * * * * * * * * * * * * * * Member Functions  * * * * * * * * * * * * * //

void Foam::yPlus::read(const dictionary& dict)
{
    if (active_)
    {
        functionObjectFile::read(dict);

        log_.readIfPresent("log", dict);
        dict.readIfPresent("resultName", resultName_);
        dict.readIfPresent("phiName", phiName_);
    }
}


void Foam::yPlus::execute()
{
    typedef compressible::turbulenceModel cmpTurbModel;
    typedef incompressible::turbulenceModel icoTurbModel;

    if (active_)
    {
        const surfaceScalarField& phi =
            obr_.lookupObject<surfaceScalarField>(phiName_);

        const fvMesh& mesh = refCast<const fvMesh>(obr_);

        volScalarField& yPlus =
            const_cast<volScalarField&>
            (
                mesh.lookupObject<volScalarField>(resultName_)
            );

        if (log_) Info << type() << " " << name_ << " output:" << nl;

        if (phi.dimensions() == dimMass/dimTime)
        {
            if (mesh.foundObject<cmpTurbModel>(turbulenceModel::propertiesName))
            {
                const cmpTurbModel& model =
                    mesh.lookupObject<cmpTurbModel>
                    (
                        turbulenceModel::propertiesName
                    );

                calcYPlus(model, mesh, yPlus);
            }
            else
            {
                WarningIn("void Foam::yPlus::execute()")
                    << "Unable to find compressible turbulence model in the "
                    << "database: yPlus will not be calculated" << endl;
            }
        }
        else if (phi.dimensions() == dimVolume/dimTime)
        {
            if (mesh.foundObject<icoTurbModel>(turbulenceModel::propertiesName))
            {
                const icoTurbModel& model =
                    mesh.lookupObject<icoTurbModel>
                    (
                        turbulenceModel::propertiesName
                    );

                calcYPlus(model, mesh, yPlus);
            }
            else
            {
                WarningIn("void Foam::yPlus::execute()")
                    << "Unable to find incompressible turbulence model in the "
                    << "database: yPlus will not be calculated" << endl;
            }
        }
        else
        {
<<<<<<< HEAD
            WarningIn("void Foam::yPlus::execute()")
                << "Unknown " << phiName_ << " dimensions: "
                << phi.dimensions() << nl
                << "Expected either " << dimMass/dimTime << " or "
                << dimVolume/dimTime << nl
                << "yPlus will not be calculated" << endl;
=======
            FatalErrorInFunction
                << "Unable to find turbulence model in the "
                << "database" << exit(FatalError);
>>>>>>> 9a536b02
        }
    }
}


void Foam::yPlus::end()
{
    if (active_)
    {
        execute();
    }
}


void Foam::yPlus::timeSet()
{
    // Do nothing
}


void Foam::yPlus::write()
{
    if (active_)
    {
        const volScalarField& yPlus =
            obr_.lookupObject<volScalarField>(resultName_);

        if (log_) Info
            << type() << " " << name_ << " output:" << nl
            << "    writing field " << yPlus.name() << nl
            << endl;

        yPlus.write();
    }
}


// ************************************************************************* //<|MERGE_RESOLUTION|>--- conflicted
+++ resolved
@@ -188,18 +188,13 @@
         }
         else
         {
-<<<<<<< HEAD
             WarningIn("void Foam::yPlus::execute()")
                 << "Unknown " << phiName_ << " dimensions: "
                 << phi.dimensions() << nl
                 << "Expected either " << dimMass/dimTime << " or "
                 << dimVolume/dimTime << nl
+                << "Unable to determine turbulence model type. "
                 << "yPlus will not be calculated" << endl;
-=======
-            FatalErrorInFunction
-                << "Unable to find turbulence model in the "
-                << "database" << exit(FatalError);
->>>>>>> 9a536b02
         }
     }
 }
