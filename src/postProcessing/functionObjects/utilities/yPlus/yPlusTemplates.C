/*---------------------------------------------------------------------------*\
  =========                 |
  \\      /  F ield         | OpenFOAM: The Open Source CFD Toolbox
   \\    /   O peration     |
    \\  /    A nd           | Copyright (C) 2013-2015 OpenFOAM Foundation
     \\/     M anipulation  | Copyright (C) 2015 OpenCFD Ltd
-------------------------------------------------------------------------------
License
    This file is part of OpenFOAM.

    OpenFOAM is free software: you can redistribute it and/or modify it
    under the terms of the GNU General Public License as published by
    the Free Software Foundation, either version 3 of the License, or
    (at your option) any later version.

    OpenFOAM is distributed in the hope that it will be useful, but WITHOUT
    ANY WARRANTY; without even the implied warranty of MERCHANTABILITY or
    FITNESS FOR A PARTICULAR PURPOSE.  See the GNU General Public License
    for more details.

    You should have received a copy of the GNU General Public License
    along with OpenFOAM.  If not, see <http://www.gnu.org/licenses/>.

\*---------------------------------------------------------------------------*/

#include "wallFvPatch.H"
#include "nutWallFunctionFvPatchScalarField.H"
#include "nearWallDist.H"

// * * * * * * * * * * * * * Private Member Functions  * * * * * * * * * * * //

template<class TurbulenceModel>
void Foam::yPlus::calcYPlus
(
    const TurbulenceModel& turbulenceModel,
    const fvMesh& mesh,
    volScalarField& yPlus
)
{
    volScalarField::GeometricBoundaryField d = nearWallDist(mesh).y();

    const volScalarField::GeometricBoundaryField nutBf =
        turbulenceModel.nut()().boundaryField();

    const volScalarField::GeometricBoundaryField nuEffBf =
        turbulenceModel.nuEff()().boundaryField();

    const volScalarField::GeometricBoundaryField nuBf =
        turbulenceModel.nu()().boundaryField();

    const fvPatchList& patches = mesh.boundary();

    forAll(patches, patchi)
    {
        const fvPatch& patch = patches[patchi];

        if (isA<nutWallFunctionFvPatchScalarField>(nutBf[patchi]))
        {
            const nutWallFunctionFvPatchScalarField& nutPf =
                dynamic_cast<const nutWallFunctionFvPatchScalarField&>
                (
                    nutBf[patchi]
                );

            yPlus.boundaryField()[patchi] = nutPf.yPlus();
            const scalarField& yPlusp = yPlus.boundaryField()[patchi];

            const scalar minYplus = gMin(yPlusp);
            const scalar maxYplus = gMax(yPlusp);
            const scalar avgYplus = gAverage(yPlusp);

            if (log_) Info<< "    patch " << patch.name()
                << " y+ : min = " << minYplus << ", max = " << maxYplus
                << ", average = " << avgYplus << nl;

<<<<<<< HEAD
            file() << obr_.time().value()
                << token::TAB << patch.name()
                << token::TAB << minYplus
                << token::TAB << maxYplus
                << token::TAB << avgYplus
                << endl;
=======
                writeTime(file());
                file()
                    << token::TAB << patch.name()
                    << token::TAB << minYplus
                    << token::TAB << maxYplus
                    << token::TAB << avgYplus
                    << endl;
            }
>>>>>>> 9a536b02
        }
        else if (isA<wallFvPatch>(patch))
        {
            yPlus.boundaryField()[patchi] =
                d[patchi]
               *sqrt
                (
                    nuEffBf[patchi]
                   *mag(turbulenceModel.U().boundaryField()[patchi].snGrad())
                )/nuBf[patchi];
            const scalarField& yPlusp = yPlus.boundaryField()[patchi];

            const scalar minYplus = gMin(yPlusp);
            const scalar maxYplus = gMax(yPlusp);
            const scalar avgYplus = gAverage(yPlusp);

            if (Pstream::master())
            {
                if (log_) Info
                    << "    patch " << patch.name()
                    << " y+ : min = " << minYplus << ", max = " << maxYplus
                    << ", average = " << avgYplus << nl;

                writeTime(file());
                file()
                    << token::TAB << patch.name()
                    << token::TAB << minYplus
                    << token::TAB << maxYplus
                    << token::TAB << avgYplus
                    << endl;
            }
        }
    }
}


// ************************************************************************* //<|MERGE_RESOLUTION|>--- conflicted
+++ resolved
@@ -73,23 +73,14 @@
                 << " y+ : min = " << minYplus << ", max = " << maxYplus
                 << ", average = " << avgYplus << nl;
 
-<<<<<<< HEAD
-            file() << obr_.time().value()
+            writeTime(file());
+            file()
                 << token::TAB << patch.name()
                 << token::TAB << minYplus
                 << token::TAB << maxYplus
                 << token::TAB << avgYplus
                 << endl;
-=======
-                writeTime(file());
-                file()
-                    << token::TAB << patch.name()
-                    << token::TAB << minYplus
-                    << token::TAB << maxYplus
-                    << token::TAB << avgYplus
-                    << endl;
             }
->>>>>>> 9a536b02
         }
         else if (isA<wallFvPatch>(patch))
         {
@@ -106,21 +97,18 @@
             const scalar maxYplus = gMax(yPlusp);
             const scalar avgYplus = gAverage(yPlusp);
 
-            if (Pstream::master())
-            {
-                if (log_) Info
-                    << "    patch " << patch.name()
-                    << " y+ : min = " << minYplus << ", max = " << maxYplus
-                    << ", average = " << avgYplus << nl;
+            if (log_) Info
+                << "    patch " << patch.name()
+                << " y+ : min = " << minYplus << ", max = " << maxYplus
+                << ", average = " << avgYplus << nl;
 
-                writeTime(file());
-                file()
-                    << token::TAB << patch.name()
-                    << token::TAB << minYplus
-                    << token::TAB << maxYplus
-                    << token::TAB << avgYplus
-                    << endl;
-            }
+            writeTime(file());
+            file()
+                << token::TAB << patch.name()
+                << token::TAB << minYplus
+                << token::TAB << maxYplus
+                << token::TAB << avgYplus
+                << endl;
         }
     }
 }
