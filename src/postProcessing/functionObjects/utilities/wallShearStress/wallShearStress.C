--- conflicted
+++ resolved
@@ -252,11 +252,7 @@
         }
         else
         {
-<<<<<<< HEAD
-            FatalErrorIn("void Foam::wallShearStress::write()")
-=======
             FatalErrorInFunction
->>>>>>> 9a536b02
                 << "Unable to find turbulence model in the "
                 << "database" << exit(FatalError);
         }
