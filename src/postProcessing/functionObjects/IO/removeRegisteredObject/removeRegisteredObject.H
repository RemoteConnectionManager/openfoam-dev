/*---------------------------------------------------------------------------*\
  =========                 |
  \\      /  F ield         | OpenFOAM: The Open Source CFD Toolbox
   \\    /   O peration     |
<<<<<<< HEAD
    \\  /    A nd           | Copyright (C) 2013-2014 OpenFOAM Foundation
=======
    \\  /    A nd           | Copyright (C) 2013-2016 OpenFOAM Foundation
>>>>>>> 449a9ecc
     \\/     M anipulation  |
-------------------------------------------------------------------------------
License
    This file is part of OpenFOAM.

    OpenFOAM is free software: you can redistribute it and/or modify it
    under the terms of the GNU General Public License as published by
    the Free Software Foundation, either version 3 of the License, or
    (at your option) any later version.

    OpenFOAM is distributed in the hope that it will be useful, but WITHOUT
    ANY WARRANTY; without even the implied warranty of MERCHANTABILITY or
    FITNESS FOR A PARTICULAR PURPOSE.  See the GNU General Public License
    for more details.

    You should have received a copy of the GNU General Public License
    along with OpenFOAM.  If not, see <http://www.gnu.org/licenses/>.

Class
    Foam::removeRegisteredObject

Group
    grpIOFunctionObjects

Description
    This function object removes registered objects if present in the database

    Example of function object specification:
    \verbatim
    removeRegisteredObject1
    {
        type        removeRegisteredObject;
        functionObjectLibs ("libIOFunctionObjects.so");
        ...
        objectNames (obj1 obj2);
    }
    \endverbatim

    \heading Function object usage
    \table
        Property     | Description             | Required    | Default value
        type         | type name: removeRegisteredObject | yes |
        objectNames  | objects to remove       | yes         |
        log          | Log to standard output  | no          | yes
    \endtable

SeeAlso
    Foam::functionObject
    Foam::OutputFilterFunctionObject

SourceFiles
    removeRegisteredObject.C
    IOremoveRegisteredObject.H

\*---------------------------------------------------------------------------*/

#ifndef removeRegisteredObject_H
#define removeRegisteredObject_H

#include "wordList.H"
#include "runTimeSelectionTables.H"
#include "Switch.H"

// * * * * * * * * * * * * * * * * * * * * * * * * * * * * * * * * * * * * * //

namespace Foam
{

// Forward declaration of classes
class objectRegistry;
class dictionary;
class polyMesh;
class mapPolyMesh;

/*---------------------------------------------------------------------------*\
                   Class removeRegisteredObject Declaration
\*---------------------------------------------------------------------------*/

class removeRegisteredObject
{
protected:

    // Private data

        //- Name of this set of removeRegisteredObject object
        word name_;

        //- Refefence to the database
        const objectRegistry& obr_;

        // Read from dictionary

            //- Names of objects to control
            wordList objectNames_;

            //- Switch to send output to Info as well as to file
            Switch log_;


private:

    // Private member functions

        //- Disallow default bitwise copy construct
        removeRegisteredObject(const removeRegisteredObject&);

        //- Disallow default bitwise assignment
        void operator=(const removeRegisteredObject&);


public:

    //- Runtime type information
    TypeName("removeRegisteredObject");


    // Constructors

        //- Construct for given objectRegistry and dictionary.
        //  Allow the possibility to load fields from files
        removeRegisteredObject
        (
            const word& name,
            const objectRegistry&,
            const dictionary&,
            const bool loadFromFiles = false
        );


    //- Destructor
    virtual ~removeRegisteredObject();


    // Member Functions

        //- Return name of the removeRegisteredObject
        virtual const word& name() const
        {
            return name_;
        }

        //- Read the removeRegisteredObject data
        virtual void read(const dictionary&);

        //- Execute, currently does nothing
        virtual void execute();

        //- Execute at the final time-loop, currently does nothing
        virtual void end();

        //- Called when time was set at the end of the Time::operator++
        virtual void timeSet();

        //- Write the removeRegisteredObject
        virtual void write();

        //- Update for changes of mesh
        virtual void updateMesh(const mapPolyMesh&)
        {}

        //- Update for changes of mesh
        virtual void movePoints(const polyMesh&)
        {}
};


// * * * * * * * * * * * * * * * * * * * * * * * * * * * * * * * * * * * * * //

} // End namespace Foam

// * * * * * * * * * * * * * * * * * * * * * * * * * * * * * * * * * * * * * //

#endif

// ************************************************************************* //<|MERGE_RESOLUTION|>--- conflicted
+++ resolved
@@ -2,11 +2,7 @@
   =========                 |
   \\      /  F ield         | OpenFOAM: The Open Source CFD Toolbox
    \\    /   O peration     |
-<<<<<<< HEAD
-    \\  /    A nd           | Copyright (C) 2013-2014 OpenFOAM Foundation
-=======
     \\  /    A nd           | Copyright (C) 2013-2016 OpenFOAM Foundation
->>>>>>> 449a9ecc
      \\/     M anipulation  |
 -------------------------------------------------------------------------------
 License
