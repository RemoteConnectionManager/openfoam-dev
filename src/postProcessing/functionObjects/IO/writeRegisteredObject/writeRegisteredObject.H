/*---------------------------------------------------------------------------*\
  =========                 |
  \\      /  F ield         | OpenFOAM: The Open Source CFD Toolbox
   \\    /   O peration     |
<<<<<<< HEAD
    \\  /    A nd           | Copyright (C) 2011-2014 OpenFOAM Foundation
=======
    \\  /    A nd           | Copyright (C) 2011-2016 OpenFOAM Foundation
>>>>>>> 449a9ecc
     \\/     M anipulation  |
-------------------------------------------------------------------------------
License
    This file is part of OpenFOAM.

    OpenFOAM is free software: you can redistribute it and/or modify it
    under the terms of the GNU General Public License as published by
    the Free Software Foundation, either version 3 of the License, or
    (at your option) any later version.

    OpenFOAM is distributed in the hope that it will be useful, but WITHOUT
    ANY WARRANTY; without even the implied warranty of MERCHANTABILITY or
    FITNESS FOR A PARTICULAR PURPOSE.  See the GNU General Public License
    for more details.

    You should have received a copy of the GNU General Public License
    along with OpenFOAM.  If not, see <http://www.gnu.org/licenses/>.

Class
    Foam::writeRegisteredObject

Group
    grpIOFunctionObjects

Description
    This function object allows specification of different writing frequency
    of objects registered to the database. It has similar functionality
<<<<<<< HEAD
    as the main time database through the \c outputControl setting:
    - timeStep
    - outputTime
    - adjustableTime
    - runTime
    - clockTime
    - cpuTime
=======
    as the main time database through the outputControl setting:

    \li \c timeStep
    \li \c outputTime
    \li \c adjustableTime
    \li \c runTime
    \li \c clockTime
    \li \c cpuTime
>>>>>>> 449a9ecc

    Example of function object specification:
    \verbatim
    writeRegisteredObject1
    {
        type        writeRegisteredObject;
        functionObjectLibs ("libIOFunctionObjects.so");
        exclusiveWriting     true;
        ...
        objectNames (obj1 obj2);
    }
    \endverbatim

    \heading Function object usage
    \table
        Property     | Description             | Required    | Default value
        type         | type name: writeRegisteredObject | yes |
        objectNames  | objects to write        | yes         |
        exclusiveWriting    | Takes over object writing | no | yes
        log          | Log to standard output  | no          | yes
    \endtable

    \c exclusiveWriting disables automatic writing (i.e through database) of the
    objects to avoid duplicate writing.

SeeAlso
    Foam::functionObject
    Foam::OutputFilterFunctionObject

SourceFiles
    writeRegisteredObject.C
    IOwriteRegisteredObject.H

\*---------------------------------------------------------------------------*/

#ifndef writeRegisteredObject_H
#define writeRegisteredObject_H

#include "wordReList.H"
#include "runTimeSelectionTables.H"
#include "Switch.H"

// * * * * * * * * * * * * * * * * * * * * * * * * * * * * * * * * * * * * * //

namespace Foam
{

// Forward declaration of classes
class objectRegistry;
class dictionary;
class polyMesh;
class mapPolyMesh;

/*---------------------------------------------------------------------------*\
                   Class writeRegisteredObject Declaration
\*---------------------------------------------------------------------------*/

class writeRegisteredObject
{
    // Private data

        //- Name of this set of writeRegisteredObject
        word name_;

        //- Takes over the writing from Db
        bool exclusiveWriting_;

        //- Refererence to the database
        const objectRegistry& obr_;

        // Read from dictionary

            //- Names of objects to control
            wordReList objectNames_;

            //- Switch to send output to Info as well as to file
            Switch log_;


    // Private Member Functions


        //- Disallow default bitwise copy construct
        writeRegisteredObject(const writeRegisteredObject&);

        //- Disallow default bitwise assignment
        void operator=(const writeRegisteredObject&);


public:

    //- Runtime type information
    TypeName("writeRegisteredObject");


    // Constructors

        //- Construct for given objectRegistry and dictionary.
        //  Allow the possibility to load fields from files
        writeRegisteredObject
        (
            const word& name,
            const objectRegistry&,
            const dictionary&,
            const bool loadFromFiles = false
        );


    //- Destructor
    virtual ~writeRegisteredObject();


    // Member Functions

        //- Return name of the writeRegisteredObject
        virtual const word& name() const
        {
            return name_;
        }

        //- Read the writeRegisteredObject data
        virtual void read(const dictionary&);

        //- Execute, currently does nothing
        virtual void execute();

        //- Execute at the final time-loop, currently does nothing
        virtual void end();

        //- Called when time was set at the end of the Time::operator++
        virtual void timeSet();

        //- Write the writeRegisteredObject
        virtual void write();

        //- Update for changes of mesh
        virtual void updateMesh(const mapPolyMesh&)
        {}

        //- Update for changes of mesh
        virtual void movePoints(const polyMesh&)
        {}
};


// * * * * * * * * * * * * * * * * * * * * * * * * * * * * * * * * * * * * * //

} // End namespace Foam

// * * * * * * * * * * * * * * * * * * * * * * * * * * * * * * * * * * * * * //

#endif

// ************************************************************************* //<|MERGE_RESOLUTION|>--- conflicted
+++ resolved
@@ -2,11 +2,7 @@
   =========                 |
   \\      /  F ield         | OpenFOAM: The Open Source CFD Toolbox
    \\    /   O peration     |
-<<<<<<< HEAD
-    \\  /    A nd           | Copyright (C) 2011-2014 OpenFOAM Foundation
-=======
     \\  /    A nd           | Copyright (C) 2011-2016 OpenFOAM Foundation
->>>>>>> 449a9ecc
      \\/     M anipulation  |
 -------------------------------------------------------------------------------
 License
@@ -34,16 +30,7 @@
 Description
     This function object allows specification of different writing frequency
     of objects registered to the database. It has similar functionality
-<<<<<<< HEAD
     as the main time database through the \c outputControl setting:
-    - timeStep
-    - outputTime
-    - adjustableTime
-    - runTime
-    - clockTime
-    - cpuTime
-=======
-    as the main time database through the outputControl setting:
 
     \li \c timeStep
     \li \c outputTime
@@ -51,7 +38,6 @@
     \li \c runTime
     \li \c clockTime
     \li \c cpuTime
->>>>>>> 449a9ecc
 
     Example of function object specification:
     \verbatim
