--- conflicted
+++ resolved
@@ -2,13 +2,8 @@
   =========                 |
   \\      /  F ield         | OpenFOAM: The Open Source CFD Toolbox
    \\    /   O peration     |
-<<<<<<< HEAD
-    \\  /    A nd           | Copyright (C) 2011-2015 OpenFOAM Foundation
+    \\  /    A nd           | Copyright (C) 2011-2016 OpenFOAM Foundation
      \\/     M anipulation  | Copyright (C) 2015 OpenCFD Ltd.
-=======
-    \\  /    A nd           | Copyright (C) 2011-2016 OpenFOAM Foundation
-     \\/     M anipulation  |
->>>>>>> 449a9ecc
 -------------------------------------------------------------------------------
 License
     This file is part of OpenFOAM.
@@ -26,7 +21,6 @@
     You should have received a copy of the GNU General Public License
     along with OpenFOAM.  If not, see <http://www.gnu.org/licenses/>.
 
-<<<<<<< HEAD
     From scotch forum:
 
     By: Francois PELLEGRINI RE: Graph mapping 'strategy' string [ reply ]
@@ -204,8 +198,6 @@
     - %r gets replaced by current processor rank
     - decompose into 2 domains
 
-=======
->>>>>>> 449a9ecc
 \*---------------------------------------------------------------------------*/
 
 #include "ptscotchDecomp.H"
