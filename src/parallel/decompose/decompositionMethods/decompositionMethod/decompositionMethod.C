--- conflicted
+++ resolved
@@ -2,13 +2,8 @@
   =========                 |
   \\      /  F ield         | OpenFOAM: The Open Source CFD Toolbox
    \\    /   O peration     |
-<<<<<<< HEAD
-    \\  /    A nd           | Copyright (C) 2011-2014 OpenFOAM Foundation
+    \\  /    A nd           | Copyright (C) 2011-2015 OpenFOAM Foundation
      \\/     M anipulation  | Copyright (C) 2015 OpenCFD Ltd.
-=======
-    \\  /    A nd           | Copyright (C) 2011-2015 OpenFOAM Foundation
-     \\/     M anipulation  |
->>>>>>> 9a536b02
 -------------------------------------------------------------------------------
 License
     This file is part of OpenFOAM.
@@ -1437,105 +1432,7 @@
     specifiedProcessorFaces.clear();
     explicitConnections.clear();
 
-<<<<<<< HEAD
     forAll(constraints_, constraintI)
-=======
-
-    if (decompositionDict_.found("preservePatches"))
-    {
-        wordList pNames(decompositionDict_.lookup("preservePatches"));
-
-        Info<< nl
-            << "Keeping owner of faces in patches " << pNames
-            << " on same processor. This only makes sense for cyclics." << endl;
-
-        const polyBoundaryMesh& patches = mesh.boundaryMesh();
-
-        forAll(pNames, i)
-        {
-            const label patchI = patches.findPatchID(pNames[i]);
-
-            if (patchI == -1)
-            {
-                FatalErrorInFunction
-                    << "Unknown preservePatch " << pNames[i]
-                    << endl << "Valid patches are " << patches.names()
-                    << exit(FatalError);
-            }
-
-            const polyPatch& pp = patches[patchI];
-
-            forAll(pp, i)
-            {
-                if (blockedFace[pp.start() + i])
-                {
-                    blockedFace[pp.start() + i] = false;
-                    //nUnblocked++;
-                }
-            }
-        }
-    }
-    if (decompositionDict_.found("preserveFaceZones"))
-    {
-        wordList zNames(decompositionDict_.lookup("preserveFaceZones"));
-
-        Info<< nl
-            << "Keeping owner and neighbour of faces in zones " << zNames
-            << " on same processor" << endl;
-
-        const faceZoneMesh& fZones = mesh.faceZones();
-
-        forAll(zNames, i)
-        {
-            label zoneI = fZones.findZoneID(zNames[i]);
-
-            if (zoneI == -1)
-            {
-                FatalErrorInFunction
-                    << "Unknown preserveFaceZone " << zNames[i]
-                    << endl << "Valid faceZones are " << fZones.names()
-                    << exit(FatalError);
-            }
-
-            const faceZone& fz = fZones[zoneI];
-
-            forAll(fz, i)
-            {
-                if (blockedFace[fz[i]])
-                {
-                    blockedFace[fz[i]] = false;
-                    //nUnblocked++;
-                }
-            }
-        }
-    }
-
-    bool preserveBaffles = decompositionDict_.lookupOrDefault
-    (
-        "preserveBaffles",
-        false
-    );
-    if (preserveBaffles)
-    {
-        Info<< nl
-            << "Keeping owner of faces in baffles "
-            << " on same processor." << endl;
-
-        explicitConnections = localPointRegion::findDuplicateFacePairs(mesh);
-        forAll(explicitConnections, i)
-        {
-            blockedFace[explicitConnections[i].first()] = false;
-            blockedFace[explicitConnections[i].second()] = false;
-        }
-    }
-
-    if
-    (
-        decompositionDict_.found("preservePatches")
-     || decompositionDict_.found("preserveFaceZones")
-     || preserveBaffles
-    )
->>>>>>> 9a536b02
     {
         constraints_[constraintI].add
         (
