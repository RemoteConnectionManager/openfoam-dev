/*---------------------------------------------------------------------------*\
  =========                 |
  \\      /  F ield         | OpenFOAM: The Open Source CFD Toolbox
   \\    /   O peration     |
    \\  /    A nd           | Copyright (C) 2011-2016 OpenFOAM Foundation
     \\/     M anipulation  | Copyright (C) 2015 OpenCFD Ltd.
-------------------------------------------------------------------------------
License
    This file is part of OpenFOAM.

    OpenFOAM is free software: you can redistribute it and/or modify it
    under the terms of the GNU General Public License as published by
    the Free Software Foundation, either version 3 of the License, or
    (at your option) any later version.

    OpenFOAM is distributed in the hope that it will be useful, but WITHOUT
    ANY WARRANTY; without even the implied warranty of MERCHANTABILITY or
    FITNESS FOR A PARTICULAR PURPOSE.  See the GNU General Public License
    for more details.

    You should have received a copy of the GNU General Public License
    along with OpenFOAM.  If not, see <http://www.gnu.org/licenses/>.

InClass
    decompositionMethod

\*---------------------------------------------------------------------------*/

#include "decompositionMethod.H"
#include "globalIndex.H"
#include "syncTools.H"
#include "Tuple2.H"
#include "faceSet.H"
#include "regionSplit.H"
#include "localPointRegion.H"
#include "minData.H"
#include "FaceCellWave.H"

#include "preserveBafflesConstraint.H"
#include "preservePatchesConstraint.H"
#include "preserveFaceZonesConstraint.H"
#include "singleProcessorFaceSetsConstraint.H"

// * * * * * * * * * * * * * * Static Data Members * * * * * * * * * * * * * //

namespace Foam
{
    defineTypeNameAndDebug(decompositionMethod, 0);
    defineRunTimeSelectionTable(decompositionMethod, dictionary);
}

// * * * * * * * * * * * * * * * * Constructors  * * * * * * * * * * * * * * //

Foam::decompositionMethod::decompositionMethod
(
    const dictionary& decompositionDict
)
:
    decompositionDict_(decompositionDict),
    nProcessors_
    (
        readLabel(decompositionDict.lookup("numberOfSubdomains"))
    )
{
    // Read any constraints
    wordList constraintTypes_;
    if (decompositionDict_.found("constraints"))
    {
        //PtrList<dictionary> constraintsList
        //(
        //    decompositionDict_.lookup("constraints")
        //);
        //forAll(constraintsList, i)
        //{
        //    const dictionary& dict = constraintsList[i];
        const dictionary& constraintsList = decompositionDict_.subDict
        (
            "constraints"
        );
        forAllConstIter(dictionary, constraintsList, iter)
        {
            const dictionary& dict = iter().dict();

            constraintTypes_.append(dict.lookup("type"));

            constraints_.append
            (
                decompositionConstraint::New
                (
                    dict,
                    constraintTypes_.last()
                )
            );
        }
    }

    // Backwards compatibility
    if
    (
        decompositionDict_.found("preserveBaffles")
     && findIndex
        (
            constraintTypes_,
            decompositionConstraints::preserveBafflesConstraint::typeName
        ) == -1
    )
    {
        constraints_.append
        (
            new decompositionConstraints::preserveBafflesConstraint()
        );
    }

    if
    (
        decompositionDict_.found("preservePatches")
     && findIndex
        (
            constraintTypes_,
            decompositionConstraints::preservePatchesConstraint::typeName
        ) == -1
    )
    {
        const wordReList pNames(decompositionDict_.lookup("preservePatches"));

        constraints_.append
        (
            new decompositionConstraints::preservePatchesConstraint(pNames)
        );
    }

    if
    (
        decompositionDict_.found("preserveFaceZones")
     && findIndex
        (
            constraintTypes_,
            decompositionConstraints::preserveFaceZonesConstraint::typeName
        ) == -1
    )
    {
        const wordReList zNames(decompositionDict_.lookup("preserveFaceZones"));
<<<<<<< HEAD

        constraints_.append
        (
            new decompositionConstraints::preserveFaceZonesConstraint(zNames)
        );
    }

=======

        constraints_.append
        (
            new decompositionConstraints::preserveFaceZonesConstraint(zNames)
        );
    }

>>>>>>> 7b971a9e
    if
    (
        decompositionDict_.found("singleProcessorFaceSets")
     && findIndex
        (
            constraintTypes_,
            decompositionConstraints::preserveFaceZonesConstraint::typeName
        ) == -1
    )
    {
        const List<Tuple2<word, label>> zNameAndProcs
        (
            decompositionDict_.lookup("singleProcessorFaceSets")
        );

        constraints_.append
        (
            new decompositionConstraints::singleProcessorFaceSetsConstraint
            (
                zNameAndProcs
            )
        );
    }
}

// * * * * * * * * * * * * * * * Member Functions  * * * * * * * * * * * * * //

Foam::autoPtr<Foam::decompositionMethod> Foam::decompositionMethod::New
(
    const dictionary& decompositionDict
)
{
    word methodType(decompositionDict.lookup("method"));

// * * * * * * * * * * * * * * * Member Functions  * * * * * * * * * * * * * //

Foam::autoPtr<Foam::decompositionMethod> Foam::decompositionMethod::New
(
    const dictionary& decompositionDict
)
{
    word methodType(decompositionDict.lookup("method"));

    Info<< "Selecting decompositionMethod " << methodType << endl;

    dictionaryConstructorTable::iterator cstrIter =
        dictionaryConstructorTablePtr_->find(methodType);

    if (cstrIter == dictionaryConstructorTablePtr_->end())
    {
        FatalErrorInFunction
            << "Unknown decompositionMethod "
            << methodType << nl << nl
            << "Valid decompositionMethods are : " << endl
            << dictionaryConstructorTablePtr_->sortedToc()
            << exit(FatalError);
    }

    return autoPtr<decompositionMethod>(cstrIter()(decompositionDict));
}


Foam::labelList Foam::decompositionMethod::decompose
(
    const polyMesh& mesh,
    const pointField& points
)
{
    scalarField weights(points.size(), 1.0);

    return decompose(mesh, points, weights);
}


Foam::labelList Foam::decompositionMethod::decompose
(
    const polyMesh& mesh,
    const labelList& fineToCoarse,
    const pointField& coarsePoints,
    const scalarField& coarseWeights
)
{
    CompactListList<label> coarseCellCells;
    calcCellCells
    (
        mesh,
        fineToCoarse,
        coarsePoints.size(),
        true,                       // use global cell labels
        coarseCellCells
    );

    // Decompose based on agglomerated points
    labelList coarseDistribution
    (
        decompose
        (
            coarseCellCells(),
            coarsePoints,
            coarseWeights
        )
    );

    // Rework back into decomposition for original mesh_
    labelList fineDistribution(fineToCoarse.size());

    forAll(fineDistribution, i)
    {
        fineDistribution[i] = coarseDistribution[fineToCoarse[i]];
    }

    return fineDistribution;
}


Foam::labelList Foam::decompositionMethod::decompose
(
    const polyMesh& mesh,
    const labelList& fineToCoarse,
    const pointField& coarsePoints
)
{
    scalarField cWeights(coarsePoints.size(), 1.0);

    return decompose
    (
        mesh,
        fineToCoarse,
        coarsePoints,
        cWeights
    );
}


Foam::labelList Foam::decompositionMethod::decompose
(
    const labelListList& globalCellCells,
    const pointField& cc
)
{
    scalarField cWeights(cc.size(), 1.0);

    return decompose(globalCellCells, cc, cWeights);
}


void Foam::decompositionMethod::calcCellCells
(
    const polyMesh& mesh,
    const labelList& agglom,
    const label nLocalCoarse,
    const bool parallel,
    CompactListList<label>& cellCells
)
{
    const labelList& faceOwner = mesh.faceOwner();
    const labelList& faceNeighbour = mesh.faceNeighbour();
    const polyBoundaryMesh& patches = mesh.boundaryMesh();


    // Create global cell numbers
    // ~~~~~~~~~~~~~~~~~~~~~~~~~~

    globalIndex globalAgglom
    (
        nLocalCoarse,
        Pstream::msgType(),
        Pstream::worldComm,
        parallel
    );


    // Get agglomerate owner on other side of coupled faces
    // ~~~~~~~~~~~~~~~~~~~~~~~~~~~~~~~~~~~~~~~~~~~~~~~~~~~~

    labelList globalNeighbour(mesh.nFaces()-mesh.nInternalFaces());

    forAll(patches, patchi)
    {
        const polyPatch& pp = patches[patchi];

        if (pp.coupled() && (parallel || !isA<processorPolyPatch>(pp)))
        {
            label facei = pp.start();
            label bFacei = pp.start() - mesh.nInternalFaces();

            forAll(pp, i)
            {
                globalNeighbour[bFacei] = globalAgglom.toGlobal
                (
                    agglom[faceOwner[facei]]
                );

                bFacei++;
                facei++;
            }
        }
    }

    // Get the cell on the other side of coupled patches
    syncTools::swapBoundaryFaceList(mesh, globalNeighbour);


    // Count number of faces (internal + coupled)
    // ~~~~~~~~~~~~~~~~~~~~~~~~~~~~~~~~~~~~~~~~~~

    // Number of faces per coarse cell
    labelList nFacesPerCell(nLocalCoarse, 0);

    for (label facei = 0; facei < mesh.nInternalFaces(); facei++)
    {
        label own = agglom[faceOwner[facei]];
        label nei = agglom[faceNeighbour[facei]];

        nFacesPerCell[own]++;
        nFacesPerCell[nei]++;
    }

    forAll(patches, patchi)
    {
        const polyPatch& pp = patches[patchi];

        if (pp.coupled() && (parallel || !isA<processorPolyPatch>(pp)))
        {
            label facei = pp.start();
            label bFacei = pp.start()-mesh.nInternalFaces();

            forAll(pp, i)
            {
                label own = agglom[faceOwner[facei]];

                label globalNei = globalNeighbour[bFacei];
                if
                (
                   !globalAgglom.isLocal(globalNei)
                 || globalAgglom.toLocal(globalNei) != own
                )
                {
                    nFacesPerCell[own]++;
                }

                facei++;
                bFacei++;
            }
        }
    }


    // Fill in offset and data
    // ~~~~~~~~~~~~~~~~~~~~~~~

    cellCells.setSize(nFacesPerCell);

    nFacesPerCell = 0;

    labelList& m = cellCells.m();
    const labelList& offsets = cellCells.offsets();

    // For internal faces is just offsetted owner and neighbour
    for (label facei = 0; facei < mesh.nInternalFaces(); facei++)
    {
        label own = agglom[faceOwner[facei]];
        label nei = agglom[faceNeighbour[facei]];

        m[offsets[own] + nFacesPerCell[own]++] = globalAgglom.toGlobal(nei);
        m[offsets[nei] + nFacesPerCell[nei]++] = globalAgglom.toGlobal(own);
    }

    // For boundary faces is offsetted coupled neighbour
    forAll(patches, patchi)
    {
        const polyPatch& pp = patches[patchi];

        if (pp.coupled() && (parallel || !isA<processorPolyPatch>(pp)))
        {
            label facei = pp.start();
            label bFacei = pp.start()-mesh.nInternalFaces();

            forAll(pp, i)
            {
                label own = agglom[faceOwner[facei]];

                label globalNei = globalNeighbour[bFacei];

                if
                (
                   !globalAgglom.isLocal(globalNei)
                 || globalAgglom.toLocal(globalNei) != own
                )
                {
                    m[offsets[own] + nFacesPerCell[own]++] = globalNei;
                }

                facei++;
                bFacei++;
            }
        }
    }


    // Check for duplicates connections between cells
    // ~~~~~~~~~~~~~~~~~~~~~~~~~~~~~~~~~~~~~~~~~~~~~~
    // Done as postprocessing step since we now have cellCells.
    label newIndex = 0;
    labelHashSet nbrCells;


    if (cellCells.size() == 0)
    {
        return;
    }

    label startIndex = cellCells.offsets()[0];

    forAll(cellCells, celli)
    {
        nbrCells.clear();
        nbrCells.insert(globalAgglom.toGlobal(celli));

        label endIndex = cellCells.offsets()[celli+1];

        for (label i = startIndex; i < endIndex; i++)
        {
            if (nbrCells.insert(cellCells.m()[i]))
            {
                cellCells.m()[newIndex++] = cellCells.m()[i];
            }
        }
        startIndex = endIndex;
        cellCells.offsets()[celli+1] = newIndex;
    }

    cellCells.m().setSize(newIndex);

    //forAll(cellCells, celli)
    //{
    //    Pout<< "Original: Coarse cell " << celli << endl;
    //    forAll(mesh.cellCells()[celli], i)
    //    {
    //        Pout<< "    nbr:" << mesh.cellCells()[celli][i] << endl;
    //    }
    //    Pout<< "Compacted: Coarse cell " << celli << endl;
    //    const labelUList cCells = cellCells[celli];
    //    forAll(cCells, i)
    //    {
    //        Pout<< "    nbr:" << cCells[i] << endl;
    //    }
    //}
}


void Foam::decompositionMethod::calcCellCells
(
    const polyMesh& mesh,
    const labelList& agglom,
    const label nLocalCoarse,
    const bool parallel,
    CompactListList<label>& cellCells,
    CompactListList<scalar>& cellCellWeights
)
{
    const labelList& faceOwner = mesh.faceOwner();
    const labelList& faceNeighbour = mesh.faceNeighbour();
    const polyBoundaryMesh& patches = mesh.boundaryMesh();


    // Create global cell numbers
    // ~~~~~~~~~~~~~~~~~~~~~~~~~~

    globalIndex globalAgglom
    (
        nLocalCoarse,
        Pstream::msgType(),
        Pstream::worldComm,
        parallel
    );


    // Get agglomerate owner on other side of coupled faces
    // ~~~~~~~~~~~~~~~~~~~~~~~~~~~~~~~~~~~~~~~~~~~~~~~~~~~~

    labelList globalNeighbour(mesh.nFaces()-mesh.nInternalFaces());

    forAll(patches, patchi)
    {
        const polyPatch& pp = patches[patchi];

        if (pp.coupled() && (parallel || !isA<processorPolyPatch>(pp)))
        {
            label faceI = pp.start();
            label bFaceI = pp.start() - mesh.nInternalFaces();

            forAll(pp, i)
            {
                globalNeighbour[bFaceI] = globalAgglom.toGlobal
                (
                    agglom[faceOwner[faceI]]
                );

                bFaceI++;
                faceI++;
            }
        }
    }

    // Get the cell on the other side of coupled patches
    syncTools::swapBoundaryFaceList(mesh, globalNeighbour);


    // Count number of faces (internal + coupled)
    // ~~~~~~~~~~~~~~~~~~~~~~~~~~~~~~~~~~~~~~~~~~

    // Number of faces per coarse cell
    labelList nFacesPerCell(nLocalCoarse, 0);

    for (label faceI = 0; faceI < mesh.nInternalFaces(); faceI++)
    {
        label own = agglom[faceOwner[faceI]];
        label nei = agglom[faceNeighbour[faceI]];

        nFacesPerCell[own]++;
        nFacesPerCell[nei]++;
    }

    forAll(patches, patchi)
    {
        const polyPatch& pp = patches[patchi];

        if (pp.coupled() && (parallel || !isA<processorPolyPatch>(pp)))
        {
            label faceI = pp.start();
            label bFaceI = pp.start()-mesh.nInternalFaces();

            forAll(pp, i)
            {
                label own = agglom[faceOwner[faceI]];

                label globalNei = globalNeighbour[bFaceI];
                if
                (
                   !globalAgglom.isLocal(globalNei)
                 || globalAgglom.toLocal(globalNei) != own
                )
                {
                    nFacesPerCell[own]++;
                }

                faceI++;
                bFaceI++;
            }
        }
    }


    // Fill in offset and data
    // ~~~~~~~~~~~~~~~~~~~~~~~

    cellCells.setSize(nFacesPerCell);
    cellCellWeights.setSize(nFacesPerCell);

    nFacesPerCell = 0;

    labelList& m = cellCells.m();
    scalarList& w = cellCellWeights.m();
    const labelList& offsets = cellCells.offsets();

    // For internal faces is just offsetted owner and neighbour
    for (label faceI = 0; faceI < mesh.nInternalFaces(); faceI++)
    {
        label own = agglom[faceOwner[faceI]];
        label nei = agglom[faceNeighbour[faceI]];

        label ownIndex = offsets[own] + nFacesPerCell[own]++;
        label neiIndex = offsets[nei] + nFacesPerCell[nei]++;

        m[ownIndex] = globalAgglom.toGlobal(nei);
        w[ownIndex] = mag(mesh.faceAreas()[faceI]);
        m[neiIndex] = globalAgglom.toGlobal(own);
        w[ownIndex] = mag(mesh.faceAreas()[faceI]);
    }

    // For boundary faces is offsetted coupled neighbour
    forAll(patches, patchi)
    {
        const polyPatch& pp = patches[patchi];

        if (pp.coupled() && (parallel || !isA<processorPolyPatch>(pp)))
        {
            label faceI = pp.start();
            label bFaceI = pp.start()-mesh.nInternalFaces();

            forAll(pp, i)
            {
                label own = agglom[faceOwner[faceI]];

                label globalNei = globalNeighbour[bFaceI];

                if
                (
                   !globalAgglom.isLocal(globalNei)
                 || globalAgglom.toLocal(globalNei) != own
                )
                {
                    label ownIndex = offsets[own] + nFacesPerCell[own]++;
                    m[ownIndex] = globalNei;
                    w[ownIndex] = mag(mesh.faceAreas()[faceI]);
                }

                faceI++;
                bFaceI++;
            }
        }
    }


    // Check for duplicates connections between cells
    // ~~~~~~~~~~~~~~~~~~~~~~~~~~~~~~~~~~~~~~~~~~~~~~
    // Done as postprocessing step since we now have cellCells.
    label newIndex = 0;
    labelHashSet nbrCells;


    if (cellCells.size() == 0)
    {
        return;
    }

    label startIndex = cellCells.offsets()[0];

    forAll(cellCells, cellI)
    {
        nbrCells.clear();
        nbrCells.insert(globalAgglom.toGlobal(cellI));

        label endIndex = cellCells.offsets()[cellI+1];

        for (label i = startIndex; i < endIndex; i++)
        {
            if (nbrCells.insert(cellCells.m()[i]))
            {
                cellCells.m()[newIndex] = cellCells.m()[i];
                cellCellWeights.m()[newIndex] = cellCellWeights.m()[i];
                newIndex++;
            }
        }
        startIndex = endIndex;
        cellCells.offsets()[cellI+1] = newIndex;
        cellCellWeights.offsets()[cellI+1] = newIndex;
    }

    cellCells.m().setSize(newIndex);
    cellCellWeights.m().setSize(newIndex);
}


void Foam::decompositionMethod::calcCellCells
(
    const polyMesh& mesh,
    const labelList& agglom,
    const label nLocalCoarse,
    const bool parallel,
    CompactListList<label>& cellCells,
    CompactListList<scalar>& cellCellWeights
)
{
    const labelList& faceOwner = mesh.faceOwner();
    const labelList& faceNeighbour = mesh.faceNeighbour();
    const polyBoundaryMesh& patches = mesh.boundaryMesh();


    // Create global cell numbers
    // ~~~~~~~~~~~~~~~~~~~~~~~~~~

    globalIndex globalAgglom
    (
        nLocalCoarse,
        Pstream::msgType(),
        Pstream::worldComm,
        parallel
    );


    // Get agglomerate owner on other side of coupled faces
    // ~~~~~~~~~~~~~~~~~~~~~~~~~~~~~~~~~~~~~~~~~~~~~~~~~~~~

    labelList globalNeighbour(mesh.nFaces()-mesh.nInternalFaces());

    forAll(patches, patchI)
    {
        const polyPatch& pp = patches[patchI];

        if (pp.coupled() && (parallel || !isA<processorPolyPatch>(pp)))
        {
            label faceI = pp.start();
            label bFaceI = pp.start() - mesh.nInternalFaces();

            forAll(pp, i)
            {
                globalNeighbour[bFaceI] = globalAgglom.toGlobal
                (
                    agglom[faceOwner[faceI]]
                );

                bFaceI++;
                faceI++;
            }
        }
    }

    // Get the cell on the other side of coupled patches
    syncTools::swapBoundaryFaceList(mesh, globalNeighbour);


    // Count number of faces (internal + coupled)
    // ~~~~~~~~~~~~~~~~~~~~~~~~~~~~~~~~~~~~~~~~~~

    // Number of faces per coarse cell
    labelList nFacesPerCell(nLocalCoarse, 0);

    for (label faceI = 0; faceI < mesh.nInternalFaces(); faceI++)
    {
        label own = agglom[faceOwner[faceI]];
        label nei = agglom[faceNeighbour[faceI]];

        nFacesPerCell[own]++;
        nFacesPerCell[nei]++;
    }

    forAll(patches, patchI)
    {
        const polyPatch& pp = patches[patchI];

        if (pp.coupled() && (parallel || !isA<processorPolyPatch>(pp)))
        {
            label faceI = pp.start();
            label bFaceI = pp.start()-mesh.nInternalFaces();

            forAll(pp, i)
            {
                label own = agglom[faceOwner[faceI]];

                label globalNei = globalNeighbour[bFaceI];
                if
                (
                   !globalAgglom.isLocal(globalNei)
                 || globalAgglom.toLocal(globalNei) != own
                )
                {
                    nFacesPerCell[own]++;
                }

                faceI++;
                bFaceI++;
            }
        }
    }


    // Fill in offset and data
    // ~~~~~~~~~~~~~~~~~~~~~~~

    cellCells.setSize(nFacesPerCell);
    cellCellWeights.setSize(nFacesPerCell);

    nFacesPerCell = 0;

    labelList& m = cellCells.m();
    scalarList& w = cellCellWeights.m();
    const labelList& offsets = cellCells.offsets();

    // For internal faces is just offsetted owner and neighbour
    for (label faceI = 0; faceI < mesh.nInternalFaces(); faceI++)
    {
        label own = agglom[faceOwner[faceI]];
        label nei = agglom[faceNeighbour[faceI]];

        label ownIndex = offsets[own] + nFacesPerCell[own]++;
        label neiIndex = offsets[nei] + nFacesPerCell[nei]++;

        m[ownIndex] = globalAgglom.toGlobal(nei);
        w[ownIndex] = mag(mesh.faceAreas()[faceI]);
        m[neiIndex] = globalAgglom.toGlobal(own);
        w[ownIndex] = mag(mesh.faceAreas()[faceI]);
    }

    // For boundary faces is offsetted coupled neighbour
    forAll(patches, patchI)
    {
        const polyPatch& pp = patches[patchI];

        if (pp.coupled() && (parallel || !isA<processorPolyPatch>(pp)))
        {
            label faceI = pp.start();
            label bFaceI = pp.start()-mesh.nInternalFaces();

            forAll(pp, i)
            {
                label own = agglom[faceOwner[faceI]];

                label globalNei = globalNeighbour[bFaceI];

                if
                (
                   !globalAgglom.isLocal(globalNei)
                 || globalAgglom.toLocal(globalNei) != own
                )
                {
                    label ownIndex = offsets[own] + nFacesPerCell[own]++;
                    m[ownIndex] = globalNei;
                    w[ownIndex] = mag(mesh.faceAreas()[faceI]);
                }

                faceI++;
                bFaceI++;
            }
        }
    }


    // Check for duplicates connections between cells
    // ~~~~~~~~~~~~~~~~~~~~~~~~~~~~~~~~~~~~~~~~~~~~~~
    // Done as postprocessing step since we now have cellCells.
    label newIndex = 0;
    labelHashSet nbrCells;


    if (cellCells.size() == 0)
    {
        return;
    }

    label startIndex = cellCells.offsets()[0];

    forAll(cellCells, cellI)
    {
        nbrCells.clear();
        nbrCells.insert(globalAgglom.toGlobal(cellI));

        label endIndex = cellCells.offsets()[cellI+1];

        for (label i = startIndex; i < endIndex; i++)
        {
            if (nbrCells.insert(cellCells.m()[i]))
            {
                cellCells.m()[newIndex] = cellCells.m()[i];
                cellCellWeights.m()[newIndex] = cellCellWeights.m()[i];
                newIndex++;
            }
        }
        startIndex = endIndex;
        cellCells.offsets()[cellI+1] = newIndex;
        cellCellWeights.offsets()[cellI+1] = newIndex;
    }

    cellCells.m().setSize(newIndex);
    cellCellWeights.m().setSize(newIndex);
}


//void Foam::decompositionMethod::calcCellCells
//(
//    const polyMesh& mesh,
//    const boolList& blockedFace,
//    const List<labelPair>& explicitConnections,
//    const labelList& agglom,
//    const label nLocalCoarse,
//    const bool parallel,
//    CompactListList<label>& cellCells
//)
//{
//    const labelList& faceOwner = mesh.faceOwner();
//    const labelList& faceNeighbour = mesh.faceNeighbour();
//    const polyBoundaryMesh& patches = mesh.boundaryMesh();
//
//
//    // Create global cell numbers
//    // ~~~~~~~~~~~~~~~~~~~~~~~~~~
//
//    globalIndex globalAgglom
//    (
//        nLocalCoarse,
//        Pstream::msgType(),
//        Pstream::worldComm,
//        parallel
//    );
//
//
//    // Get agglomerate owner on other side of coupled faces
//    // ~~~~~~~~~~~~~~~~~~~~~~~~~~~~~~~~~~~~~~~~~~~~~~~~~~~~
//
//    labelList globalNeighbour(mesh.nFaces()-mesh.nInternalFaces());
//
//    forAll(patches, patchi)
//    {
//        const polyPatch& pp = patches[patchi];
//
//        if (pp.coupled() && (parallel || !isA<processorPolyPatch>(pp)))
//        {
//            label facei = pp.start();
//            label bFacei = pp.start() - mesh.nInternalFaces();
//
//            forAll(pp, i)
//            {
//                globalNeighbour[bFacei] = globalAgglom.toGlobal
//                (
//                    agglom[faceOwner[facei]]
//                );
//
//                bFacei++;
//                facei++;
//            }
//        }
//    }
//
//    // Get the cell on the other side of coupled patches
//    syncTools::swapBoundaryFaceList(mesh, globalNeighbour);
//
//
//    // Count number of faces (internal + coupled)
//    // ~~~~~~~~~~~~~~~~~~~~~~~~~~~~~~~~~~~~~~~~~~
//
//    // Number of faces per coarse cell
//    labelList nFacesPerCell(nLocalCoarse, 0);
//
//    // 1. Internal faces
//    for (label facei = 0; facei < mesh.nInternalFaces(); facei++)
//    {
//        if (!blockedFace[facei])
//        {
//            label own = agglom[faceOwner[facei]];
//            label nei = agglom[faceNeighbour[facei]];
//
//            nFacesPerCell[own]++;
//            nFacesPerCell[nei]++;
//        }
//    }
//
//    // 2. Coupled faces
//    forAll(patches, patchi)
//    {
//        const polyPatch& pp = patches[patchi];
//
//        if (pp.coupled() && (parallel || !isA<processorPolyPatch>(pp)))
//        {
//            label facei = pp.start();
//            label bFacei = pp.start()-mesh.nInternalFaces();
//
//            forAll(pp, i)
//            {
//                if (!blockedFace[facei])
//                {
//                    label own = agglom[faceOwner[facei]];
//
//                    label globalNei = globalNeighbour[bFacei];
//                    if
//                    (
//                       !globalAgglom.isLocal(globalNei)
//                     || globalAgglom.toLocal(globalNei) != own
//                    )
//                    {
//                        nFacesPerCell[own]++;
//                    }
//
//                    facei++;
//                    bFacei++;
//                }
//            }
//        }
//    }
//
//    // 3. Explicit connections between non-coupled boundary faces
//    forAll(explicitConnections, i)
//    {
//        const labelPair& baffle = explicitConnections[i];
//        label f0 = baffle.first();
//        label f1 = baffle.second();
//
//        if (!blockedFace[f0] && blockedFace[f1])
//        {
//            label f0Own = agglom[faceOwner[f0]];
//            label f1Own = agglom[faceOwner[f1]];
//
//            // Always count the connection between the two owner sides
//            if (f0Own != f1Own)
//            {
//                nFacesPerCell[f0Own]++;
//                nFacesPerCell[f1Own]++;
//            }
//
//            // Add any neighbour side connections
//            if (mesh.isInternalFace(f0))
//            {
//                label f0Nei = agglom[faceNeighbour[f0]];
//
//                if (mesh.isInternalFace(f1))
//                {
//                    // Internal faces
//                    label f1Nei = agglom[faceNeighbour[f1]];
//
//                    if (f0Own != f1Nei)
//                    {
//                        nFacesPerCell[f0Own]++;
//                        nFacesPerCell[f1Nei]++;
//                    }
//                    if (f0Nei != f1Own)
//                    {
//                        nFacesPerCell[f0Nei]++;
//                        nFacesPerCell[f1Own]++;
//                    }
//                    if (f0Nei != f1Nei)
//                    {
//                        nFacesPerCell[f0Nei]++;
//                        nFacesPerCell[f1Nei]++;
//                    }
//                }
//                else
//                {
//                    // f1 boundary face
//                    if (f0Nei != f1Own)
//                    {
//                        nFacesPerCell[f0Nei]++;
//                        nFacesPerCell[f1Own]++;
//                    }
//                }
//            }
//            else
//            {
//                if (mesh.isInternalFace(f1))
//                {
//                    label f1Nei = agglom[faceNeighbour[f1]];
//                    if (f0Own != f1Nei)
//                    {
//                        nFacesPerCell[f0Own]++;
//                        nFacesPerCell[f1Nei]++;
//                    }
//                }
//            }
//        }
//    }
//
//
//    // Fill in offset and data
//    // ~~~~~~~~~~~~~~~~~~~~~~~
//
//    cellCells.setSize(nFacesPerCell);
//
//    nFacesPerCell = 0;
//
//    labelList& m = cellCells.m();
//    const labelList& offsets = cellCells.offsets();
//
//    // 1. For internal faces is just offsetted owner and neighbour
//    for (label facei = 0; facei < mesh.nInternalFaces(); facei++)
//    {
//        if (!blockedFace[facei])
//        {
//            label own = agglom[faceOwner[facei]];
//            label nei = agglom[faceNeighbour[facei]];
//
//            m[offsets[own] + nFacesPerCell[own]++] =
//              globalAgglom.toGlobal(nei);
//            m[offsets[nei] + nFacesPerCell[nei]++] =
//              globalAgglom.toGlobal(own);
//        }
//    }
//
//    // 2. For boundary faces is offsetted coupled neighbour
//    forAll(patches, patchi)
//    {
//        const polyPatch& pp = patches[patchi];
//
//        if (pp.coupled() && (parallel || !isA<processorPolyPatch>(pp)))
//        {
//            label facei = pp.start();
//            label bFacei = pp.start()-mesh.nInternalFaces();
//
//            forAll(pp, i)
//            {
//                if (!blockedFace[facei])
//                {
//                    label own = agglom[faceOwner[facei]];
//
//                    label globalNei = globalNeighbour[bFacei];
//
//                    if
//                    (
//                       !globalAgglom.isLocal(globalNei)
//                     || globalAgglom.toLocal(globalNei) != own
//                    )
//                    {
//                        m[offsets[own] + nFacesPerCell[own]++] = globalNei;
//                    }
//
//                    facei++;
//                    bFacei++;
//                }
//            }
//        }
//    }
//
//    // 3. Explicit connections between non-coupled boundary faces
//    forAll(explicitConnections, i)
//    {
//        const labelPair& baffle = explicitConnections[i];
//        label f0 = baffle.first();
//        label f1 = baffle.second();
//
//        if (!blockedFace[f0] && blockedFace[f1])
//        {
//            label f0Own = agglom[faceOwner[f0]];
//            label f1Own = agglom[faceOwner[f1]];
//
//            // Always count the connection between the two owner sides
//            if (f0Own != f1Own)
//            {
//                m[offsets[f0Own] + nFacesPerCell[f0Own]++] =
//                    globalAgglom.toGlobal(f1Own);
//                m[offsets[f1Own] + nFacesPerCell[f1Own]++] =
//                    globalAgglom.toGlobal(f0Own);
//            }
//
//            // Add any neighbour side connections
//            if (mesh.isInternalFace(f0))
//            {
//                label f0Nei = agglom[faceNeighbour[f0]];
//
//                if (mesh.isInternalFace(f1))
//                {
//                    // Internal faces
//                    label f1Nei = agglom[faceNeighbour[f1]];
//
//                    if (f0Own != f1Nei)
//                    {
//                        m[offsets[f0Own] + nFacesPerCell[f0Own]++] =
//                            globalAgglom.toGlobal(f1Nei);
//                        m[offsets[f1Nei] + nFacesPerCell[f1Nei]++] =
//                            globalAgglom.toGlobal(f1Nei);
//                    }
//                    if (f0Nei != f1Own)
//                    {
//                        m[offsets[f0Nei] + nFacesPerCell[f0Nei]++] =
//                            globalAgglom.toGlobal(f1Own);
//                        m[offsets[f1Own] + nFacesPerCell[f1Own]++] =
//                            globalAgglom.toGlobal(f0Nei);
//                    }
//                    if (f0Nei != f1Nei)
//                    {
//                        m[offsets[f0Nei] + nFacesPerCell[f0Nei]++] =
//                            globalAgglom.toGlobal(f1Nei);
//                        m[offsets[f1Nei] + nFacesPerCell[f1Nei]++] =
//                            globalAgglom.toGlobal(f0Nei);
//                    }
//                }
//                else
//                {
//                    // f1 boundary face
//                    if (f0Nei != f1Own)
//                    {
//                        m[offsets[f0Nei] + nFacesPerCell[f0Nei]++] =
//                            globalAgglom.toGlobal(f1Own);
//                        m[offsets[f1Own] + nFacesPerCell[f1Own]++] =
//                            globalAgglom.toGlobal(f0Nei);
//                    }
//                }
//            }
//            else
//            {
//                if (mesh.isInternalFace(f1))
//                {
//                    label f1Nei = agglom[faceNeighbour[f1]];
//                    if (f0Own != f1Nei)
//                    {
//                        m[offsets[f0Own] + nFacesPerCell[f0Own]++] =
//                            globalAgglom.toGlobal(f1Nei);
//                        m[offsets[f1Nei] + nFacesPerCell[f1Nei]++] =
//                            globalAgglom.toGlobal(f0Own);
//                    }
//                }
//            }
//        }
//    }
//
//
//    // Check for duplicates connections between cells
//    // ~~~~~~~~~~~~~~~~~~~~~~~~~~~~~~~~~~~~~~~~~~~~~~
//    // Done as postprocessing step since we now have cellCells.
//    label newIndex = 0;
//    labelHashSet nbrCells;
//
//
//    if (cellCells.size() == 0)
//    {
//        return;
//    }
//
//    label startIndex = cellCells.offsets()[0];
//
//    forAll(cellCells, celli)
//    {
//        nbrCells.clear();
//        nbrCells.insert(globalAgglom.toGlobal(celli));
//
//        label endIndex = cellCells.offsets()[celli+1];
//
//        for (label i = startIndex; i < endIndex; i++)
//        {
//            if (nbrCells.insert(cellCells.m()[i]))
//            {
//                cellCells.m()[newIndex++] = cellCells.m()[i];
//            }
//        }
//        startIndex = endIndex;
//        cellCells.offsets()[celli+1] = newIndex;
//    }
//
//    cellCells.m().setSize(newIndex);
//
//    //forAll(cellCells, celli)
//    //{
//    //    Pout<< "Original: Coarse cell " << celli << endl;
//    //    forAll(mesh.cellCells()[celli], i)
//    //    {
//    //        Pout<< "    nbr:" << mesh.cellCells()[celli][i] << endl;
//    //    }
//    //    Pout<< "Compacted: Coarse cell " << celli << endl;
//    //    const labelUList cCells = cellCells[celli];
//    //    forAll(cCells, i)
//    //    {
//    //        Pout<< "    nbr:" << cCells[i] << endl;
//    //    }
//    //}
//}


Foam::labelList Foam::decompositionMethod::decompose
(
    const polyMesh& mesh,
    const scalarField& cellWeights,

    //- Whether owner and neighbour should be on same processor
    //  (takes priority over explicitConnections)
    const boolList& blockedFace,

    //- Whether whole sets of faces (and point neighbours) need to be kept
    //  on single processor
    const PtrList<labelList>& specifiedProcessorFaces,
    const labelList& specifiedProcessor,

    //- Additional connections between boundary faces
    const List<labelPair>& explicitConnections
)
{
    // Any weights specified?
    label nWeights = returnReduce(cellWeights.size(), sumOp<label>());

    if (nWeights > 0 && cellWeights.size() != mesh.nCells())
    {
        FatalErrorInFunction
            << "Number of weights " << cellWeights.size()
            << " differs from number of cells " << mesh.nCells()
            << exit(FatalError);
    }


    // Any processor sets?
    label nProcSets = 0;
    forAll(specifiedProcessorFaces, setI)
    {
        nProcSets += specifiedProcessorFaces[setI].size();
    }
    reduce(nProcSets, sumOp<label>());

    // Any non-mesh connections?
    label nConnections = returnReduce
    (
        explicitConnections.size(),
        sumOp<label>()
    );

    // Any faces not blocked?
    label nUnblocked = 0;
    forAll(blockedFace, facei)
    {
        if (!blockedFace[facei])
        {
            nUnblocked++;
        }
    }
    reduce(nUnblocked, sumOp<label>());



    // Either do decomposition on cell centres or on agglomeration

    labelList finalDecomp;


    if (nProcSets+nConnections+nUnblocked == 0)
    {
        // No constraints, possibly weights

        if (nWeights > 0)
        {
            finalDecomp = decompose
            (
                mesh,
                mesh.cellCentres(),
                cellWeights
            );
        }
        else
        {
            finalDecomp = decompose(mesh, mesh.cellCentres());
        }
    }
    else
    {
        if (debug)
        {
            Info<< "Constrained decomposition:" << endl
                << "    faces with same owner and neighbour processor : "
                << nUnblocked << endl
                << "    baffle faces with same owner processor        : "
                << nConnections << endl
                << "    faces all on same processor                   : "
                << nProcSets << endl << endl;
        }

        // Determine local regions, separated by blockedFaces
        regionSplit localRegion(mesh, blockedFace, explicitConnections, false);


        if (debug)
        {
            Info<< "Constrained decomposition:" << endl
                << "    split into " << localRegion.nLocalRegions()
                << " regions."
                << endl;
        }

        // Determine region cell centres
        // ~~~~~~~~~~~~~~~~~~~~~~~~~~~~~

        // This just takes the first cell in the region. Otherwise the problem
        // is with cyclics - if we'd average the region centre might be
        // somewhere in the middle of the domain which might not be anywhere
        // near any of the cells.

        pointField regionCentres(localRegion.nLocalRegions(), point::max);

        forAll(localRegion, celli)
        {
            label regionI = localRegion[celli];

            if (regionCentres[regionI] == point::max)
            {
                regionCentres[regionI] = mesh.cellCentres()[celli];
            }
        }

        // Do decomposition on agglomeration
        // ~~~~~~~~~~~~~~~~~~~~~~~~~~~~~~~~~

        scalarField regionWeights(localRegion.nLocalRegions(), 0);

        if (nWeights > 0)
        {
            forAll(localRegion, celli)
            {
                label regionI = localRegion[celli];

                regionWeights[regionI] += cellWeights[celli];
            }
        }
        else
        {
            forAll(localRegion, celli)
            {
                label regionI = localRegion[celli];

                regionWeights[regionI] += 1.0;
            }
        }

        finalDecomp = decompose
        (
            mesh,
            localRegion,
            regionCentres,
            regionWeights
        );



        // Implement the explicitConnections since above decompose
        // does not know about them
        forAll(explicitConnections, i)
        {
            const labelPair& baffle = explicitConnections[i];
            label f0 = baffle.first();
            label f1 = baffle.second();

            if (!blockedFace[f0] && !blockedFace[f1])
            {
                // Note: what if internal faces and owner and neighbour on
                // different processor? So for now just push owner side
                // proc

                const label proci = finalDecomp[mesh.faceOwner()[f0]];

                finalDecomp[mesh.faceOwner()[f1]] = proci;
                if (mesh.isInternalFace(f1))
                {
                    finalDecomp[mesh.faceNeighbour()[f1]] = proci;
                }
            }
            else if (blockedFace[f0] != blockedFace[f1])
            {
                FatalErrorInFunction
                    << "On explicit connection between faces " << f0
                    << " and " << f1
                    << " the two blockedFace status are not equal : "
                    << blockedFace[f0] << " and " << blockedFace[f1]
                    << exit(FatalError);
            }
        }


        // blockedFaces corresponding to processor faces need to be handled
        // separately since not handled by local regionSplit. We need to
        // walk now across coupled faces and make sure to move a whole
        // global region across
        if (Pstream::parRun())
        {
            // Re-do regionSplit

            // Field on cells and faces.
            List<minData> cellData(mesh.nCells());
            List<minData> faceData(mesh.nFaces());

            // Take over blockedFaces by seeding a negative number
            // (so is always less than the decomposition)
            label nUnblocked = 0;
            forAll(blockedFace, facei)
            {
                if (blockedFace[facei])
                {
                    faceData[facei] = minData(-123);
                }
                else
                {
                    nUnblocked++;
                }
            }

            // Seed unblocked faces with destination processor
            labelList seedFaces(nUnblocked);
            List<minData> seedData(nUnblocked);
            nUnblocked = 0;

            forAll(blockedFace, facei)
            {
                if (!blockedFace[facei])
                {
                    label own = mesh.faceOwner()[facei];
                    seedFaces[nUnblocked] = facei;
                    seedData[nUnblocked] = minData(finalDecomp[own]);
                    nUnblocked++;
                }
            }


            // Propagate information inwards
            FaceCellWave<minData> deltaCalc
            (
                mesh,
                seedFaces,
                seedData,
                faceData,
                cellData,
                mesh.globalData().nTotalCells()+1
            );

            // And extract
            forAll(finalDecomp, celli)
            {
                if (cellData[celli].valid(deltaCalc.data()))
                {
                    finalDecomp[celli] = cellData[celli].data();
                }
            }
        }


        // For specifiedProcessorFaces rework the cellToProc to enforce
        // all on one processor since we can't guarantee that the input
        // to regionSplit was a single region.
        // E.g. faceSet 'a' with the cells split into two regions
        // by a notch formed by two walls
        //
        //          \   /
        //           \ /
        //    ---a----+-----a-----
        //
        //
        // Note that reworking the cellToProc might make the decomposition
        // unbalanced.
        forAll(specifiedProcessorFaces, setI)
        {
            const labelList& set = specifiedProcessorFaces[setI];

            label proci = specifiedProcessor[setI];
            if (proci == -1)
            {
                // If no processor specified use the one from the
                // 0th element
                proci = finalDecomp[mesh.faceOwner()[set[0]]];
            }

            forAll(set, fI)
            {
                const face& f = mesh.faces()[set[fI]];
                forAll(f, fp)
                {
                    const labelList& pFaces = mesh.pointFaces()[f[fp]];
                    forAll(pFaces, i)
                    {
                        label facei = pFaces[i];

                        finalDecomp[mesh.faceOwner()[facei]] = proci;
                        if (mesh.isInternalFace(facei))
                        {
                            finalDecomp[mesh.faceNeighbour()[facei]] = proci;
                        }
                    }
                }
            }
        }


        if (debug && Pstream::parRun())
        {
            labelList nbrDecomp;
            syncTools::swapBoundaryCellList(mesh, finalDecomp, nbrDecomp);

            const polyBoundaryMesh& patches = mesh.boundaryMesh();
            forAll(patches, patchi)
            {
                const polyPatch& pp = patches[patchi];
                if (pp.coupled())
                {
                    forAll(pp, i)
                    {
                        label facei = pp.start()+i;
                        label own = mesh.faceOwner()[facei];
                        label bFacei = facei-mesh.nInternalFaces();

                        if (!blockedFace[facei])
                        {
                            label ownProc = finalDecomp[own];
                            label nbrProc = nbrDecomp[bFacei];
                            if (ownProc != nbrProc)
                            {
                                FatalErrorInFunction
                                    << "patch:" << pp.name()
                                    << " face:" << facei
                                    << " at:" << mesh.faceCentres()[facei]
                                    << " ownProc:" << ownProc
                                    << " nbrProc:" << nbrProc
                                    << exit(FatalError);
                            }
                        }
                    }
                }
            }
        }
    }

    return finalDecomp;
}


void Foam::decompositionMethod::setConstraints
(
    const polyMesh& mesh,
    boolList& blockedFace,
    PtrList<labelList>& specifiedProcessorFaces,
    labelList& specifiedProcessor,
    List<labelPair>& explicitConnections
)
{
    blockedFace.setSize(mesh.nFaces());
    blockedFace = true;

    specifiedProcessorFaces.clear();
    explicitConnections.clear();

    forAll(constraints_, constraintI)
    {
        constraints_[constraintI].add
        (
            mesh,
            blockedFace,
            specifiedProcessorFaces,
            specifiedProcessor,
            explicitConnections
        );
    }
}


void Foam::decompositionMethod::applyConstraints
(
    const polyMesh& mesh,
    const boolList& blockedFace,
    const PtrList<labelList>& specifiedProcessorFaces,
    const labelList& specifiedProcessor,
    const List<labelPair>& explicitConnections,
    labelList& decomposition
)
{
    forAll(constraints_, constraintI)
    {
        constraints_[constraintI].apply
        (
            mesh,
            blockedFace,
            specifiedProcessorFaces,
            specifiedProcessor,
            explicitConnections,
            decomposition
        );
    }
}


Foam::labelList Foam::decompositionMethod::decompose
(
    const polyMesh& mesh,
    const scalarField& cellWeights
)
{
    // Collect all constraints

    boolList blockedFace;
    PtrList<labelList> specifiedProcessorFaces;
    labelList specifiedProcessor;
    List<labelPair> explicitConnections;
    setConstraints
    (
        mesh,
        blockedFace,
        specifiedProcessorFaces,
        specifiedProcessor,
        explicitConnections
    );


    // Construct decomposition method and either do decomposition on
    // cell centres or on agglomeration

    labelList finalDecomp = decompose
    (
        mesh,
        cellWeights,            // optional weights
        blockedFace,            // any cells to be combined
        specifiedProcessorFaces,// any whole cluster of cells to be kept
        specifiedProcessor,
        explicitConnections     // baffles
    );


    // Give any constraint the option of modifying the decomposition

    applyConstraints
    (
        mesh,
        blockedFace,
        specifiedProcessorFaces,
        specifiedProcessor,
        explicitConnections,
        finalDecomp
    );

    return finalDecomp;
}


// ************************************************************************* //<|MERGE_RESOLUTION|>--- conflicted
+++ resolved
@@ -140,7 +140,6 @@
     )
     {
         const wordReList zNames(decompositionDict_.lookup("preserveFaceZones"));
-<<<<<<< HEAD
 
         constraints_.append
         (
@@ -148,15 +147,6 @@
         );
     }
 
-=======
-
-        constraints_.append
-        (
-            new decompositionConstraints::preserveFaceZonesConstraint(zNames)
-        );
-    }
-
->>>>>>> 7b971a9e
     if
     (
         decompositionDict_.found("singleProcessorFaceSets")
@@ -182,14 +172,6 @@
     }
 }
 
-// * * * * * * * * * * * * * * * Member Functions  * * * * * * * * * * * * * //
-
-Foam::autoPtr<Foam::decompositionMethod> Foam::decompositionMethod::New
-(
-    const dictionary& decompositionDict
-)
-{
-    word methodType(decompositionDict.lookup("method"));
 
 // * * * * * * * * * * * * * * * Member Functions  * * * * * * * * * * * * * //
 
@@ -642,210 +624,6 @@
     forAll(patches, patchi)
     {
         const polyPatch& pp = patches[patchi];
-
-        if (pp.coupled() && (parallel || !isA<processorPolyPatch>(pp)))
-        {
-            label faceI = pp.start();
-            label bFaceI = pp.start()-mesh.nInternalFaces();
-
-            forAll(pp, i)
-            {
-                label own = agglom[faceOwner[faceI]];
-
-                label globalNei = globalNeighbour[bFaceI];
-
-                if
-                (
-                   !globalAgglom.isLocal(globalNei)
-                 || globalAgglom.toLocal(globalNei) != own
-                )
-                {
-                    label ownIndex = offsets[own] + nFacesPerCell[own]++;
-                    m[ownIndex] = globalNei;
-                    w[ownIndex] = mag(mesh.faceAreas()[faceI]);
-                }
-
-                faceI++;
-                bFaceI++;
-            }
-        }
-    }
-
-
-    // Check for duplicates connections between cells
-    // ~~~~~~~~~~~~~~~~~~~~~~~~~~~~~~~~~~~~~~~~~~~~~~
-    // Done as postprocessing step since we now have cellCells.
-    label newIndex = 0;
-    labelHashSet nbrCells;
-
-
-    if (cellCells.size() == 0)
-    {
-        return;
-    }
-
-    label startIndex = cellCells.offsets()[0];
-
-    forAll(cellCells, cellI)
-    {
-        nbrCells.clear();
-        nbrCells.insert(globalAgglom.toGlobal(cellI));
-
-        label endIndex = cellCells.offsets()[cellI+1];
-
-        for (label i = startIndex; i < endIndex; i++)
-        {
-            if (nbrCells.insert(cellCells.m()[i]))
-            {
-                cellCells.m()[newIndex] = cellCells.m()[i];
-                cellCellWeights.m()[newIndex] = cellCellWeights.m()[i];
-                newIndex++;
-            }
-        }
-        startIndex = endIndex;
-        cellCells.offsets()[cellI+1] = newIndex;
-        cellCellWeights.offsets()[cellI+1] = newIndex;
-    }
-
-    cellCells.m().setSize(newIndex);
-    cellCellWeights.m().setSize(newIndex);
-}
-
-
-void Foam::decompositionMethod::calcCellCells
-(
-    const polyMesh& mesh,
-    const labelList& agglom,
-    const label nLocalCoarse,
-    const bool parallel,
-    CompactListList<label>& cellCells,
-    CompactListList<scalar>& cellCellWeights
-)
-{
-    const labelList& faceOwner = mesh.faceOwner();
-    const labelList& faceNeighbour = mesh.faceNeighbour();
-    const polyBoundaryMesh& patches = mesh.boundaryMesh();
-
-
-    // Create global cell numbers
-    // ~~~~~~~~~~~~~~~~~~~~~~~~~~
-
-    globalIndex globalAgglom
-    (
-        nLocalCoarse,
-        Pstream::msgType(),
-        Pstream::worldComm,
-        parallel
-    );
-
-
-    // Get agglomerate owner on other side of coupled faces
-    // ~~~~~~~~~~~~~~~~~~~~~~~~~~~~~~~~~~~~~~~~~~~~~~~~~~~~
-
-    labelList globalNeighbour(mesh.nFaces()-mesh.nInternalFaces());
-
-    forAll(patches, patchI)
-    {
-        const polyPatch& pp = patches[patchI];
-
-        if (pp.coupled() && (parallel || !isA<processorPolyPatch>(pp)))
-        {
-            label faceI = pp.start();
-            label bFaceI = pp.start() - mesh.nInternalFaces();
-
-            forAll(pp, i)
-            {
-                globalNeighbour[bFaceI] = globalAgglom.toGlobal
-                (
-                    agglom[faceOwner[faceI]]
-                );
-
-                bFaceI++;
-                faceI++;
-            }
-        }
-    }
-
-    // Get the cell on the other side of coupled patches
-    syncTools::swapBoundaryFaceList(mesh, globalNeighbour);
-
-
-    // Count number of faces (internal + coupled)
-    // ~~~~~~~~~~~~~~~~~~~~~~~~~~~~~~~~~~~~~~~~~~
-
-    // Number of faces per coarse cell
-    labelList nFacesPerCell(nLocalCoarse, 0);
-
-    for (label faceI = 0; faceI < mesh.nInternalFaces(); faceI++)
-    {
-        label own = agglom[faceOwner[faceI]];
-        label nei = agglom[faceNeighbour[faceI]];
-
-        nFacesPerCell[own]++;
-        nFacesPerCell[nei]++;
-    }
-
-    forAll(patches, patchI)
-    {
-        const polyPatch& pp = patches[patchI];
-
-        if (pp.coupled() && (parallel || !isA<processorPolyPatch>(pp)))
-        {
-            label faceI = pp.start();
-            label bFaceI = pp.start()-mesh.nInternalFaces();
-
-            forAll(pp, i)
-            {
-                label own = agglom[faceOwner[faceI]];
-
-                label globalNei = globalNeighbour[bFaceI];
-                if
-                (
-                   !globalAgglom.isLocal(globalNei)
-                 || globalAgglom.toLocal(globalNei) != own
-                )
-                {
-                    nFacesPerCell[own]++;
-                }
-
-                faceI++;
-                bFaceI++;
-            }
-        }
-    }
-
-
-    // Fill in offset and data
-    // ~~~~~~~~~~~~~~~~~~~~~~~
-
-    cellCells.setSize(nFacesPerCell);
-    cellCellWeights.setSize(nFacesPerCell);
-
-    nFacesPerCell = 0;
-
-    labelList& m = cellCells.m();
-    scalarList& w = cellCellWeights.m();
-    const labelList& offsets = cellCells.offsets();
-
-    // For internal faces is just offsetted owner and neighbour
-    for (label faceI = 0; faceI < mesh.nInternalFaces(); faceI++)
-    {
-        label own = agglom[faceOwner[faceI]];
-        label nei = agglom[faceNeighbour[faceI]];
-
-        label ownIndex = offsets[own] + nFacesPerCell[own]++;
-        label neiIndex = offsets[nei] + nFacesPerCell[nei]++;
-
-        m[ownIndex] = globalAgglom.toGlobal(nei);
-        w[ownIndex] = mag(mesh.faceAreas()[faceI]);
-        m[neiIndex] = globalAgglom.toGlobal(own);
-        w[ownIndex] = mag(mesh.faceAreas()[faceI]);
-    }
-
-    // For boundary faces is offsetted coupled neighbour
-    forAll(patches, patchI)
-    {
-        const polyPatch& pp = patches[patchI];
 
         if (pp.coupled() && (parallel || !isA<processorPolyPatch>(pp)))
         {
