--- conflicted
+++ resolved
@@ -29,10 +29,10 @@
 
 namespace Foam
 {
-namespace fv
-{
-    defineTypeNameAndDebug(interRegionOption, 0);
-}
+    namespace fv
+    {
+        defineTypeNameAndDebug(interRegionOption, 0);
+    }
 }
 
 
@@ -49,11 +49,7 @@
 
         if (mesh_.name() == nbrMesh.name())
         {
-<<<<<<< HEAD
-            FatalErrorIn("interRegionOption::setMapper()")
-=======
             FatalErrorInFunction
->>>>>>> 9a536b02
                 << "Inter-region model selected, but local and "
                 << "neighbour regions are the same: " << nl
                 << "    local region: " << mesh_.name() << nl
@@ -79,11 +75,7 @@
         }
         else
         {
-<<<<<<< HEAD
-            FatalErrorIn("interRegionOption::setMapper()")
-=======
             FatalErrorInFunction
->>>>>>> 9a536b02
                 << "regions " << mesh_.name() << " and "
                 << nbrMesh.name() <<  " do not intersect"
                 << exit(FatalError);
