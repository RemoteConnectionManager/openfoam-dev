--- conflicted
+++ resolved
@@ -2,13 +2,8 @@
   =========                 |
   \\      /  F ield         | OpenFOAM: The Open Source CFD Toolbox
    \\    /   O peration     |
-<<<<<<< HEAD
     \\  /    A nd           | Copyright (C) 2013-2015 OpenFOAM Foundation
      \\/     M anipulation  | Copyright (C) 2016 OpenCFD Ltd.
-=======
-    \\  /    A nd           | Copyright (C) 2013-2016 OpenFOAM Foundation
-     \\/     M anipulation  |
->>>>>>> 2685b078
 -------------------------------------------------------------------------------
 License
     This file is part of OpenFOAM.
@@ -129,34 +124,6 @@
     faceId_.setSize(count);
     facePatchId_.setSize(count);
     faceSign_.setSize(count);
-<<<<<<< HEAD
-=======
-
-    calculateTotalArea(faceZoneArea_);
-}
-
-
-void Foam::fv::effectivenessHeatExchangerSource::calculateTotalArea
-(
-    scalar& area
-)
-{
-    area = 0;
-    forAll(faceId_, i)
-    {
-        label facei = faceId_[i];
-        if (facePatchId_[i] != -1)
-        {
-            label patchi = facePatchId_[i];
-            area += mesh_.magSf().boundaryField()[patchi][facei];
-        }
-        else
-        {
-            area += mesh_.magSf()[facei];
-        }
-    }
-    reduce(area, sumOp<scalar>());
->>>>>>> 2685b078
 }
 
 
@@ -176,18 +143,10 @@
     primaryInletT_(0),
     userPrimaryInletT_(false),
     eTable_(),
-<<<<<<< HEAD
     UName_("U"),
     TName_("T"),
     phiName_("phi"),
     faceZoneName_("unknown-faceZone"),
-=======
-    UName_(coeffs_.lookupOrDefault<word>("U", "U")),
-    TName_(coeffs_.lookupOrDefault<word>("T", "T")),
-    phiName_(coeffs_.lookupOrDefault<word>("phi", "phi")),
-    faceZoneName_(coeffs_.lookup("faceZone")),
-    zoneID_(mesh_.faceZones().findZoneID(faceZoneName_)),
->>>>>>> 2685b078
     faceId_(),
     facePatchId_(),
     faceSign_()
@@ -240,7 +199,6 @@
         if (facePatchId_[i] != -1)
         {
             label patchi = facePatchId_[i];
-<<<<<<< HEAD
             scalar phii = phi.boundaryField()[patchi][facei]*faceSign_[i];
 
             sumPhi += phii;
@@ -262,18 +220,6 @@
             sumMagPhi += magPhii;
             CpfMean += Cpf[facei]*magPhii;
             primaryInletTfMean += Tf[facei]*magPhii;
-=======
-            totalphi += phi.boundaryField()[patchi][facei]*faceSign_[i];
-
-            CpfMean +=
-                Cpf.boundaryField()[patchi][facei]
-               *mesh_.magSf().boundaryField()[patchi][facei];
-        }
-        else
-        {
-            totalphi += phi[facei]*faceSign_[i];
-            CpfMean += Cpf[facei]*mesh_.magSf()[facei];
->>>>>>> 2685b078
         }
     }
     reduce(CpfMean, sumOp<scalar>());
