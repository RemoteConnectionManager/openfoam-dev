--- conflicted
+++ resolved
@@ -70,30 +70,15 @@
         type            effectivenessHeatExchangerSource;
         active          yes;
 
-<<<<<<< HEAD
-        effectivenessHeatExchangerSourceCoeffs
-        {
-            selectionMode   cellZone;
-            cellZone        porosity;
-
-            secondaryMassFlowRate   1.0;
-            secondaryInletT         336;
-            // primaryInletT           293;  // Constrain to this T if present
-            faceZone                facesZoneInletOriented;
-            outOfBounds             clamp;
-            fileName                "effTable";
-        }
-=======
         selectionMode   cellZone;
         cellZone        porosity;
 
         secondaryMassFlowRate   1.0;
-        secondaryInletT         336;
-        primaryInletT           293;
-        faceZone                facesZoneInletOriented;
-        outOfBounds             clamp;
-        fileName                "effTable";
->>>>>>> d2a62df7
+        secondaryInletT 336;
+        // primaryInletT 293;  // Constrain to this T if present
+        faceZone        facesZoneInletOriented;
+        outOfBounds     clamp;
+        file            "effTable";
     }
     \endverbatim
 
