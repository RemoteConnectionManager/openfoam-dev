/*---------------------------------------------------------------------------*\
  =========                 |
  \\      /  F ield         | OpenFOAM: The Open Source CFD Toolbox
   \\    /   O peration     |
    \\  /    A nd           | Copyright (C) 2011-2015 OpenFOAM Foundation
     \\/     M anipulation  | Copyright (C) 2015-2018 OpenCFD Ltd.
-------------------------------------------------------------------------------
License
    This file is part of OpenFOAM.

    OpenFOAM is free software: you can redistribute it and/or modify it
    under the terms of the GNU General Public License as published by
    the Free Software Foundation, either version 3 of the License, or
    (at your option) any later version.

    OpenFOAM is distributed in the hope that it will be useful, but WITHOUT
    ANY WARRANTY; without even the implied warranty of MERCHANTABILITY or
    FITNESS FOR A PARTICULAR PURPOSE.  See the GNU General Public License
    for more details.

    You should have received a copy of the GNU General Public License
    along with OpenFOAM.  If not, see <http://www.gnu.org/licenses/>.

\*---------------------------------------------------------------------------*/

#include "shellSurfaces.H"
#include "searchableSurface.H"
#include "boundBox.H"
#include "triSurfaceMesh.H"
#include "refinementSurfaces.H"
#include "searchableSurfaces.H"
#include "orientedSurface.H"
#include "pointIndexHit.H"
#include "volumeType.H"

// * * * * * * * * * * * * * * Static Data Members * * * * * * * * * * * * * //

const Foam::Enum
<
    Foam::shellSurfaces::refineMode
>
Foam::shellSurfaces::refineModeNames_
{
    { refineMode::INSIDE, "inside" },
    { refineMode::OUTSIDE, "outside" },
    { refineMode::DISTANCE, "distance" },
};


// * * * * * * * * * * * * * Private Member Functions  * * * * * * * * * * * //

void Foam::shellSurfaces::setAndCheckLevels
(
    const label shellI,
    const List<Tuple2<scalar, label>>& distLevels
)
{
    const searchableSurface& shell = allGeometry_[shells_[shellI]];

    if (modes_[shellI] != DISTANCE && distLevels.size() != 1)
    {
        FatalErrorInFunction
            << "For refinement mode "
            << refineModeNames_[modes_[shellI]]
            << " specify only one distance+level."
            << " (its distance gets discarded)"
            << exit(FatalError);
    }
    // Extract information into separate distance and level
    distances_[shellI].setSize(distLevels.size());
    levels_[shellI].setSize(distLevels.size());

    forAll(distLevels, j)
    {
        distances_[shellI][j] = distLevels[j].first();
        levels_[shellI][j] = distLevels[j].second();

        if (levels_[shellI][j] < -1)
        {
            FatalErrorInFunction
                << "Shell " << shell.name()
                << " has illegal refinement level "
                << levels_[shellI][j]
                << exit(FatalError);
        }


        // Check in incremental order
        if (j > 0)
        {
            if
            (
                (distances_[shellI][j] <= distances_[shellI][j-1])
             || (levels_[shellI][j] > levels_[shellI][j-1])
            )
            {
                FatalErrorInFunction
                    << "For refinement mode "
                    << refineModeNames_[modes_[shellI]]
                    << " : Refinement should be specified in order"
                    << " of increasing distance"
                    << " (and decreasing refinement level)." << endl
                    << "Distance:" << distances_[shellI][j]
                    << " refinementLevel:" << levels_[shellI][j]
                    << exit(FatalError);
            }
        }
    }

    if (modes_[shellI] == DISTANCE)
    {
        Info<< "Refinement level according to distance to "
            << shell.name() << endl;
        forAll(levels_[shellI], j)
        {
            Info<< "    level " << levels_[shellI][j]
                << " for all cells within " << distances_[shellI][j]
                << " metre." << endl;
        }
    }
    else
    {
        if (!shell.hasVolumeType())
        {
            FatalErrorInFunction
                << "Shell " << shell.name()
                << " does not support testing for "
                << refineModeNames_[modes_[shellI]] << endl
                << "Probably it is not closed."
                << exit(FatalError);
        }

        if (modes_[shellI] == INSIDE)
        {
            Info<< "Refinement level " << levels_[shellI][0]
                << " for all cells inside " << shell.name() << endl;
        }
        else
        {
            Info<< "Refinement level " << levels_[shellI][0]
                << " for all cells outside " << shell.name() << endl;
        }
    }
}


void Foam::shellSurfaces::checkGapLevels
(
    const dictionary& shellDict,
    const label shellI,
    const List<FixedList<label, 3>>& levels
)
{
    const searchableSurface& shell = allGeometry_[shells_[shellI]];

    forAll(levels, regionI)
    {
        const FixedList<label, 3>& info = levels[regionI];

        if (info[2] > 0)
        {
            if (modes_[shellI] == DISTANCE)
            {
                FatalIOErrorInFunction(shellDict)
                    << "'gapLevel' specification cannot be used with mode "
                    << refineModeNames_[DISTANCE]
                    << " for shell " << shell.name()
                    << exit(FatalIOError);
            }
        }
    }

    // Hardcode for region 0
    if (levels[0][0] > 0)
    {
        Info<< "Refinement level up to " << levels[0][2]
            << " for all cells in gaps for shell "
            << shell.name() << endl;
    }
}



// Specifically orient triSurfaces using a calculated point outside.
// Done since quite often triSurfaces not of consistent orientation which
// is (currently) necessary for sideness calculation
void Foam::shellSurfaces::orient()
{
    // Determine outside point.
    boundBox overallBb = boundBox::invertedBox;

    bool hasSurface = false;

    forAll(shells_, shellI)
    {
        const searchableSurface& s = allGeometry_[shells_[shellI]];

        if (modes_[shellI] != DISTANCE && isA<triSurfaceMesh>(s))
        {
            const triSurfaceMesh& shell = refCast<const triSurfaceMesh>(s);

            if (shell.triSurface::size())
            {
                hasSurface = true;
                // Assume surface is compact!
                overallBb.add(shell.points());
            }
        }
    }

    if (hasSurface)
    {
        const point outsidePt = overallBb.max() + overallBb.span();

        //Info<< "Using point " << outsidePt << " to orient shells" << endl;

        forAll(shells_, shellI)
        {
            const searchableSurface& s = allGeometry_[shells_[shellI]];

            if (modes_[shellI] != DISTANCE && isA<triSurfaceMesh>(s))
            {
                triSurfaceMesh& shell = const_cast<triSurfaceMesh&>
                (
                    refCast<const triSurfaceMesh>(s)
                );

                // Flip surface so outsidePt is outside.
                bool anyFlipped = orientedSurface::orient
                (
                    shell,
                    outsidePt,
                    true
                );

                if (anyFlipped)
                {
                    // orientedSurface will have done a clearOut of the surface.
                    // we could do a clearout of the triSurfaceMeshes::trees()
                    // but these aren't affected by orientation
                    // (except for cached
                    // sideness which should not be set at this point.
                    // !!Should check!)

                    Info<< "shellSurfaces : Flipped orientation of surface "
                        << s.name()
                        << " so point " << outsidePt << " is outside." << endl;
                }
            }
        }
    }
}


// Find maximum level of a shell.
void Foam::shellSurfaces::findHigherLevel
(
    const pointField& pt,
    const label shellI,
    labelList& maxLevel
) const
{
    const labelList& levels = levels_[shellI];

    if (modes_[shellI] == DISTANCE)
    {
        // Distance mode.

        const scalarField& distances = distances_[shellI];

        // Collect all those points that have a current maxLevel less than
        // (any of) the shell. Also collect the furthest distance allowable
        // to any shell with a higher level.

        pointField candidates(pt.size());
        labelList candidateMap(pt.size());
        scalarField candidateDistSqr(pt.size());
        label candidateI = 0;

        forAll(maxLevel, pointi)
        {
            forAllReverse(levels, levelI)
            {
                if (levels[levelI] > maxLevel[pointi])
                {
                    candidates[candidateI] = pt[pointi];
                    candidateMap[candidateI] = pointi;
                    candidateDistSqr[candidateI] = sqr(distances[levelI]);
                    candidateI++;
                    break;
                }
            }
        }
        candidates.setSize(candidateI);
        candidateMap.setSize(candidateI);
        candidateDistSqr.setSize(candidateI);

        // Do the expensive nearest test only for the candidate points.
        List<pointIndexHit> nearInfo;
        allGeometry_[shells_[shellI]].findNearest
        (
            candidates,
            candidateDistSqr,
            nearInfo
        );

        // Update maxLevel
        forAll(nearInfo, i)
        {
            if (nearInfo[i].hit())
            {
                // Check which level it actually is in.
                label minDistI = findLower
                (
                    distances,
                    mag(nearInfo[i].hitPoint()-candidates[i])
                );

                label pointi = candidateMap[i];

                // pt is inbetween shell[minDistI] and shell[minDistI+1]
                maxLevel[pointi] = levels[minDistI+1];
            }
        }
    }
    else
    {
        // Inside/outside mode

        // Collect all those points that have a current maxLevel less than the
        // shell.

        pointField candidates(pt.size());
        labelList candidateMap(pt.size());
        label candidateI = 0;

        forAll(maxLevel, pointi)
        {
            if (levels[0] > maxLevel[pointi])
            {
                candidates[candidateI] = pt[pointi];
                candidateMap[candidateI] = pointi;
                candidateI++;
            }
        }
        candidates.setSize(candidateI);
        candidateMap.setSize(candidateI);

        // Do the expensive nearest test only for the candidate points.
        List<volumeType> volType;
        allGeometry_[shells_[shellI]].getVolumeType(candidates, volType);

        forAll(volType, i)
        {
            label pointi = candidateMap[i];

            if
            (
                (
                    modes_[shellI] == INSIDE
                 && volType[i] == volumeType::INSIDE
                )
             || (
                    modes_[shellI] == OUTSIDE
                 && volType[i] == volumeType::OUTSIDE
                )
            )
            {
                maxLevel[pointi] = levels[0];
            }
        }
    }
}


void Foam::shellSurfaces::findHigherGapLevel
(
    const pointField& pt,
    const labelList& ptLevel,
    const label shellI,
    labelList& gapShell,
    List<FixedList<label, 3>>& gapInfo,
    List<volumeType>& gapMode
) const
{
    //TBD: hardcoded for region 0 information
    const FixedList<label, 3>& info = extendedGapLevel_[shellI][0];
    volumeType mode = extendedGapMode_[shellI][0];

    if (info[2] == 0)
    {
        return;
    }


    // Collect all those points that have a current maxLevel less than the
    // shell.

    labelList candidateMap(pt.size());
    label candidateI = 0;

    forAll(ptLevel, pointI)
    {
        if (ptLevel[pointI] >= info[1] && ptLevel[pointI] < info[2])
        {
            candidateMap[candidateI++] = pointI;
        }
    }
    candidateMap.setSize(candidateI);

    // Do the expensive nearest test only for the candidate points.
    List<volumeType> volType;
    allGeometry_[shells_[shellI]].getVolumeType
    (
        pointField(pt, candidateMap),
        volType
    );

    forAll(volType, i)
    {
        label pointI = candidateMap[i];

        bool isInside = (volType[i] == volumeType::INSIDE);

        if
        (
            (
                (modes_[shellI] == INSIDE && isInside)
             || (modes_[shellI] == OUTSIDE && !isInside)
            )
         && info[2] > gapInfo[pointI][2]
        )
        {
            gapShell[pointI] = shellI;
            gapInfo[pointI] = info;
            gapMode[pointI] = mode;
        }
    }
}


void Foam::shellSurfaces::findLevel
(
    const pointField& pt,
    const label shellI,
    labelList& minLevel,
    labelList& shell
) const
{
    const labelList& levels = levels_[shellI];

    if (modes_[shellI] == DISTANCE)
    {
        // Distance mode.

        const scalarField& distances = distances_[shellI];

        // Collect all those points that have a current level equal/greater
        // (any of) the shell. Also collect the furthest distance allowable
        // to any shell with a higher level.

        pointField candidates(pt.size());
        labelList candidateMap(pt.size());
        scalarField candidateDistSqr(pt.size());
        label candidateI = 0;

        forAll(shell, pointI)
        {
            if (shell[pointI] == -1)
            {
                forAllReverse(levels, levelI)
                {
                    if (levels[levelI] <= minLevel[pointI])
                    {
                        candidates[candidateI] = pt[pointI];
                        candidateMap[candidateI] = pointI;
                        candidateDistSqr[candidateI] = sqr(distances[levelI]);
                        candidateI++;
                        break;
                    }
                }
            }
        }
        candidates.setSize(candidateI);
        candidateMap.setSize(candidateI);
        candidateDistSqr.setSize(candidateI);

        // Do the expensive nearest test only for the candidate points.
        List<pointIndexHit> nearInfo;
        allGeometry_[shells_[shellI]].findNearest
        (
            candidates,
            candidateDistSqr,
            nearInfo
        );

        // Update maxLevel
        forAll(nearInfo, i)
        {
            if (nearInfo[i].hit())
            {
                // Check which level it actually is in.
                label minDistI = findLower
                (
                    distances,
                    mag(nearInfo[i].hitPoint()-candidates[i])
                );

                label pointI = candidateMap[i];

                // pt is inbetween shell[minDistI] and shell[minDistI+1]
                shell[pointI] = shellI;
                minLevel[pointI] = levels[minDistI+1];
            }
        }
    }
    else
    {
        // Inside/outside mode

        // Collect all those points that have a current maxLevel less than the
        // shell.

        pointField candidates(pt.size());
        labelList candidateMap(pt.size());
        label candidateI = 0;

        forAll(shell, pointI)
        {
            if (shell[pointI] == -1 && levels[0] <= minLevel[pointI])
            {
                candidates[candidateI] = pt[pointI];
                candidateMap[candidateI] = pointI;
                candidateI++;
            }
        }
        candidates.setSize(candidateI);
        candidateMap.setSize(candidateI);

        // Do the expensive nearest test only for the candidate points.
        List<volumeType> volType;
        allGeometry_[shells_[shellI]].getVolumeType(candidates, volType);

        forAll(volType, i)
        {
            if
            (
                (
                    modes_[shellI] == INSIDE
                 && volType[i] == volumeType::INSIDE
                )
             || (
                    modes_[shellI] == OUTSIDE
                 && volType[i] == volumeType::OUTSIDE
                )
            )
            {
                label pointI = candidateMap[i];
                shell[pointI] = shellI;
                minLevel[pointI] = levels[0];
            }
        }
    }
}


// * * * * * * * * * * * * * * * * Constructors  * * * * * * * * * * * * * * //

Foam::shellSurfaces::shellSurfaces
(
    const searchableSurfaces& allGeometry,
    const dictionary& shellsDict
)
:
    allGeometry_(allGeometry)
{
    // Wilcard specification : loop over all surfaces and try to find a match.

    // Count number of shells.
    label shellI = 0;
    forAll(allGeometry.names(), geomI)
    {
        const word& geomName = allGeometry_.names()[geomI];

        if (shellsDict.found(geomName))
        {
            shellI++;
        }
    }


    // Size lists
    shells_.setSize(shellI);
    modes_.setSize(shellI);
    distances_.setSize(shellI);
    levels_.setSize(shellI);
    dirLevels_.setSize(shellI);
<<<<<<< HEAD
=======
    smoothDirection_.setSize(shellI);
    nSmoothExpansion_.setSize(shellI);
    nSmoothPosition_.setSize(shellI);
>>>>>>> 4cf22246

    extendedGapLevel_.setSize(shellI);
    extendedGapMode_.setSize(shellI);

    FixedList<label, 3> nullGapLevel;
    nullGapLevel[0] = 0;
    nullGapLevel[1] = 0;
    nullGapLevel[2] = 0;


    wordHashSet unmatchedKeys(shellsDict.toc());
    shellI = 0;

    forAll(allGeometry_.names(), geomI)
    {
        const word& geomName = allGeometry_.names()[geomI];

        const entry* ePtr = shellsDict.lookupEntryPtr(geomName, false, true);

        if (ePtr)
        {
            const dictionary& dict = ePtr->dict();
            unmatchedKeys.erase(ePtr->keyword());

            shells_[shellI] = geomI;
            modes_[shellI] = refineModeNames_.lookup("mode", dict);

            // Read pairs of distance+level
            setAndCheckLevels(shellI, dict.lookup("levels"));


            // Directional refinement
            // ~~~~~~~~~~~~~~~~~~~~~~

            dirLevels_[shellI] = Tuple2<labelPair,labelVector>
            (
                labelPair(labelMax, labelMin),
                labelVector::zero
            );
            const entry* levelPtr = dict.lookupEntryPtr
            (
                "levelIncrement",
                false,
                true
            );
            if (levelPtr)
            {
                // Do reading ourselves since using labelPair would require
                // additional bracket pair
                Istream& is = levelPtr->stream();

                is.readBegin("levelIncrement");
                is  >> dirLevels_[shellI].first().first()
                    >> dirLevels_[shellI].first().second()
                    >> dirLevels_[shellI].second();
                is.readEnd("levelIncrement");

                if (modes_[shellI] == INSIDE)
                {
                    Info<< "Additional directional refinement level"
                        << " for all cells inside " << geomName << endl;
                }
                else if (modes_[shellI] == OUTSIDE)
                {
                    Info<< "Additional directional refinement level"
                        << " for all cells outside " << geomName << endl;
                }
                else
                {
                    FatalIOErrorInFunction(shellsDict)
                        << "Unsupported mode "
                        << refineModeNames_[modes_[shellI]]
                        << exit(FatalIOError);
                }
            }

<<<<<<< HEAD
=======
            // Directional smoothing
            // ~~~~~~~~~~~~~~~~~~~~~

            nSmoothExpansion_[shellI] = 0;
            nSmoothPosition_[shellI] = 0;
            smoothDirection_[shellI] =
                dict.lookupOrDefault("smoothDirection", vector::zero);

            if (smoothDirection_[shellI] != vector::zero)
            {
                dict.lookup("nSmoothExpansion") >> nSmoothExpansion_[shellI];
                dict.lookup("nSmoothPosition") >> nSmoothPosition_[shellI];
            }
>>>>>>> 4cf22246


            // Gap specification
            // ~~~~~~~~~~~~~~~~~


            // Shell-wide gap level specification
            const searchableSurface& surface = allGeometry_[geomI];
            const wordList& regionNames = surface.regions();

            FixedList<label, 3> gapSpec
            (
                dict.lookupOrDefault
                (
                    "gapLevel",
                    nullGapLevel
                )
            );
            extendedGapLevel_[shellI].setSize(regionNames.size());
            extendedGapLevel_[shellI] = gapSpec;

            extendedGapMode_[shellI].setSize(regionNames.size());
            extendedGapMode_[shellI] =
                volumeType("gapMode", dict, volumeType::MIXED);


            // Override on a per-region basis?

            if (dict.found("regions"))
            {
                const dictionary& regionsDict = dict.subDict("regions");
                forAll(regionNames, regionI)
                {
                    if (regionsDict.found(regionNames[regionI]))
                    {
                        // Get the dictionary for region
                        const dictionary& regionDict = regionsDict.subDict
                        (
                            regionNames[regionI]
                        );
                        FixedList<label, 3> gapSpec
                        (
                            regionDict.lookupOrDefault
                            (
                                "gapLevel",
                                nullGapLevel
                            )
                        );
                        extendedGapLevel_[shellI][regionI] = gapSpec;

                        extendedGapMode_[shellI][regionI] =
                            volumeType
                            (
                                "gapMode",
                                regionDict,
                                volumeType::MIXED
                            );
                    }
                }
            }

            checkGapLevels(dict, shellI, extendedGapLevel_[shellI]);

            shellI++;
        }
    }

    if (unmatchedKeys.size() > 0)
    {
        IOWarningInFunction
        (
            shellsDict
        )   << "Not all entries in refinementRegions dictionary were used."
            << " The following entries were not used : "
            << unmatchedKeys.sortedToc()
            << endl;
    }

    // Orient shell surfaces before any searching is done. Note that this
    // only needs to be done for inside or outside. Orienting surfaces
    // constructs lots of addressing which we want to avoid.
    orient();
}


// * * * * * * * * * * * * * * * Member Functions  * * * * * * * * * * * * * //

// Highest shell level
Foam::label Foam::shellSurfaces::maxLevel() const
{
    label overallMax = 0;
    forAll(levels_, shellI)
    {
        overallMax = max(overallMax, max(levels_[shellI]));
    }
    return overallMax;
}


Foam::labelList Foam::shellSurfaces::maxGapLevel() const
{
    labelList surfaceMax(extendedGapLevel_.size(), 0);

    forAll(extendedGapLevel_, shelli)
    {
        const List<FixedList<label, 3>>& levels = extendedGapLevel_[shelli];
        forAll(levels, i)
        {
            surfaceMax[shelli] = max(surfaceMax[shelli], levels[i][2]);
        }
    }
    return surfaceMax;
}


Foam::labelPairList Foam::shellSurfaces::directionalSelectLevel() const
{
    labelPairList levels(dirLevels_.size());
    forAll(dirLevels_, shelli)
    {
        levels[shelli] = dirLevels_[shelli].first();
    }
    return levels;
}


<<<<<<< HEAD
=======
const Foam::labelList& Foam::shellSurfaces::nSmoothExpansion() const
{
    return nSmoothExpansion_;
}


const Foam::vectorField& Foam::shellSurfaces::smoothDirection() const
{
    return smoothDirection_;
}


const Foam::labelList& Foam::shellSurfaces::nSmoothPosition() const
{
    return nSmoothPosition_;
}


>>>>>>> 4cf22246
void Foam::shellSurfaces::findHigherLevel
(
    const pointField& pt,
    const labelList& ptLevel,
    labelList& maxLevel
) const
{
    // Maximum level of any shell. Start off with level of point.
    maxLevel = ptLevel;

    forAll(shells_, shelli)
    {
        findHigherLevel(pt, shelli, maxLevel);
    }
}


void Foam::shellSurfaces::findHigherGapLevel
(
    const pointField& pt,
    const labelList& ptLevel,
    labelList& gapShell,
    List<FixedList<label, 3>>& gapInfo,
    List<volumeType>& gapMode
) const
{
    gapShell.setSize(pt.size());
    gapShell = -1;

    FixedList<label, 3> nullGapLevel;
    nullGapLevel[0] = 0;
    nullGapLevel[1] = 0;
    nullGapLevel[2] = 0;

    gapInfo.setSize(pt.size());
    gapInfo = nullGapLevel;

    gapMode.setSize(pt.size());
    gapMode = volumeType::MIXED;

    forAll(shells_, shelli)
    {
        findHigherGapLevel(pt, ptLevel, shelli, gapShell, gapInfo, gapMode);
    }
}


void Foam::shellSurfaces::findHigherGapLevel
(
    const pointField& pt,
    const labelList& ptLevel,
    List<FixedList<label, 3>>& gapInfo,
    List<volumeType>& gapMode
) const
{
    labelList gapShell;
    findHigherGapLevel(pt, ptLevel, gapShell, gapInfo, gapMode);
}


void Foam::shellSurfaces::findLevel
(
    const pointField& pt,
    const labelList& ptLevel,
    labelList& shell
) const
{
    shell.setSize(pt.size());
    shell = -1;

    labelList minLevel(ptLevel);

    forAll(shells_, shelli)
    {
        findLevel(pt, shelli, minLevel, shell);
    }
}


void Foam::shellSurfaces::findDirectionalLevel
(
    const pointField& pt,
    const labelList& ptLevel,
    const labelList& dirLevel,  // directional level
    const direction dir,
    labelList& shell
) const
{
    shell.setSize(pt.size());
    shell = -1;

    List<volumeType> volType;

    // Current back to original
    DynamicList<label> candidateMap(pt.size());

    forAll(shells_, shelli)
    {
        if (modes_[shelli] == INSIDE || modes_[shelli] == OUTSIDE)
        {
            const labelPair& selectLevels = dirLevels_[shelli].first();
            const label addLevel = dirLevels_[shelli].second()[dir];

            // Collect the cells that are of the right original level
            candidateMap.clear();
            forAll(ptLevel, celli)
            {
                label level = ptLevel[celli];

                if
                (
                    level >= selectLevels.first()
                 && level <= selectLevels.second()
                 && dirLevel[celli] < level+addLevel
                )
                {
                    candidateMap.append(celli);
                }
            }

            // Do geometric test
            pointField candidatePt(pt, candidateMap);
            allGeometry_[shells_[shelli]].getVolumeType(candidatePt, volType);

            // Extract selected cells
            forAll(candidateMap, i)
            {
                if
                (
                    (
                        modes_[shelli] == INSIDE
                     && volType[i] == volumeType::INSIDE
                    )
                 || (
                        modes_[shelli] == OUTSIDE
                     && volType[i] == volumeType::OUTSIDE
                    )
                )
                {
                    shell[candidateMap[i]] = shelli;
                }
            }
        }
    }
}


// ************************************************************************* //<|MERGE_RESOLUTION|>--- conflicted
+++ resolved
@@ -595,12 +595,9 @@
     distances_.setSize(shellI);
     levels_.setSize(shellI);
     dirLevels_.setSize(shellI);
-<<<<<<< HEAD
-=======
     smoothDirection_.setSize(shellI);
     nSmoothExpansion_.setSize(shellI);
     nSmoothPosition_.setSize(shellI);
->>>>>>> 4cf22246
 
     extendedGapLevel_.setSize(shellI);
     extendedGapMode_.setSize(shellI);
@@ -677,8 +674,6 @@
                 }
             }
 
-<<<<<<< HEAD
-=======
             // Directional smoothing
             // ~~~~~~~~~~~~~~~~~~~~~
 
@@ -692,7 +687,6 @@
                 dict.lookup("nSmoothExpansion") >> nSmoothExpansion_[shellI];
                 dict.lookup("nSmoothPosition") >> nSmoothPosition_[shellI];
             }
->>>>>>> 4cf22246
 
 
             // Gap specification
@@ -819,8 +813,6 @@
 }
 
 
-<<<<<<< HEAD
-=======
 const Foam::labelList& Foam::shellSurfaces::nSmoothExpansion() const
 {
     return nSmoothExpansion_;
@@ -839,7 +831,6 @@
 }
 
 
->>>>>>> 4cf22246
 void Foam::shellSurfaces::findHigherLevel
 (
     const pointField& pt,
