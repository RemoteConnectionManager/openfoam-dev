--- conflicted
+++ resolved
@@ -2,13 +2,8 @@
   =========                 |
   \\      /  F ield         | OpenFOAM: The Open Source CFD Toolbox
    \\    /   O peration     |
-<<<<<<< HEAD
-    \\  /    A nd           | Copyright (C) 2011-2015 OpenFOAM Foundation
+    \\  /    A nd           | Copyright (C) 2011-2017 OpenFOAM Foundation
      \\/     M anipulation  | Copyright (C) 2015-2016 OpenCFD Ltd.
-=======
-    \\  /    A nd           | Copyright (C) 2011-2017 OpenFOAM Foundation
-     \\/     M anipulation  |
->>>>>>> 99433272
 -------------------------------------------------------------------------------
 License
     This file is part of OpenFOAM.
@@ -82,7 +77,7 @@
 
 
 /*---------------------------------------------------------------------------*\
-                           Class meshRefinement Declaration
+                       Class meshRefinement Declaration
 \*---------------------------------------------------------------------------*/
 
 class meshRefinement
@@ -1489,7 +1484,7 @@
 // * * * * * * * * * * * * * * * * * * * * * * * * * * * * * * * * * * * * * //
 
 #ifdef NoRepository
-#   include "meshRefinementTemplates.C"
+    #include "meshRefinementTemplates.C"
 #endif
 
 // * * * * * * * * * * * * * * * * * * * * * * * * * * * * * * * * * * * * * //
