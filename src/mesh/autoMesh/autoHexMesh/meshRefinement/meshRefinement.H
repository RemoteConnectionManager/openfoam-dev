/*---------------------------------------------------------------------------*\
  =========                 |
  \\      /  F ield         | OpenFOAM: The Open Source CFD Toolbox
   \\    /   O peration     |
    \\  /    A nd           | Copyright (C) 2011-2015 OpenFOAM Foundation
     \\/     M anipulation  | Copyright (C) 2015 OpenCFD Ltd.
-------------------------------------------------------------------------------
License
    This file is part of OpenFOAM.

    OpenFOAM is free software: you can redistribute it and/or modify it
    under the terms of the GNU General Public License as published by
    the Free Software Foundation, either version 3 of the License, or
    (at your option) any later version.

    OpenFOAM is distributed in the hope that it will be useful, but WITHOUT
    ANY WARRANTY; without even the implied warranty of MERCHANTABILITY or
    FITNESS FOR A PARTICULAR PURPOSE.  See the GNU General Public License
    for more details.

    You should have received a copy of the GNU General Public License
    along with OpenFOAM.  If not, see <http://www.gnu.org/licenses/>.

Class
    Foam::meshRefinement

Description
    Helper class which maintains intersections of (changing) mesh with
    (static) surfaces.

    Maintains
    - per face any intersections of the cc-cc segment with any of the surfaces

SourceFiles
    meshRefinement.C
    meshRefinementBaffles.C
    meshRefinementGapRefine.C
    meshRefinementMerge.C
    meshRefinementProblemCells.C
    meshRefinementRefine.C

\*---------------------------------------------------------------------------*/

#ifndef meshRefinement_H
#define meshRefinement_H

#include "hexRef8.H"
#include "mapPolyMesh.H"
#include "autoPtr.H"
#include "labelPair.H"
#include "indirectPrimitivePatch.H"
#include "pointFieldsFwd.H"
#include "Tuple2.H"
#include "pointIndexHit.H"
#include "wordPairHashTable.H"
#include "surfaceZonesInfo.H"
#include "volumeType.H"
#include "DynamicField.H"

// * * * * * * * * * * * * * * * * * * * * * * * * * * * * * * * * * * * * * //

namespace Foam
{

// Class forward declarations
class fvMesh;
class mapDistributePolyMesh;
class decompositionMethod;
class refinementSurfaces;
class refinementFeatures;
class shellSurfaces;
class removeCells;
class fvMeshDistribute;
class removePoints;
class localPointRegion;
class snapParameters;


/*---------------------------------------------------------------------------*\
                           Class meshRefinement Declaration
\*---------------------------------------------------------------------------*/

class meshRefinement
{

public:

    // Public data types

        //- Enumeration for what to debug
        enum IOdebugType
        {
            IOMESH,
            //IOSCALARLEVELS,
            IOOBJINTERSECTIONS,
            IOFEATURESEEDS,
            IOATTRACTION,
            IOLAYERINFO
        };
        static const NamedEnum<IOdebugType, 5> IOdebugTypeNames;
        enum debugType
        {
            MESH = 1<<IOMESH,
            //SCALARLEVELS = 1<<IOSCALARLEVELS,
            OBJINTERSECTIONS = 1<<IOOBJINTERSECTIONS,
            FEATURESEEDS = 1<<IOFEATURESEEDS,
            ATTRACTION = 1<< IOATTRACTION,
            LAYERINFO = 1<<IOLAYERINFO
        };

        //- Enumeration for what to output
        enum IOoutputType
        {
            IOOUTPUTLAYERINFO
        };
        static const NamedEnum<IOoutputType, 1> IOoutputTypeNames;
        enum outputType
        {
            OUTPUTLAYERINFO = 1<<IOOUTPUTLAYERINFO
        };

        //- Enumeration for what to write
        enum IOwriteType
        {
            IOWRITEMESH,
            IOWRITELEVELS,
            IOWRITELAYERSETS,
            IOWRITELAYERFIELDS
        };
        static const NamedEnum<IOwriteType, 4> IOwriteTypeNames;
        enum writeType
        {
            WRITEMESH = 1<<IOWRITEMESH,
            WRITELEVELS = 1<<IOWRITELEVELS,
            WRITELAYERSETS = 1<<IOWRITELAYERSETS,
            WRITELAYERFIELDS = 1<<IOWRITELAYERFIELDS
        };

        //- Enumeration for how the userdata is to be mapped upon refinement.
        enum mapType
        {
            MASTERONLY = 1, /*!< maintain master only */
            KEEPALL = 2,    /*!< have slaves (upon refinement) from master */
            REMOVE = 4      /*!< set value to -1 any face that was refined */
        };


private:

    // Static data members

        //- Control of writing level
        static writeType writeLevel_;

        //- Control of output/log level
        static outputType outputLevel_;


    // Private data

        //- Reference to mesh
        fvMesh& mesh_;

        //- Tolerance used for sorting coordinates (used in 'less' routine)
        const scalar mergeDistance_;

        //- Overwrite the mesh?
        const bool overwrite_;

        //- Instance of mesh upon construction. Used when in overwrite_ mode.
        const word oldInstance_;

        //- All surface-intersection interaction
        const refinementSurfaces& surfaces_;

        //- All feature-edge interaction
        const refinementFeatures& features_;

        //- All shell-refinement interaction
        const shellSurfaces& shells_;

        //- All limit-refinement interaction
        const shellSurfaces& limitShells_;

        //- Refinement engine
        hexRef8 meshCutter_;

        //- Per cc-cc vector the index of the surface hit
        labelIOList surfaceIndex_;


        // For baffle merging

            //- Original patch for baffle faces that used to be on
            //  coupled patches
            Map<label> faceToCoupledPatch_;


        //- User supplied face based data.
        List<Tuple2<mapType, labelList> > userFaceData_;

        //- Meshed patches - are treated differently. Stored as wordList since
        //  order changes.
        wordList meshedPatches_;

        //- FaceZone to master patch name
        HashTable<word, word> faceZoneToMasterPatch_;

        //- FaceZone to slave patch name
        HashTable<word, word> faceZoneToSlavePatch_;

        //- FaceZone to method to handle faces
        HashTable<surfaceZonesInfo::faceZoneType, word> faceZoneToType_;


    // Private Member Functions

        //- Add patchfield of given type to all fields on mesh
        template<class GeoField>
        static void addPatchFields(fvMesh&, const word& patchFieldType);

        //- Reorder patchfields of all fields on mesh
        template<class GeoField>
        static void reorderPatchFields(fvMesh&, const labelList& oldToNew);

        //- Find out which faces have changed given cells (old mesh labels)
        //  that were marked for refinement.
        static labelList getChangedFaces
        (
            const mapPolyMesh&,
            const labelList& oldCellsToRefine
        );

        //- Calculate coupled boundary end vector and refinement level
        void calcNeighbourData(labelList& neiLevel, pointField& neiCc) const;

        //- Calculate rays from cell-centre to cell-centre and corresponding
        //  min cell refinement level
        void calcCellCellRays
        (
            const pointField& neiCc,
            const labelList& neiLevel,
            const labelList& testFaces,
            pointField& start,
            pointField& end,
            labelList& minLevel
        ) const;

        //- Remove cells. Put exposedFaces into exposedPatchIDs.
        autoPtr<mapPolyMesh> doRemoveCells
        (
            const labelList& cellsToRemove,
            const labelList& exposedFaces,
            const labelList& exposedPatchIDs,
            removeCells& cellRemover
        );

        //- Get cells which are inside any closed surface. Note that
        //  all closed surfaces
        //  will have already been oriented to have keepPoint outside.
        labelList getInsideCells(const word&) const;

        //- Do all to remove inside cells
        autoPtr<mapPolyMesh> removeInsideCells
        (
            const string& msg,
            const label exposedPatchI
        );


        // Refinement candidate selection

            //- Mark cell for refinement (if not already marked). Return false
            // if refinelimit hit. Keeps running count (in nRefine) of cells
            // marked for refinement
            static bool markForRefine
            (
                const label markValue,
                const label nAllowRefine,
                label& cellValue,
                label& nRefine
            );

            //- Mark every cell with level of feature passing through it
            //  (or -1 if not passed through). Uses tracking.
            void markFeatureCellLevel
            (
                const pointField& keepPoints,
                labelList& maxFeatureLevel
            ) const;

            //- Calculate list of cells to refine based on intersection of
            //  features.
            label markFeatureRefinement
            (
                const pointField& keepPoints,
                const label nAllowRefine,

                labelList& refineCell,
                label& nRefine
            ) const;

            //- Mark cells for distance-to-feature based refinement.
            label markInternalDistanceToFeatureRefinement
            (
                const label nAllowRefine,
                labelList& refineCell,
                label& nRefine
            ) const;

            //- Mark cells for refinement-shells based refinement.
            label markInternalRefinement
            (
                const label nAllowRefine,
                labelList& refineCell,
                label& nRefine
            ) const;

            //- Unmark cells for refinement based on limit-shells. Return number
            //  of limited cells.
            label unmarkInternalRefinement
            (
                labelList& refineCell,
                label& nRefine
            ) const;

            //- Collect faces that are intersected and whose neighbours aren't
            //  yet marked  for refinement.
            labelList getRefineCandidateFaces
            (
                const labelList& refineCell
            ) const;

            //- Mark cells for surface intersection based refinement.
            label markSurfaceRefinement
            (
                const label nAllowRefine,
                const labelList& neiLevel,
                const pointField& neiCc,
                labelList& refineCell,
                label& nRefine
            ) const;

            //- Mark cells intersected by the surface if they are inside
            //  close gaps
            label markSurfaceGapRefinement
            (
                const scalar planarCos,
                const label nAllowRefine,
                const labelList& neiLevel,
                const pointField& neiCc,

                labelList& refineCell,
                label& nRefine
            ) const;

            //- Generate single ray from nearPoint in direction of nearNormal
            label generateRays
            (
                const point& nearPoint,
                const vector& nearNormal,
                const FixedList<label, 3>& gapInfo,
                const volumeType& mode,

                const label cLevel,

                DynamicField<point>& start,
                DynamicField<point>& end
            ) const;

            //- Generate pairs of rays through cell centre
            //  Each ray pair has start, end, and expected gap size
            label generateRays
            (
                const bool useSurfaceNormal,

                const point& nearPoint,
                const vector& nearNormal,
                const FixedList<label, 3>& gapInfo,
                const volumeType& mode,

                const point& cc,
                const label cLevel,

                DynamicField<point>& start,
                DynamicField<point>& end,
                DynamicField<scalar>& gapSize,

                DynamicField<point>& start2,
                DynamicField<point>& end2,
                DynamicField<scalar>& gapSize2
            ) const;

            //- Select candidate cells (cells inside a shell with gapLevel
            //  specified)
            void selectGapCandidates
            (
                const labelList& refineCell,
                const label nRefine,

                labelList& cellMap,
                List<FixedList<label, 3> >& shellGapInfo,
                List<volumeType>& shellGapMode
            ) const;

            //- Merge gap information coming from shell and from surface
            //  (surface wins)
            void mergeGapInfo
            (
                const FixedList<label, 3>& shellGapInfo,
                const volumeType shellGapMode,
                const FixedList<label, 3>& surfGapInfo,
                const volumeType surfGapMode,
                FixedList<label, 3>& gapInfo,
                volumeType& gapMode
            ) const;

            //- Mark cells for non-surface intersection based gap refinement
            label markInternalGapRefinement
            (
                const scalar planarCos,
                const bool spreadGapSize,
                const label nAllowRefine,
                labelList& refineCell,
                label& nRefine,
                labelList& numGapCells,
                scalarField& gapSize
            ) const;

            //- Refine cells containing small gaps
            label markSmallFeatureRefinement
            (
                const scalar planarCos,
                const label nAllowRefine,
                const labelList& neiLevel,
                const pointField& neiCc,

                labelList& refineCell,
                label& nRefine
            ) const;

            //- Helper: count number of normals1 that are in normals2
            label countMatches
            (
                const List<point>& normals1,
                const List<point>& normals2,
                const scalar tol = 1e-6
            ) const;

            //- Mark cells for surface curvature based refinement. Marks if
            //  local curvature > curvature or if on different regions
            //  (markDifferingRegions)
            label markSurfaceCurvatureRefinement
            (
                const scalar curvature,
                const label nAllowRefine,
                const labelList& neiLevel,
                const pointField& neiCc,
                labelList& refineCell,
                label& nRefine
            ) const;

            //- Mark cell if local a gap topology or
            bool checkProximity
            (
                const scalar planarCos,
                const label nAllowRefine,

                const label surfaceLevel,
                const vector& surfaceLocation,
                const vector& surfaceNormal,

                const label cellI,

                label& cellMaxLevel,
                vector& cellMaxLocation,
                vector& cellMaxNormal,

                labelList& refineCell,
                label& nRefine
            ) const;

            //- Mark cells for surface proximity based refinement.
            label markProximityRefinement
            (
                const scalar curvature,
                const label nAllowRefine,
                const labelList& neiLevel,
                const pointField& neiCc,

                labelList& refineCell,
                label& nRefine
            ) const;

        // Baffle handling

            //- Get faces to repatch. Returns map from face to patch.
            Map<labelPair> getZoneBafflePatches
            (
                const bool allowBoundary,
                const labelList& globalToMasterPatch,
                const labelList& globalToSlavePatch
            ) const;

            //- Calculate intersections. Return per face -1 or the global
            //  surface region
            void getIntersections
            (
                const labelList& surfacesToTest,
                const pointField& neiCc,
                const labelList& testFaces,

                labelList& globalRegion1,
                labelList& globalRegion2
            ) const;

<<<<<<< HEAD
            //- Determine patches for baffles on all intersected unnamed faces
=======
            //- Calculate intersections on zoned faces. Return per face -1
            // or the index of the surface and the orientation w.r.t. surface
            void getIntersections
            (
                const labelList& surfacesToTest,
                const pointField& neiCc,
                const labelList& testFaces,

                labelList& namedSurfaceIndex,
                PackedBoolList& posOrientation
            ) const;

            //- Determine patches for baffles
>>>>>>> e71b94db
            void getBafflePatches
            (
                const labelList& globalToMasterPatch,
                const pointField& locationsInMesh,
                const wordList& regionsInMesh,

                const labelList& neiLevel,
                const pointField& neiCc,
                labelList& ownPatch,
                labelList& neiPatch
            ) const;

            //- Repatches external face or creates baffle for internal face
            //  with user specified patches (might be different for both sides).
            //  Returns label of added face.
            label createBaffle
            (
                const label faceI,
                const label ownPatch,
                const label neiPatch,
                polyTopoChange& meshMod
            ) const;

        // Problem cell handling

            //- Helper function to mark face as being on 'boundary'. Used by
            //  markFacesOnProblemCells
            void markBoundaryFace
            (
                const label faceI,
                boolList& isBoundaryFace,
                boolList& isBoundaryEdge,
                boolList& isBoundaryPoint
            ) const;

            void findNearest
            (
                const labelList& meshFaces,
                List<pointIndexHit>& nearestInfo,
                labelList& nearestSurface,
                labelList& nearestRegion,
                vectorField& nearestNormal
            ) const;

            Map<label> findEdgeConnectedProblemCells
            (
                const scalarField& perpendicularAngle,
                const labelList&
            ) const;

            bool isCollapsedFace
            (
                const pointField&,
                const pointField& neiCc,
                const scalar minFaceArea,
                const scalar maxNonOrtho,
                const label faceI
            ) const;

            bool isCollapsedCell
            (
                const pointField&,
                const scalar volFraction,
                const label cellI
            ) const;

            //- Returns list with for every internal face -1 or the patch
            //  they should be baffled into. If removeEdgeConnectedCells is set
            //  removes cells based on perpendicularAngle.
            labelList markFacesOnProblemCells
            (
                const dictionary& motionDict,
                const bool removeEdgeConnectedCells,
                const scalarField& perpendicularAngle,
                const labelList& globalToMasterPatch
            ) const;

            //- Returns list with for every face the label of the nearest
            //  patch. Any unreached face (disconnected mesh?) becomes
            //  adaptPatchIDs[0]
            labelList nearestPatch(const labelList& adaptPatchIDs) const;

            //- Returns list with for every internal face -1 or the patch
            //  they should be baffled into.
            labelList markFacesOnProblemCellsGeometric
            (
                const snapParameters& snapParams,
                const dictionary& motionDict,
                const labelList& globalToMasterPatch,
                const labelList& globalToSlavePatch
            ) const;


        // Baffle merging

            //- Extract those baffles (duplicate) faces that are on the edge
            //  of a baffle region. These are candidates for merging.
            List<labelPair> freeStandingBaffles
            (
                const List<labelPair>&,
                const scalar freeStandingAngle
            ) const;


        // Zone handling

            //- Finds zone per cell for cells inside closed named surfaces.
            //  (uses geometric test for insideness)
            //  Adapts namedSurfaceIndex so all faces on boundary of cellZone
            //  have corresponding faceZone.
            void findCellZoneGeometric
            (
                const pointField& neiCc,
                const labelList& closedNamedSurfaces,
                labelList& namedSurfaceIndex,
                const labelList& surfaceToCellZone,
                labelList& cellToZone
            ) const;

            //- Finds zone per cell for cells inside region for which name
            //  is specified.
            void findCellZoneInsideWalk
            (
                const pointField& locationsInMesh,
                const labelList& zonesInMesh,
                const labelList& blockedFace, // per face -1 or some index >= 0
                labelList& cellToZone
            ) const;

            //- Finds zone per cell for cells inside region for which name
            //  is specified.
            void findCellZoneInsideWalk
            (
                const pointField& locationsInMesh,
                const wordList& zoneNamesInMesh,
                const labelList& faceToZone, // per face -1 or some index >= 0
                labelList& cellToZone
            ) const;

            //- Determines cell zone from cell region information.
            bool calcRegionToZone
            (
                const label surfZoneI,
                const label ownRegion,
                const label neiRegion,

                labelList& regionToCellZone
            ) const;

            //- Finds zone per cell. Uses topological walk with all faces
            //  marked in namedSurfaceIndex regarded as blocked.
            void findCellZoneTopo
            (
                const pointField& locationsInMesh,
                const labelList& allSurfaceIndex,
                const labelList& namedSurfaceIndex,
                const labelList& surfaceToCellZone,
                labelList& cellToZone
            ) const;

            //- Make namedSurfaceIndex consistent with cellToZone
            //  - clear out any blocked faces inbetween same cell zone.
            void makeConsistentFaceIndex
            (
                const labelList& zoneToNamedSurface,
                const labelList& cellToZone,
                labelList& namedSurfaceIndex
            ) const;

            //- Calculate cellZone allocation
            void zonify
            (
                const bool allowFreeStandingZoneFaces,
                const pointField& locationsInMesh,
                const wordList& zonesInMesh,

                labelList& cellToZone,
                labelList& namedSurfaceIndex,
                PackedBoolList& posOrientation
            ) const;

            //- Put cells into cellZone, faces into faceZone
            void zonify
            (
                const PackedBoolList& isMasterFace,
                const labelList& cellToZone,
                const labelList& neiCellZone,
                const labelList& faceToZone,
                const PackedBoolList& meshFlipMap,
                polyTopoChange& meshMod
            ) const;

            //- Allocate faceZoneName
            void allocateInterRegionFaceZone
            (
                const label ownZone,
                const label neiZone,
                wordPairHashTable& zonesToFaceZone,
                HashTable<word, labelPair, labelPair::Hash<> >&
            ) const;

            //- Remove any loose standing cells
            void handleSnapProblems
            (
                const snapParameters& snapParams,
                const bool useTopologicalSnapDetection,
                const bool removeEdgeConnectedCells,
                const scalarField& perpendicularAngle,
                const dictionary& motionDict,
                Time& runTime,
                const labelList& globalToMasterPatch,
                const labelList& globalToSlavePatch
            );


            // Some patch utilities

            //- Get all faces in faceToZone that have no cellZone on
            //  either side.
            labelList freeStandingBaffleFaces
            (
                const labelList& faceToZone,
                const labelList& cellToZone,
                const labelList& neiCellZone
            ) const;

            //- Determine per patch edge the number of master faces. Used
            //  to detect non-manifold situations.
            void calcPatchNumMasterFaces
            (
                const PackedBoolList& isMasterFace,
                const indirectPrimitivePatch& patch,
                labelList& nMasterFaces
            ) const;

            //- Determine per patch face the (singly-) connected zone it
            //  is in. Return overall number of zones.
            label markPatchZones
            (
                const indirectPrimitivePatch& patch,
                const labelList& nMasterFaces,
                labelList& faceToZone
            ) const;

            //- Make faces consistent.
            void consistentOrientation
            (
                const PackedBoolList& isMasterFace,
                const indirectPrimitivePatch& patch,
                const labelList& nMasterFaces,
                const labelList& faceToZone,
                const Map<label>& zoneToOrientation,
                PackedBoolList& meshFlipMap
            ) const;


        //- Disallow default bitwise copy construct
        meshRefinement(const meshRefinement&);

        //- Disallow default bitwise assignment
        void operator=(const meshRefinement&);

public:

    //- Runtime type information
    ClassName("meshRefinement");


    // Constructors

        //- Construct from components
        meshRefinement
        (
            fvMesh& mesh,
            const scalar mergeDistance,
            const bool overwrite,
            const refinementSurfaces&,
            const refinementFeatures&,
            const shellSurfaces&,
            const shellSurfaces&
        );


    // Member Functions

        // Access

            //- Reference to mesh
            const fvMesh& mesh() const
            {
                return mesh_;
            }
            fvMesh& mesh()
            {
                return mesh_;
            }

            scalar mergeDistance() const
            {
                return mergeDistance_;
            }

            //- Overwrite the mesh?
            bool overwrite() const
            {
                return overwrite_;
            }

            //- (points)instance of mesh upon construction
            const word& oldInstance() const
            {
                return oldInstance_;
            }

            //- Reference to surface search engines
            const refinementSurfaces& surfaces() const
            {
                return surfaces_;
            }

            //- Reference to feature edge mesh
            const refinementFeatures& features() const
            {
                return features_;
            }

            //- Reference to refinement shells (regions)
            const shellSurfaces& shells() const
            {
                return shells_;
            }

            //- Reference to meshcutting engine
            const hexRef8& meshCutter() const
            {
                return meshCutter_;
            }

            //- Per start-end edge the index of the surface hit
            const labelList& surfaceIndex() const
            {
                return surfaceIndex_;
            }

            labelList& surfaceIndex()
            {
                return surfaceIndex_;
            }

            //- For faces originating from processor faces store the original
            //  patch
            const Map<label>& faceToCoupledPatch() const
            {
                return faceToCoupledPatch_;
            }

            //- Additional face data that is maintained across
            //  topo changes. Every entry is a list over all faces.
            //  Bit of a hack. Additional flag to say whether to maintain master
            //  only (false) or increase set to account for face-from-face.
            const List<Tuple2<mapType, labelList> >& userFaceData() const
            {
                return userFaceData_;
            }

            List<Tuple2<mapType, labelList> >& userFaceData()
            {
                return userFaceData_;
            }


        // Other

            //- Count number of intersections (local)
            label countHits() const;

            //- Redecompose according to cell count
            //  keepZoneFaces : find all faceZones from zoned surfaces and keep
            //                  owner and neighbour together
            //  keepBaffles   : find all baffles and keep them together
            autoPtr<mapDistributePolyMesh> balance
            (
                const bool keepZoneFaces,
                const bool keepBaffles,
                const scalarField& cellWeights,
                decompositionMethod& decomposer,
                fvMeshDistribute& distributor
            );

            //- Get faces with intersection.
            labelList intersectedFaces() const;

            //- Get points on surfaces with intersection and boundary faces.
            labelList intersectedPoints() const;

            //- Create patch from set of patches
            static autoPtr<indirectPrimitivePatch> makePatch
            (
                const polyMesh&,
                const labelList&
            );

            //- Helper function to make a pointVectorField with correct
            //  bcs for mesh movement:
            //  - adaptPatchIDs         : fixedValue
            //  - processor             : calculated (so free to move)
            //  - cyclic/wedge/symmetry : slip
            //  - other                 : slip
            static tmp<pointVectorField> makeDisplacementField
            (
                const pointMesh& pMesh,
                const labelList& adaptPatchIDs
            );

            //- Helper function: check that face zones are synced
            static void checkCoupledFaceZones(const polyMesh&);

            //- Helper: calculate edge weights (1/length)
            static void calculateEdgeWeights
            (
                const polyMesh& mesh,
                const PackedBoolList& isMasterEdge,
                const labelList& meshPoints,
                const edgeList& edges,
                scalarField& edgeWeights,
                scalarField& invSumWeight
            );

            //- Helper: weighted sum (over all subset of mesh points) by
            //  summing contribution from (master) edges
            template<class Type>
            static void weightedSum
            (
                const polyMesh& mesh,
                const PackedBoolList& isMasterEdge,
                const labelList& meshPoints,
                const edgeList& edges,
                const scalarField& edgeWeights,
                const Field<Type>& data,
                Field<Type>& sum
            );


        // Refinement

            //- Is local topology a small gap?
            bool isGap
            (
                const scalar,
                const vector&,
                const vector&,
                const vector&,
                const vector&
            ) const;

            //- Is local topology a small gap normal to the test vector
            bool isNormalGap
            (
                const scalar,
                const vector&,
                const vector&,
                const vector&,
                const vector&
            ) const;

            //- Calculate list of cells to refine.
            labelList refineCandidates
            (
                const pointField& keepPoints,
                const scalar curvature,
                const scalar planarAngle,

                const bool featureRefinement,
                const bool featureDistanceRefinement,
                const bool internalRefinement,
                const bool surfaceRefinement,
                const bool curvatureRefinement,
                const bool smallFeatureRefinement,
                const bool gapRefinement,
                const bool bigGapRefinement,
                const bool spreadGapSize,
                const label maxGlobalCells,
                const label maxLocalCells
            ) const;

            //- Refine some cells
            autoPtr<mapPolyMesh> refine(const labelList& cellsToRefine);

            //- Refine some cells and rebalance
            autoPtr<mapDistributePolyMesh> refineAndBalance
            (
                const string& msg,
                decompositionMethod& decomposer,
                fvMeshDistribute& distributor,
                const labelList& cellsToRefine,
                const scalar maxLoadUnbalance
            );

            //- Balance before refining some cells
            autoPtr<mapDistributePolyMesh> balanceAndRefine
            (
                const string& msg,
                decompositionMethod& decomposer,
                fvMeshDistribute& distributor,
                const labelList& cellsToRefine,
                const scalar maxLoadUnbalance
            );


        // Baffle handling

            //- Split off unreachable areas of mesh.
            void baffleAndSplitMesh
            (
                const bool handleSnapProblems,

                // How to remove problem snaps
                const snapParameters& snapParams,
                const bool useTopologicalSnapDetection,
                const bool removeEdgeConnectedCells,
                const scalarField& perpendicularAngle,
                const dictionary& motionDict,
                Time& runTime,
                const labelList& globalToMasterPatch,
                const labelList& globalToSlavePatch,
                const pointField& locationsInMesh,
                const wordList& regionsInMesh,
                const pointField& locationsOutsideMesh
            );

            //- Merge free-standing baffles
            void mergeFreeStandingBaffles
            (
                const snapParameters& snapParams,
                const bool useTopologicalSnapDetection,
                const bool removeEdgeConnectedCells,
                const scalarField& perpendicularAngle,
                const scalar planarAngle,
                const dictionary& motionDict,
                Time& runTime,
                const labelList& globalToMasterPatch,
                const labelList& globalToSlavePatch,
                const pointField& locationsInMesh,
                const pointField& locationsOutsideMesh
            );

            //- Split off (with optional buffer layers) unreachable areas
            //  of mesh. Does not introduce baffles.
            autoPtr<mapPolyMesh> splitMesh
            (
                const label nBufferLayers,
                const labelList& globalToMasterPatch,
                const labelList& globalToSlavePatch,

                const pointField& locationsInMesh,
                const wordList& regionsInMesh,
                const pointField& locationsOutsideMesh
            );

            //- Find boundary points that connect to more than one cell
            //  region and split them.
            autoPtr<mapPolyMesh> dupNonManifoldPoints(const localPointRegion&);

            //- Find boundary points that connect to more than one cell
            //  region and split them.
            autoPtr<mapPolyMesh> dupNonManifoldPoints();

            //- Find boundary points that are on faceZones of type boundary
            //  and duplicate them
            autoPtr<mapPolyMesh> dupNonManifoldBoundaryPoints();

            //- Merge duplicate points
            autoPtr<mapPolyMesh> mergePoints
            (
                const labelList& pointToDuplicate
            );

            //- Create baffle for every internal face where ownPatch != -1.
            //  External faces get repatched according to ownPatch (neiPatch
            //  should be -1 for these)
            autoPtr<mapPolyMesh> createBaffles
            (
                const labelList& ownPatch,
                const labelList& neiPatch
            );

            //- Get zones of given type
            labelList getZones
            (
                const List<surfaceZonesInfo::faceZoneType>& fzTypes
            ) const;

            //- Subset baffles according to zones
            static List<labelPair> subsetBaffles
            (
                const polyMesh& mesh,
                const labelList& zoneIDs,
                const List<labelPair>& baffles
            );

            //- Create baffles for faces on faceZones. Return created baffles
            //  (= pairs of faces) and corresponding faceZone
            autoPtr<mapPolyMesh> createZoneBaffles
            (
                const labelList& zoneIDs,
                List<labelPair>& baffles,
                labelList& originatingFaceZone
            );

            //- Merge baffles. Gets pairs of faces and boundary faces to move
            //  onto (coupled) patches
            autoPtr<mapPolyMesh> mergeBaffles
            (
                const List<labelPair>&,
                const Map<label>& faceToPatch
            );

            //- Merge all baffles on faceZones
            autoPtr<mapPolyMesh> mergeZoneBaffles
            (
                const bool doInternalZones,
                const bool doBaffleZones
            );

            //- Put faces/cells into zones according to surface specification.
            //  Returns null if no zone surfaces present. Regions containing
            //  locationsInMesh/regionsInMesh will be put in corresponding
            //  cellZone. keepPoints is for backwards compatibility and sets
            //  all yet unassigned cells to be non-zoned (zone = -1)
            autoPtr<mapPolyMesh> zonify
            (
                const bool allowFreeStandingZoneFaces,
                const pointField& locationsInMesh,
                const wordList& regionsInMesh,
                wordPairHashTable& zonesToFaceZone
            );


        // Other topo changes

            //- Helper:append patch to end of mesh.
            static label appendPatch
            (
                fvMesh&,
                const label insertPatchI,
                const word&,
                const dictionary&
            );

            //- Helper:add patch to mesh. Update all registered fields.
            //  Used by addMeshedPatch to add patches originating from surfaces.
            static label addPatch(fvMesh&, const word& name, const dictionary&);

            //- Add patch originating from meshing. Update meshedPatches_.
            label addMeshedPatch(const word& name, const dictionary&);

            //- Get patchIDs for patches added in addMeshedPatch.
            labelList meshedPatches() const;

            //- Add/lookup faceZone and update information. Return index of
            //  faceZone
            label addFaceZone
            (
                const word& fzName,
                const word& masterPatch,
                const word& slavePatch,
                const surfaceZonesInfo::faceZoneType& fzType
            );

            //- Lookup faceZone information. Return false if no information
            //  for faceZone
            bool getFaceZoneInfo
            (
                const word& fzName,
                label& masterPatchID,
                label& slavePatchID,
                surfaceZonesInfo::faceZoneType& fzType
            ) const;

            //- Select coupled faces that are not collocated
            void selectSeparatedCoupledFaces(boolList&) const;

            //- Find any intersection of surface. Store in surfaceIndex_.
            void updateIntersections(const labelList& changedFaces);

            //- Find region point is in. Uses optional perturbation to re-test.
            static label findRegion
            (
                const polyMesh&,
                const labelList& cellRegion,
                const vector& perturbVec,
                const point& p
            );

            static void findRegions
            (
                const polyMesh&,
                const vector& perturbVec,
                const pointField& locationsInMesh,
                const pointField& locationsOutsideMesh,
                const label nRegions,
                labelList& cellRegion
            );

            //- Split mesh. Keep part containing point. Return empty map if
            //  no cells removed.
            autoPtr<mapPolyMesh> splitMeshRegions
            (
                const labelList& globalToMasterPatch,
                const labelList& globalToSlavePatch,
                const pointField& locationsInMesh,
                const pointField& locationsOutsideMesh
            );

            //- Split faces into two
            void doSplitFaces
            (
                const labelList& splitFaces,
                const labelPairList& splits,
                polyTopoChange& meshMod
            ) const;

            //- Split faces along diagonal. Maintain mesh quality. Return
            //  total number of faces split.
            label splitFacesUndo
            (
                const labelList& splitFaces,
                const labelPairList& splits,
                const dictionary& motionDict,

                labelList& duplicateFace,
                List<labelPair>& baffles
            );

            //- Update local numbering for mesh redistribution
            void distribute(const mapDistributePolyMesh&);

            //- Update for external change to mesh. changedFaces are in new mesh
            //  face labels.
            void updateMesh
            (
                const mapPolyMesh&,
                const labelList& changedFaces
            );

            //- Helper: reorder list according to map.
            template<class T>
            static void updateList
            (
                const labelList& newToOld,
                const T& nullValue,
                List<T>& elems
            );


            // Restoring : is where other processes delete and reinsert data.

                //- Signal points/face/cells for which to store data
                void storeData
                (
                    const labelList& pointsToStore,
                    const labelList& facesToStore,
                    const labelList& cellsToStore
                );

                //- Update local numbering + undo
                //  Data to restore given as new pointlabel + stored pointlabel
                //  (i.e. what was in pointsToStore)
                void updateMesh
                (
                    const mapPolyMesh&,
                    const labelList& changedFaces,
                    const Map<label>& pointsToRestore,
                    const Map<label>& facesToRestore,
                    const Map<label>& cellsToRestore
                );

            // Merging coplanar faces and edges

                //- Merge coplanar faces if sets are of size mergeSize
                //  (usually 4)
                label mergePatchFaces
                (
                    const scalar minCos,
                    const scalar concaveCos,
                    const label mergeSize,
                    const labelList& patchIDs
                );

                //- Merge coplanar faces. preserveFaces is != -1 for faces
                //  to be preserved
                label mergePatchFacesUndo
                (
                    const scalar minCos,
                    const scalar concaveCos,
                    const labelList& patchIDs,
                    const dictionary& motionDict,
                    const labelList& preserveFaces
                );

                autoPtr<mapPolyMesh> doRemovePoints
                (
                    removePoints& pointRemover,
                    const boolList& pointCanBeDeleted
                );

                autoPtr<mapPolyMesh> doRestorePoints
                (
                    removePoints& pointRemover,
                    const labelList& facesToRestore
                );

                labelList collectFaces
                (
                    const labelList& candidateFaces,
                    const labelHashSet& set
                ) const;

                // Pick up faces of cells of faces in set.
                labelList growFaceCellFace
                (
                    const labelHashSet& set
                ) const;

                //- Merge edges, maintain mesh quality. Return global number
                //  of edges merged
                label mergeEdgesUndo
                (
                    const scalar minCos,
                    const dictionary& motionDict
                );


        // Debug/IO

            //- Debugging: check that all faces still obey start()>end()
            void checkData();

            static void testSyncPointList
            (
                const string& msg,
                const polyMesh& mesh,
                const List<scalar>& fld
            );

            static void testSyncPointList
            (
                const string& msg,
                const polyMesh& mesh,
                const List<point>& fld
            );

            //- Compare two lists over all boundary faces
            template<class T>
            void testSyncBoundaryFaceList
            (
                const scalar mergeDistance,
                const string&,
                const UList<T>&,
                const UList<T>&
            ) const;

            //- Print list according to (collected and) sorted coordinate
            template<class T>
            static void collectAndPrint
            (
                const UList<point>& points,
                const UList<T>& data
            );

            //- Determine master point for subset of points. If coupled
            //  chooses only one
            static PackedBoolList getMasterPoints
            (
                const polyMesh& mesh,
                const labelList& meshPoints
            );

            //- Determine master edge for subset of edges. If coupled
            //  chooses only one
            static PackedBoolList getMasterEdges
            (
                const polyMesh& mesh,
                const labelList& meshEdges
            );

            //- Print some mesh stats.
            void printMeshInfo(const bool, const string&) const;

            //- Replacement for Time::timeName() : return oldInstance (if
            //  overwrite_)
            word timeName() const;

            //- Set instance of all local IOobjects
            void setInstance(const fileName&);

            //- Write mesh and all data
            bool write() const;

            //- Write refinement level as volScalarFields for postprocessing
            void dumpRefinementLevel() const;

            //- Debug: Write intersection information to OBJ format
            void dumpIntersections(const fileName& prefix) const;

            //- Do any one of above IO functions
            void write
            (
                const debugType debugFlags,
                const writeType writeFlags,
                const fileName&
            ) const;

            //- Helper: calculate average
            template<class T>
            static T gAverage
            (
                const PackedBoolList& isMasterElem,
                const UList<T>& values
            );

            //- Get/set write level
            static writeType writeLevel();
            static void writeLevel(const writeType);

            //- Get/set output level
            static outputType outputLevel();
            static void outputLevel(const outputType);


            //- Helper: convert wordList into bit pattern using provided
            //  NamedEnum
            template<class Enum>
            static int readFlags(const Enum& namedEnum, const wordList&);

};


// * * * * * * * * * * * * * * * * * * * * * * * * * * * * * * * * * * * * * //

} // End namespace Foam

// * * * * * * * * * * * * * * * * * * * * * * * * * * * * * * * * * * * * * //

#ifdef NoRepository
#   include "meshRefinementTemplates.C"
#endif

// * * * * * * * * * * * * * * * * * * * * * * * * * * * * * * * * * * * * * //

#endif

// ************************************************************************* //<|MERGE_RESOLUTION|>--- conflicted
+++ resolved
@@ -514,9 +514,6 @@
                 labelList& globalRegion2
             ) const;
 
-<<<<<<< HEAD
-            //- Determine patches for baffles on all intersected unnamed faces
-=======
             //- Calculate intersections on zoned faces. Return per face -1
             // or the index of the surface and the orientation w.r.t. surface
             void getIntersections
@@ -530,7 +527,6 @@
             ) const;
 
             //- Determine patches for baffles
->>>>>>> e71b94db
             void getBafflePatches
             (
                 const labelList& globalToMasterPatch,
