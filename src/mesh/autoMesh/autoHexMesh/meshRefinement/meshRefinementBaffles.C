--- conflicted
+++ resolved
@@ -127,7 +127,6 @@
 }
 
 
-<<<<<<< HEAD
 //// Check if we are a boundary face and normal of surface does
 //// not align with test vector. In this case there'd probably be
 //// a freestanding 'baffle' so we might as well not create it.
@@ -168,22 +167,14 @@
 
 
 void Foam::meshRefinement::getIntersections
-=======
-void Foam::meshRefinement::getBafflePatches
->>>>>>> 9a536b02
 (
     const labelList& surfacesToTest,
     const labelList& neiLevel,
     const pointField& neiCc,
-<<<<<<< HEAD
     const labelList& testFaces,
 
     labelList& globalRegion1,
     labelList& globalRegion2
-=======
-    labelList& ownPatch,
-    labelList& neiPatch
->>>>>>> 9a536b02
 ) const
 {
     autoPtr<OBJstream> str;
@@ -270,7 +261,6 @@
             }
 
             // Pick up the patches
-<<<<<<< HEAD
             globalRegion1[faceI] =
                 surfaces_.globalRegion(surface1[i], region1[i]);
             globalRegion2[faceI] =
@@ -278,21 +268,7 @@
 
             if (globalRegion1[faceI] == -1 || globalRegion2[faceI] == -1)
             {
-                FatalErrorIn("getIntersections(..)")
-=======
-            ownPatch[faceI] = globalToMasterPatch
-            [
-                surfaces_.globalRegion(surface1[i], region1[i])
-            ];
-            neiPatch[faceI] = globalToMasterPatch
-            [
-                surfaces_.globalRegion(surface2[i], region2[i])
-            ];
-
-            if (ownPatch[faceI] == -1 || neiPatch[faceI] == -1)
-            {
                 FatalErrorInFunction
->>>>>>> 9a536b02
                     << "problem." << abort(FatalError);
             }
         }
@@ -727,7 +703,6 @@
     return zoneIDs;
 }
 
-<<<<<<< HEAD
 
 // Subset those baffles where both faces are on the same zone
 Foam::List<Foam::labelPair> Foam::meshRefinement::subsetBaffles
@@ -757,16 +732,6 @@
         if (faceToZone[p[0]] != -1 && (faceToZone[p[0]] == faceToZone[p[1]]))
         {
             newBaffles.append(p);
-=======
-                if (zoneI != -1)
-                {
-                    FatalErrorInFunction
-                        << "face:" << faceI << " on patch " << pp.name()
-                        << " is in zone " << fZones[zoneI].name()
-                        << exit(FatalError);
-                }
-            }
->>>>>>> 9a536b02
         }
     }
 
@@ -912,13 +877,8 @@
 
             if (baffleI != baffles.size())
             {
-<<<<<<< HEAD
-                FatalErrorIn("meshRefinement::createZoneBaffles(..)")
+                FatalErrorInFunction
                     << "Had " << baffles.size() << " baffles to create "
-=======
-                FatalErrorInFunction
-                    << "Had " << faceToPatch.size() << " patches to create "
->>>>>>> 9a536b02
                     << " but encountered " << baffleI
                     << " slave faces originating from patcheable faces."
                     << abort(FatalError);
@@ -1974,13 +1934,6 @@
 }
 
 
-<<<<<<< HEAD
-// Finds region per cell. Assumes:
-// - locationsInMesh go into specified cellZone or non-zone
-// - all other regions can be found by crossing faces marked in
-//   namedSurfaceIndex.
-=======
->>>>>>> 9a536b02
 void Foam::meshRefinement::findCellZoneTopo
 (
     const pointField& locationsInMesh,
@@ -2035,7 +1988,6 @@
     // Find the region containing the keepPoint
     forAll(locationsInMesh, i)
     {
-<<<<<<< HEAD
         const point& keepPoint = locationsInMesh[i];
         label keepRegionI = findRegion
         (
@@ -2044,14 +1996,6 @@
             mergeDistance_*vector(1,1,1),
             keepPoint
         );
-=======
-        FatalErrorInFunction
-            << "Point " << keepPoint
-            << " is not inside the mesh." << nl
-            << "Bounding box of the mesh:" << mesh_.bounds()
-            << exit(FatalError);
-    }
->>>>>>> 9a536b02
 
         Info<< "Found point " << keepPoint
             << " in global region " << keepRegionI
@@ -3405,22 +3349,6 @@
         cellRegion
     );
 
-<<<<<<< HEAD
-=======
-    Info<< "Found point " << keepPoint
-        << " in global region " << keepRegionI
-        << " out of " << cellRegion.nRegions() << " regions." << endl;
-
-    if (keepRegionI == -1)
-    {
-        FatalErrorInFunction
-            << "Point " << keepPoint
-            << " is not inside the mesh." << nl
-            << "Bounding box of the mesh:" << mesh_.bounds()
-            << exit(FatalError);
-    }
-
->>>>>>> 9a536b02
 
     // Walk out nBufferlayers from region boundary
     // ~~~~~~~~~~~~~~~~~~~~~~~~~~~~~~~~~~~~~~~~~~~
@@ -3705,11 +3633,7 @@
 }
 
 
-<<<<<<< HEAD
 Foam::autoPtr<Foam::mapPolyMesh> Foam::meshRefinement::mergePoints
-=======
-Foam::autoPtr<Foam::mapPolyMesh> Foam::meshRefinement::zonify
->>>>>>> 9a536b02
 (
     const labelList& pointToDuplicate
 )
@@ -3999,34 +3923,11 @@
             );
 
 
-<<<<<<< HEAD
-=======
-
-    //- Per face index of faceZone or -1
-    labelList faceToZone(mesh_.nFaces(), -1);
-
-    // Convert namedSurfaceIndex (index of named surfaces) to
-    // actual faceZone index
-
-    forAll(namedSurfaceIndex, faceI)
-    {
-        label surfI = namedSurfaceIndex[faceI];
-        if (surfI != -1)
-        {
-            faceToZone[faceI] = surfaceToFaceZone[surfI];
-        }
-    }
-
-
-    // Topochange container
-    polyTopoChange meshMod(mesh_);
->>>>>>> 9a536b02
 
 
         // Like surfaceIndex_ but only for named surfaces.
         labelList namedSurfaceIndex(mesh_.nFaces(), -1);
 
-<<<<<<< HEAD
         {
             // Statistics: number of faces per faceZone
             labelList nSurfFaces(surfZones.size(), 0);
@@ -4461,8 +4362,6 @@
 
 
 
-=======
->>>>>>> 9a536b02
     // Get coupled neighbour cellZone. Set to -1 on non-coupled patches.
     labelList neiCellZone;
     syncTools::swapBoundaryCellList(mesh_, cellToZone, neiCellZone);
@@ -4615,123 +4514,10 @@
     }
 
 
-<<<<<<< HEAD
 
 
     // Topochange container
     polyTopoChange meshMod(mesh_);
-=======
-    // Put the faces into the correct zone
-    // ~~~~~~~~~~~~~~~~~~~~~~~~~~~~~~~~~~~
-
-    for (label faceI = 0; faceI < mesh_.nInternalFaces(); faceI++)
-    {
-        label faceZoneI = faceToZone[faceI];
-
-        if (faceZoneI != -1)
-        {
-            // Orient face zone to have slave cells in max cell zone.
-            // Note: logic to use flipMap should be consistent with logic
-            //       to pick up the freeStandingBaffleFaces!
-
-            label ownZone = cellToZone[faceOwner[faceI]];
-            label neiZone = cellToZone[faceNeighbour[faceI]];
-
-            bool flip;
-
-            if (ownZone == neiZone)
-            {
-                // free-standing face. Use geometrically derived orientation
-                flip = meshFlipMap[faceI];
-            }
-            else
-            {
-                flip =
-                (
-                    ownZone == -1
-                 || (neiZone != -1 && ownZone > neiZone)
-                );
-            }
-
-            meshMod.setAction
-            (
-                polyModifyFace
-                (
-                    mesh_.faces()[faceI],           // modified face
-                    faceI,                          // label of face
-                    faceOwner[faceI],               // owner
-                    faceNeighbour[faceI],           // neighbour
-                    false,                          // face flip
-                    -1,                             // patch for face
-                    false,                          // remove from zone
-                    faceZoneI,                      // zone for face
-                    flip                            // face flip in zone
-                )
-            );
-        }
-    }
-
-
-    // Set owner as no-flip
-    forAll(patches, patchI)
-    {
-        const polyPatch& pp = patches[patchI];
-
-        label faceI = pp.start();
-
-        forAll(pp, i)
-        {
-            label faceZoneI = faceToZone[faceI];
-
-            if (faceZoneI != -1)
-            {
-                label ownZone = cellToZone[faceOwner[faceI]];
-                label neiZone = neiCellZone[faceI-mesh_.nInternalFaces()];
-
-                bool flip;
-
-                if (ownZone == neiZone)
-                {
-                    // free-standing face. Use geometrically derived orientation
-                    flip = meshFlipMap[faceI];
-                }
-                else
-                {
-                    flip =
-                    (
-                        ownZone == -1
-                     || (neiZone != -1 && ownZone > neiZone)
-                    );
-                }
-
-                meshMod.setAction
-                (
-                    polyModifyFace
-                    (
-                        mesh_.faces()[faceI],           // modified face
-                        faceI,                          // label of face
-                        faceOwner[faceI],               // owner
-                        -1,                             // neighbour
-                        false,                          // face flip
-                        patchI,                         // patch for face
-                        false,                          // remove from zone
-                        faceZoneI,                      // zone for face
-                        flip                            // face flip in zone
-                    )
-                );
-            }
-            faceI++;
-        }
-    }
-
-
-    // Put the cells into the correct zone
-    // ~~~~~~~~~~~~~~~~~~~~~~~~~~~~~~~~~~~
-
-    forAll(cellToZone, cellI)
-    {
-        label zoneI = cellToZone[cellI];
->>>>>>> 9a536b02
 
     // Insert changes to put cells and faces into zone
     zonify
