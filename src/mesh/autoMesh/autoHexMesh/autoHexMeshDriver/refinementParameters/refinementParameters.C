/*---------------------------------------------------------------------------*\
  =========                 |
  \\      /  F ield         | OpenFOAM: The Open Source CFD Toolbox
   \\    /   O peration     |
    \\  /    A nd           | Copyright (C) 2011-2015 OpenFOAM Foundation
     \\/     M anipulation  | Copyright (C) 2015 OpenCFD Ltd.
-------------------------------------------------------------------------------
License
    This file is part of OpenFOAM.

    OpenFOAM is free software: you can redistribute it and/or modify it
    under the terms of the GNU General Public License as published by
    the Free Software Foundation, either version 3 of the License, or
    (at your option) any later version.

    OpenFOAM is distributed in the hope that it will be useful, but WITHOUT
    ANY WARRANTY; without even the implied warranty of MERCHANTABILITY or
    FITNESS FOR A PARTICULAR PURPOSE.  See the GNU General Public License
    for more details.

    You should have received a copy of the GNU General Public License
    along with OpenFOAM.  If not, see <http://www.gnu.org/licenses/>.

\*---------------------------------------------------------------------------*/

#include "refinementParameters.H"
#include "unitConversion.H"
#include "polyMesh.H"
#include "globalIndex.H"
#include "Tuple2.H"
#include "wallPolyPatch.H"

// * * * * * * * * * * * * * * * * Constructors  * * * * * * * * * * * * * * //

Foam::refinementParameters::refinementParameters(const dictionary& dict)
:
    maxGlobalCells_(readLabel(dict.lookup("maxGlobalCells"))),
    maxLocalCells_(readLabel(dict.lookup("maxLocalCells"))),
    minRefineCells_(readLabel(dict.lookup("minRefinementCells"))),
    planarAngle_
    (
        dict.lookupOrDefault
        (
            "planarAngle",
            readScalar(dict.lookup("resolveFeatureAngle"))
        )
    ),
    nBufferLayers_(readLabel(dict.lookup("nCellsBetweenLevels"))),
    locationsOutsideMesh_
    (
        dict.lookupOrDefault
        (
            "locationsOutsideMesh",
            pointField(0)
        )
    ),
    faceZoneControls_(dict.subOrEmptyDict("faceZoneControls")),
    allowFreeStandingZoneFaces_(dict.lookup("allowFreeStandingZoneFaces")),
    useTopologicalSnapDetection_
    (
        dict.lookupOrDefault<bool>("useTopologicalSnapDetection", true)
    ),
    maxLoadUnbalance_(dict.lookupOrDefault<scalar>("maxLoadUnbalance", 0)),
    handleSnapProblems_
    (
        dict.lookupOrDefault<Switch>("handleSnapProblems", true)
    ),
    interfaceRefine_
    (
        dict.lookupOrDefault<Switch>("interfaceRefine", true)
    )
{
    point locationInMesh;
    if (dict.readIfPresent("locationInMesh", locationInMesh))
    {
        locationsInMesh_.append(locationInMesh);
<<<<<<< HEAD
        zonesInMesh_.append("noneIfNotSet");// special name for no cellZone

        if (dict.found("locationsInMesh"))
        {
            FatalIOErrorInFunction(dict)
                << "Cannot both specify 'locationInMesh' and 'locationsInMesh'"
                << exit(FatalIOError);
        }
=======
        zonesInMesh_.append("none");    // special name for no cellZone
>>>>>>> 1d2d6600
    }

    List<Tuple2<point, word> > pointsToZone;
    if (dict.readIfPresent("locationsInMesh", pointsToZone))
    {
        label nZones = locationsInMesh_.size();
        locationsInMesh_.setSize(nZones+pointsToZone.size());
        zonesInMesh_.setSize(locationsInMesh_.size());

        forAll(pointsToZone, i)
        {
            locationsInMesh_[nZones] = pointsToZone[i].first();
            zonesInMesh_[nZones] = pointsToZone[i].second();
            if (zonesInMesh_[nZones] == word::null)
            {
                zonesInMesh_[nZones] = "none";
            }
            nZones++;
        }
    }


    scalar featAngle(readScalar(dict.lookup("resolveFeatureAngle")));

    if (featAngle < 0 || featAngle > 180)
    {
        curvature_ = -GREAT;
    }
    else
    {
        curvature_ = Foam::cos(degToRad(featAngle));
    }
}


// * * * * * * * * * * * * * * * Member Functions  * * * * * * * * * * * * * //

Foam::dictionary Foam::refinementParameters::getZoneInfo
(
    const word& fzName,
    surfaceZonesInfo::faceZoneType& faceType
) const
{
    dictionary patchInfo;
    patchInfo.add("type", wallPolyPatch::typeName);
    faceType = surfaceZonesInfo::INTERNAL;

    if (faceZoneControls_.found(fzName))
    {
        const dictionary& fzDict = faceZoneControls_.subDict(fzName);

        if (fzDict.found("patchInfo"))
        {
            patchInfo = fzDict.subDict("patchInfo");
        }

        word faceTypeName;
        if (fzDict.readIfPresent("faceType", faceTypeName))
        {
            faceType = surfaceZonesInfo::faceZoneTypeNames[faceTypeName];
        }
    }
    return patchInfo;
}


Foam::labelList Foam::refinementParameters::addCellZonesToMesh
(
    polyMesh& mesh
) const
{
    labelList zoneIDs(zonesInMesh_.size(), -1);
    forAll(zonesInMesh_, i)
    {
        if (zonesInMesh_[i] != word::null && zonesInMesh_[i] != "none")
        {
            zoneIDs[i] = surfaceZonesInfo::addCellZone
            (
                zonesInMesh_[i],    // name
                labelList(0),       // addressing
                mesh
            );
        }
    }
    return zoneIDs;
}


Foam::labelList Foam::refinementParameters::findCells
(
    const bool checkInsideMesh,
    const polyMesh& mesh,
    const pointField& locations
)
{
    // Force calculation of tet-diag decomposition (for use in findCell)
    (void)mesh.tetBasePtIs();

    // Global calculation engine
    globalIndex globalCells(mesh.nCells());

    // Cell label per point
    labelList cellLabels(locations.size());

    forAll(locations, i)
    {
        const point& location = locations[i];

        label localCellI = mesh.findCell(location);

        label globalCellI = -1;

        if (localCellI != -1)
        {
            globalCellI = globalCells.toGlobal(localCellI);
        }

        reduce(globalCellI, maxOp<label>());

        if (checkInsideMesh && globalCellI == -1)
        {
            FatalErrorInFunction
                << "Point " << location
                << " is not inside the mesh or on a face or edge." << nl
                << "Bounding box of the mesh:" << mesh.bounds()
                << exit(FatalError);
        }


        label procI = globalCells.whichProcID(globalCellI);
        label procCellI = globalCells.toLocal(procI, globalCellI);

        Info<< "Found point " << location << " in cell " << procCellI
            << " on processor " << procI << endl;

        if (globalCells.isLocal(globalCellI))
        {
            cellLabels[i] = localCellI;
        }
        else
        {
            cellLabels[i] = -1;
        }
    }
    return cellLabels;
}


Foam::labelList Foam::refinementParameters::zonedLocations
(
    const wordList& zonesInMesh
)
{
    DynamicList<label> indices(zonesInMesh.size());

    forAll(zonesInMesh, i)
    {
        if
        (
            zonesInMesh[i] != word::null
         && zonesInMesh[i] != "none"
        )
        {
            indices.append(i);
        }
    }
    return indices;
}


Foam::labelList Foam::refinementParameters::unzonedLocations
(
    const wordList& zonesInMesh
)
{
    DynamicList<label> indices(0);

    forAll(zonesInMesh, i)
    {
        if
        (
            zonesInMesh[i] == word::null
         || zonesInMesh[i] == "none"
        )
        {
            indices.append(i);
        }
    }
    return indices;
}


// ************************************************************************* //<|MERGE_RESOLUTION|>--- conflicted
+++ resolved
@@ -74,18 +74,7 @@
     if (dict.readIfPresent("locationInMesh", locationInMesh))
     {
         locationsInMesh_.append(locationInMesh);
-<<<<<<< HEAD
-        zonesInMesh_.append("noneIfNotSet");// special name for no cellZone
-
-        if (dict.found("locationsInMesh"))
-        {
-            FatalIOErrorInFunction(dict)
-                << "Cannot both specify 'locationInMesh' and 'locationsInMesh'"
-                << exit(FatalIOError);
-        }
-=======
         zonesInMesh_.append("none");    // special name for no cellZone
->>>>>>> 1d2d6600
     }
 
     List<Tuple2<point, word> > pointsToZone;
