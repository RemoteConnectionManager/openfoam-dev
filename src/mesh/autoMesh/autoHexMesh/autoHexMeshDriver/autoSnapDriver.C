/*---------------------------------------------------------------------------*\
  =========                 |
  \\      /  F ield         | OpenFOAM: The Open Source CFD Toolbox
   \\    /   O peration     |
    \\  /    A nd           | Copyright (C) 2011-2015 OpenFOAM Foundation
<<<<<<< HEAD
     \\/     M anipulation  | Copyright (C) 2015 OpenCFD Ltd.
=======
     \\/     M anipulation  |
>>>>>>> 9a536b02
-------------------------------------------------------------------------------
License
    This file is part of OpenFOAM.

    OpenFOAM is free software: you can redistribute it and/or modify it
    under the terms of the GNU General Public License as published by
    the Free Software Foundation, either version 3 of the License, or
    (at your option) any later version.

    OpenFOAM is distributed in the hope that it will be useful, but WITHOUT
    ANY WARRANTY; without even the implied warranty of MERCHANTABILITY or
    FITNESS FOR A PARTICULAR PURPOSE.  See the GNU General Public License
    for more details.

    You should have received a copy of the GNU General Public License
    along with OpenFOAM.  If not, see <http://www.gnu.org/licenses/>.

Description
    All to do with snapping to the surface

\*----------------------------------------------------------------------------*/

#include "autoSnapDriver.H"
#include "motionSmoother.H"
#include "polyTopoChange.H"
#include "syncTools.H"
#include "fvMesh.H"
#include "Time.H"
#include "OFstream.H"
#include "OBJstream.H"
#include "mapPolyMesh.H"
#include "pointEdgePoint.H"
#include "PointEdgeWave.H"
#include "mergePoints.H"
#include "snapParameters.H"
#include "refinementSurfaces.H"
#include "searchableSurfaces.H"
#include "unitConversion.H"
#include "localPointRegion.H"
#include "PatchTools.H"
#include "refinementFeatures.H"

// * * * * * * * * * * * * * * Static Data Members * * * * * * * * * * * * * //

namespace Foam
{

defineTypeNameAndDebug(autoSnapDriver, 0);

} // End namespace Foam


// * * * * * * * * * * * * * Private Member Functions  * * * * * * * * * * * //

// Calculate geometrically collocated points, Requires PackedList to be
// sized and initalised!
Foam::label Foam::autoSnapDriver::getCollocatedPoints
(
    const scalar tol,
    const pointField& points,
    PackedBoolList& isCollocatedPoint
)
{
    labelList pointMap;
    label nUnique = mergePoints
    (
        points,                         // points
        tol,                            // mergeTol
        false,                          // verbose
        pointMap
    );
    bool hasMerged = (nUnique < points.size());

    if (!returnReduce(hasMerged, orOp<bool>()))
    {
        return 0;
    }

    // Determine which merged points are referenced more than once
    label nCollocated = 0;

    // Per old point the newPoint. Or -1 (not set yet) or -2 (already seen
    // twice)
    labelList firstOldPoint(nUnique, -1);
    forAll(pointMap, oldPointI)
    {
        label newPointI = pointMap[oldPointI];

        if (firstOldPoint[newPointI] == -1)
        {
            // First use of oldPointI. Store.
            firstOldPoint[newPointI] = oldPointI;
        }
        else if (firstOldPoint[newPointI] == -2)
        {
            // Third or more reference of oldPointI -> non-manifold
            isCollocatedPoint.set(oldPointI, 1u);
            nCollocated++;
        }
        else
        {
            // Second reference of oldPointI -> non-manifold
            isCollocatedPoint.set(firstOldPoint[newPointI], 1u);
            nCollocated++;

            isCollocatedPoint.set(oldPointI, 1u);
            nCollocated++;

            // Mark with special value to save checking next time round
            firstOldPoint[newPointI] = -2;
        }
    }
    return returnReduce(nCollocated, sumOp<label>());
}


Foam::tmp<Foam::pointField> Foam::autoSnapDriver::smoothInternalDisplacement
(
    const meshRefinement& meshRefiner,
    const motionSmoother& meshMover
)
{
    const indirectPrimitivePatch& pp = meshMover.patch();
    const polyMesh& mesh = meshMover.mesh();

    // Get neighbour refinement
    const hexRef8& cutter = meshRefiner.meshCutter();
    const labelList& cellLevel = cutter.cellLevel();


    // Get the faces on the boundary
    PackedBoolList isFront(mesh.nFaces());
    forAll(pp.addressing(), i)
    {
        isFront[pp.addressing()[i]] = true;
    }

    // Walk out from the surface a bit. Poor man's FaceCellWave.
    // Commented out for now - not sure if needed and if so how much
    //for (label iter = 0; iter < 2; iter++)
    //{
    //    PackedBoolList newIsFront(mesh.nFaces());
    //
    //    forAll(isFront, faceI)
    //    {
    //        if (isFront[faceI])
    //        {
    //            label own = mesh.faceOwner()[faceI];
    //            const cell& ownFaces = mesh.cells()[own];
    //            forAll(ownFaces, i)
    //            {
    //                newIsFront[ownFaces[i]] = true;
    //            }
    //
    //            if (mesh.isInternalFace(faceI))
    //            {
    //                label nei = mesh.faceNeighbour()[faceI];
    //                const cell& neiFaces = mesh.cells()[nei];
    //                forAll(neiFaces, i)
    //                {
    //                    newIsFront[neiFaces[i]] = true;
    //                }
    //            }
    //        }
    //    }
    //
    //    syncTools::syncFaceList
    //    (
    //        mesh,
    //        newIsFront,
    //        orEqOp<unsigned int>()
    //    );
    //
    //    isFront = newIsFront;
    //}

    // Mark all points on faces
    //  - not on the boundary
    //  - inbetween differing refinement levels
    PackedBoolList isMovingPoint(mesh.nPoints());

    label nInterface = 0;

    for (label faceI = 0; faceI < mesh.nInternalFaces(); faceI++)
    {
        label ownLevel = cellLevel[mesh.faceOwner()[faceI]];
        label neiLevel = cellLevel[mesh.faceNeighbour()[faceI]];

        if (!isFront[faceI] && ownLevel != neiLevel)
        {
            const face& f = mesh.faces()[faceI];
            forAll(f, fp)
            {
                isMovingPoint[f[fp]] = true;
            }

            nInterface++;
        }
    }

    labelList neiCellLevel;
    syncTools::swapBoundaryCellList(mesh, cellLevel, neiCellLevel);

    for (label faceI = mesh.nInternalFaces(); faceI < mesh.nFaces(); faceI++)
    {
        label ownLevel = cellLevel[mesh.faceOwner()[faceI]];
        label neiLevel = neiCellLevel[faceI-mesh.nInternalFaces()];

        if (!isFront[faceI] && ownLevel != neiLevel)
        {
            const face& f = mesh.faces()[faceI];
            forAll(f, fp)
            {
                isMovingPoint[f[fp]] = true;
            }

            nInterface++;
        }
    }

    if (debug)
    {
        reduce(nInterface, sumOp<label>());
        Info<< "Found " << nInterface << " faces out of "
            << mesh.globalData().nTotalFaces()
            << " inbetween refinement regions." << endl;
    }

    // Make sure that points that are coupled to a moving point are marked
    // as well
    syncTools::syncPointList(mesh, isMovingPoint, maxEqOp<unsigned int>(), 0);

    // Unmark any point on the boundary. If we're doing zero iterations of
    // face-cell wave we might have coupled points not being unmarked.
    forAll(pp.meshPoints(), pointI)
    {
        isMovingPoint[pp.meshPoints()[pointI]] = false;
    }

    // Make sure that points that are coupled to meshPoints but not on a patch
    // are unmarked as well
    syncTools::syncPointList(mesh, isMovingPoint, minEqOp<unsigned int>(), 1);


    // Calculate average of connected cells
    labelList nCells(mesh.nPoints(), 0);
    pointField sumLocation(mesh.nPoints(), vector::zero);

    forAll(isMovingPoint, pointI)
    {
        if (isMovingPoint[pointI])
        {
            const labelList& pCells = mesh.pointCells(pointI);

            forAll(pCells, i)
            {
                sumLocation[pointI] += mesh.cellCentres()[pCells[i]];
                nCells[pointI]++;
            }
        }
    }

    // Sum
    syncTools::syncPointList(mesh, nCells, plusEqOp<label>(), label(0));
    syncTools::syncPointList
    (
        mesh,
        sumLocation,
        plusEqOp<point>(),
        vector::zero
    );

    tmp<pointField> tdisplacement(new pointField(mesh.nPoints(), vector::zero));
    pointField& displacement = tdisplacement();

    label nAdapted = 0;

    forAll(displacement, pointI)
    {
        if (nCells[pointI] > 0)
        {
            displacement[pointI] =
                sumLocation[pointI]/nCells[pointI]-mesh.points()[pointI];
            nAdapted++;
        }
    }

    reduce(nAdapted, sumOp<label>());
    Info<< "Smoothing " << nAdapted << " points inbetween refinement regions."
        << endl;

    return tdisplacement;
}


// Calculate displacement as average of patch points.
Foam::tmp<Foam::pointField> Foam::autoSnapDriver::smoothPatchDisplacement
(
    const motionSmoother& meshMover,
    const List<labelPair>& baffles
)
{
    const indirectPrimitivePatch& pp = meshMover.patch();

    // Calculate geometrically non-manifold points on the patch to be moved.
    PackedBoolList nonManifoldPoint(pp.nPoints());
    label nNonManifoldPoints = getCollocatedPoints
    (
        SMALL,
        pp.localPoints(),
        nonManifoldPoint
    );
    Info<< "Found " << nNonManifoldPoints << " non-manifold point(s)."
        << endl;


    // Average points
    // ~~~~~~~~~~~~~~

    // We determine three points:
    // - average of (centres of) connected patch faces
    // - average of (centres of) connected internal mesh faces
    // - as fallback: centre of any connected cell
    // so we can do something moderately sensible for non/manifold points.

    // Note: the averages are calculated properly parallel. This is
    // necessary to get the points shared by processors correct.


    const labelListList& pointFaces = pp.pointFaces();
    const labelList& meshPoints = pp.meshPoints();
    const pointField& points = pp.points();
    const polyMesh& mesh = meshMover.mesh();

    // Get labels of faces to count (master of coupled faces and baffle pairs)
    PackedBoolList isMasterFace(syncTools::getMasterFaces(mesh));

    {
        forAll(baffles, i)
        {
            label f0 = baffles[i].first();
            label f1 = baffles[i].second();

            if (isMasterFace.get(f0))
            {
                // Make f1 a slave
                isMasterFace.unset(f1);
            }
            else if (isMasterFace.get(f1))
            {
                isMasterFace.unset(f0);
            }
            else
            {
                FatalErrorInFunction
                    << "Both sides of baffle consisting of faces " << f0
                    << " and " << f1 << " are already slave faces."
                    << abort(FatalError);
            }
        }
    }


    // Get average position of boundary face centres
    // ~~~~~~~~~~~~~~~~~~~~~~~~~~~~~~~~~~~~~~~~~~~~~

    vectorField avgBoundary(pointFaces.size(), vector::zero);
    labelList nBoundary(pointFaces.size(), 0);

    forAll(pointFaces, patchPointI)
    {
        const labelList& pFaces = pointFaces[patchPointI];

        forAll(pFaces, pfI)
        {
            label faceI = pFaces[pfI];

            if (isMasterFace.get(pp.addressing()[faceI]))
            {
                avgBoundary[patchPointI] += pp[faceI].centre(points);
                nBoundary[patchPointI]++;
            }
        }
    }

    syncTools::syncPointList
    (
        mesh,
        pp.meshPoints(),
        avgBoundary,
        plusEqOp<point>(),  // combine op
        vector::zero        // null value
    );
    syncTools::syncPointList
    (
        mesh,
        pp.meshPoints(),
        nBoundary,
        plusEqOp<label>(),  // combine op
        label(0)            // null value
    );

    forAll(avgBoundary, i)
    {
        avgBoundary[i] /= nBoundary[i];
    }


    // Get average position of internal face centres
    // ~~~~~~~~~~~~~~~~~~~~~~~~~~~~~~~~~~~~~~~~~~~~~

    vectorField avgInternal;
    labelList nInternal;
    {
        vectorField globalSum(mesh.nPoints(), vector::zero);
        labelList globalNum(mesh.nPoints(), 0);

        // Note: no use of pointFaces
        const faceList& faces = mesh.faces();

        for (label faceI = 0; faceI < mesh.nInternalFaces(); faceI++)
        {
            const face& f = faces[faceI];
            const point& fc = mesh.faceCentres()[faceI];

            forAll(f, fp)
            {
                globalSum[f[fp]] += fc;
                globalNum[f[fp]]++;
            }
        }

        // Count coupled faces as internal ones (but only once)
        const polyBoundaryMesh& patches = mesh.boundaryMesh();

        forAll(patches, patchI)
        {
            if
            (
                patches[patchI].coupled()
             && refCast<const coupledPolyPatch>(patches[patchI]).owner()
            )
            {
                const coupledPolyPatch& pp =
                    refCast<const coupledPolyPatch>(patches[patchI]);

                const vectorField::subField faceCentres = pp.faceCentres();

                forAll(pp, i)
                {
                    const face& f = pp[i];
                    const point& fc = faceCentres[i];

                    forAll(f, fp)
                    {
                        globalSum[f[fp]] += fc;
                        globalNum[f[fp]]++;
                    }
                }
            }
        }

        syncTools::syncPointList
        (
            mesh,
            globalSum,
            plusEqOp<vector>(), // combine op
            vector::zero        // null value
        );
        syncTools::syncPointList
        (
            mesh,
            globalNum,
            plusEqOp<label>(),  // combine op
            label(0)            // null value
        );

        avgInternal.setSize(meshPoints.size());
        nInternal.setSize(meshPoints.size());

        forAll(avgInternal, patchPointI)
        {
            label meshPointI = meshPoints[patchPointI];

            nInternal[patchPointI] = globalNum[meshPointI];

            if (nInternal[patchPointI] == 0)
            {
                avgInternal[patchPointI] = globalSum[meshPointI];
            }
            else
            {
                avgInternal[patchPointI] =
                    globalSum[meshPointI]
                  / nInternal[patchPointI];
            }
        }
    }


    // Precalculate any cell using mesh point (replacement of pointCells()[])
    // ~~~~~~~~~~~~~~~~~~~~~~~~~~~~~~~~~~~~~~~~~~~~~~~~~~~~~~~~~~~~~~~~~~~~~~

    labelList anyCell(mesh.nPoints(), -1);
    forAll(mesh.faceOwner(), faceI)
    {
        label own = mesh.faceOwner()[faceI];
        const face& f = mesh.faces()[faceI];

        forAll(f, fp)
        {
            anyCell[f[fp]] = own;
        }
    }


    // Displacement to calculate.
    tmp<pointField> tpatchDisp(new pointField(meshPoints.size(), vector::zero));
    pointField& patchDisp = tpatchDisp();

    forAll(pointFaces, i)
    {
        label meshPointI = meshPoints[i];
        const point& currentPos = pp.points()[meshPointI];

        // Now we have the two average points: avgBoundary and avgInternal
        // and how many boundary/internal faces connect to the point
        // (nBoundary, nInternal)
        // Do some blending between the two.
        // Note: the following section has some reasoning behind it but the
        // blending factors can be experimented with.

        point newPos;

        if (!nonManifoldPoint.get(i))
        {
            // Points that are manifold. Weight the internal and boundary
            // by their number of faces and blend with
            scalar internalBlend = 0.1;
            scalar blend = 0.1;

            point avgPos =
                (
                   internalBlend*nInternal[i]*avgInternal[i]
                  +(1-internalBlend)*nBoundary[i]*avgBoundary[i]
                )
              / (internalBlend*nInternal[i]+(1-internalBlend)*nBoundary[i]);

            newPos = (1-blend)*avgPos + blend*currentPos;
        }
        else if (nInternal[i] == 0)
        {
            // Non-manifold without internal faces. Use any connected cell
            // as internal point instead. Use precalculated any cell to avoid
            // e.g. pointCells()[meshPointI][0]

            const point& cc = mesh.cellCentres()[anyCell[meshPointI]];

            scalar cellCBlend = 0.8;
            scalar blend = 0.1;

            point avgPos = (1-cellCBlend)*avgBoundary[i] + cellCBlend*cc;

            newPos = (1-blend)*avgPos + blend*currentPos;
        }
        else
        {
            // Non-manifold point with internal faces connected to them
            scalar internalBlend = 0.9;
            scalar blend = 0.1;

            point avgPos =
                internalBlend*avgInternal[i]
              + (1-internalBlend)*avgBoundary[i];

            newPos = (1-blend)*avgPos + blend*currentPos;
        }

        patchDisp[i] = newPos - currentPos;
    }

    return tpatchDisp;
}
//XXXXXXX
//Foam::tmp<Foam::pointField> Foam::autoSnapDriver::avg
//(
//    const indirectPrimitivePatch& pp,
//    const pointField& localPoints
//)
//{
//    const labelListList& pointEdges = pp.pointEdges();
//    const edgeList& edges = pp.edges();
//
//    tmp<pointField> tavg(new pointField(pointEdges.size(), vector::zero));
//    pointField& avg = tavg();
//
//    forAll(pointEdges, vertI)
//    {
//        vector& avgPos = avg[vertI];
//
//        const labelList& pEdges = pointEdges[vertI];
//
//        forAll(pEdges, myEdgeI)
//        {
//            const edge& e = edges[pEdges[myEdgeI]];
//
//            label otherVertI = e.otherVertex(vertI);
//
//            avgPos += localPoints[otherVertI];
//        }
//
//        avgPos /= pEdges.size();
//    }
//    return tavg;
//}
//Foam::tmp<Foam::pointField>
//Foam::autoSnapDriver::smoothLambdaMuPatchDisplacement
//(
//    const motionSmoother& meshMover,
//    const List<labelPair>& baffles
//)
//{
//    const indirectPrimitivePatch& pp = meshMover.patch();
//    pointField newLocalPoints(pp.localPoints());
//
//    const label iters = 90;
//    const scalar lambda = 0.33;
//    const scalar mu = 0.34;
//
//    for (label iter = 0; iter < iters; iter++)
//    {
//        // Lambda
//        newLocalPoints =
//            (1 - lambda)*newLocalPoints
//          + lambda*avg(pp, newLocalPoints);
//
//        // Mu
//        newLocalPoints =
//            (1 + mu)*newLocalPoints
//          - mu*avg(pp, newLocalPoints);
//    }
//    return newLocalPoints-pp.localPoints();
//}
//XXXXXXX


Foam::tmp<Foam::scalarField> Foam::autoSnapDriver::edgePatchDist
(
    const pointMesh& pMesh,
    const indirectPrimitivePatch& pp
)
{
    const polyMesh& mesh = pMesh();

    // Set initial changed points to all the patch points
    List<pointEdgePoint> wallInfo(pp.nPoints());

    forAll(pp.localPoints(), ppI)
    {
        wallInfo[ppI] = pointEdgePoint(pp.localPoints()[ppI], 0.0);
    }

    // Current info on points
    List<pointEdgePoint> allPointInfo(mesh.nPoints());

    // Current info on edges
    List<pointEdgePoint> allEdgeInfo(mesh.nEdges());

    PointEdgeWave<pointEdgePoint> wallCalc
    (
        mesh,
        pp.meshPoints(),
        wallInfo,

        allPointInfo,
        allEdgeInfo,
        mesh.globalData().nTotalPoints()  // max iterations
    );

    // Copy edge values into scalarField
    tmp<scalarField> tedgeDist(new scalarField(mesh.nEdges()));
    scalarField& edgeDist = tedgeDist();

    forAll(allEdgeInfo, edgeI)
    {
        edgeDist[edgeI] = Foam::sqrt(allEdgeInfo[edgeI].distSqr());
    }

    return tedgeDist;
}


void Foam::autoSnapDriver::dumpMove
(
    const fileName& fName,
    const pointField& meshPts,
    const pointField& surfPts
)
{
    // Dump direction of growth into file
    Info<< "Dumping move direction to " << fName << endl;

    OFstream nearestStream(fName);

    label vertI = 0;

    forAll(meshPts, ptI)
    {
        meshTools::writeOBJ(nearestStream, meshPts[ptI]);
        vertI++;

        meshTools::writeOBJ(nearestStream, surfPts[ptI]);
        vertI++;

        nearestStream<< "l " << vertI-1 << ' ' << vertI << nl;
    }
}


// Check whether all displacement vectors point outwards of patch. Return true
// if so.
bool Foam::autoSnapDriver::outwardsDisplacement
(
    const indirectPrimitivePatch& pp,
    const vectorField& patchDisp
)
{
    const vectorField& faceNormals = pp.faceNormals();
    const labelListList& pointFaces = pp.pointFaces();

    forAll(pointFaces, pointI)
    {
        const labelList& pFaces = pointFaces[pointI];

        vector disp(patchDisp[pointI]);

        scalar magDisp = mag(disp);

        if (magDisp > SMALL)
        {
            disp /= magDisp;

            bool outwards = meshTools::visNormal(disp, faceNormals, pFaces);

            if (!outwards)
            {
                Warning<< "Displacement " << patchDisp[pointI]
                    << " at mesh point " << pp.meshPoints()[pointI]
                    << " coord " << pp.points()[pp.meshPoints()[pointI]]
                    << " points through the surrounding patch faces" << endl;
                return false;
            }
        }
        else
        {
            //? Displacement small but in wrong direction. Would probably be ok.
        }
    }
    return true;
}


// * * * * * * * * * * * * * * * * Constructors  * * * * * * * * * * * * * * //

Foam::autoSnapDriver::autoSnapDriver
(
    meshRefinement& meshRefiner,
    const labelList& globalToMasterPatch,
    const labelList& globalToSlavePatch
)
:
    meshRefiner_(meshRefiner),
    globalToMasterPatch_(globalToMasterPatch),
    globalToSlavePatch_(globalToSlavePatch)
{}


// * * * * * * * * * * * * * * * Member Functions  * * * * * * * * * * * * * //

Foam::scalarField Foam::autoSnapDriver::calcSnapDistance
(
    const fvMesh& mesh,
    const snapParameters& snapParams,
    const indirectPrimitivePatch& pp
)
{
    const edgeList& edges = pp.edges();
    const labelListList& pointEdges = pp.pointEdges();
    const pointField& localPoints = pp.localPoints();

    scalarField maxEdgeLen(localPoints.size(), -GREAT);

    forAll(pointEdges, pointI)
    {
        const labelList& pEdges = pointEdges[pointI];

        forAll(pEdges, pEdgeI)
        {
            const edge& e = edges[pEdges[pEdgeI]];

            scalar len = e.mag(localPoints);

            maxEdgeLen[pointI] = max(maxEdgeLen[pointI], len);
        }
    }

    syncTools::syncPointList
    (
        mesh,
        pp.meshPoints(),
        maxEdgeLen,
        maxEqOp<scalar>(),  // combine op
        -GREAT              // null value
    );

    return scalarField(snapParams.snapTol()*maxEdgeLen);
}


void Foam::autoSnapDriver::preSmoothPatch
(
    const meshRefinement& meshRefiner,
    const snapParameters& snapParams,
    const label nInitErrors,
    const List<labelPair>& baffles,
    motionSmoother& meshMover
)
{
    const fvMesh& mesh = meshRefiner.mesh();

    labelList checkFaces;

    if (snapParams.nSmoothInternal() > 0)
    {
        Info<< "Smoothing patch and internal points ..." << endl;
    }
    else
    {
        Info<< "Smoothing patch points ..." << endl;
    }

    for
    (
        label smoothIter = 0;
        smoothIter < snapParams.nSmoothPatch();
        smoothIter++
    )
    {
        Info<< "Smoothing iteration " << smoothIter << endl;
        checkFaces.setSize(mesh.nFaces());
        forAll(checkFaces, faceI)
        {
            checkFaces[faceI] = faceI;
        }

        // If enabled smooth the internal points
        if (snapParams.nSmoothInternal() > smoothIter)
        {
            // Override values on internal points on refinement interfaces
            meshMover.pointDisplacement().internalField() =
                smoothInternalDisplacement(meshRefiner, meshMover);
        }

        // Smooth the patch points
        pointField patchDisp(smoothPatchDisplacement(meshMover, baffles));
        //pointField patchDisp
        //(
        //  smoothLambdaMuPatchDisplacement(meshMover, baffles)
        //);

        // Take over patch displacement as boundary condition on
        // pointDisplacement
        meshMover.setDisplacement(patchDisp);

        // Start off from current mesh.points()
        meshMover.correct();

        scalar oldErrorReduction = -1;

        for (label snapIter = 0; snapIter < 2*snapParams.nSnap(); snapIter++)
        {
            Info<< nl << "Scaling iteration " << snapIter << endl;

            if (snapIter == snapParams.nSnap())
            {
                Info<< "Displacement scaling for error reduction set to 0."
                    << endl;
                oldErrorReduction = meshMover.setErrorReduction(0.0);
            }

            // Try to adapt mesh to obtain displacement by smoothly
            // decreasing displacement at error locations.
            if (meshMover.scaleMesh(checkFaces, baffles, true, nInitErrors))
            {
                Info<< "Successfully moved mesh" << endl;
                break;
            }
        }

        if (oldErrorReduction >= 0)
        {
            meshMover.setErrorReduction(oldErrorReduction);
        }
        Info<< endl;
    }


    // The current mesh is the starting mesh to smooth from.
    meshMover.correct();

    if (debug&meshRefinement::MESH)
    {
        const_cast<Time&>(mesh.time())++;
        Info<< "Writing patch smoothed mesh to time "
            << meshRefiner.timeName() << '.' << endl;
        meshRefiner.write
        (
            meshRefinement::debugType(debug),
            meshRefinement::writeType
            (
                meshRefinement::writeLevel()
              | meshRefinement::WRITEMESH
            ),
            mesh.time().path()/meshRefiner.timeName()
        );
        Info<< "Dumped mesh in = "
            << mesh.time().cpuTimeIncrement() << " s\n" << nl << endl;
    }

    Info<< "Patch points smoothed in = "
        << mesh.time().cpuTimeIncrement() << " s\n" << nl << endl;
}


// Get (pp-local) indices of points that are both on zone and on patched surface
Foam::labelList Foam::autoSnapDriver::getZoneSurfacePoints
(
    const fvMesh& mesh,
    const indirectPrimitivePatch& pp,
    const word& zoneName
)
{
    label zoneI = mesh.faceZones().findZoneID(zoneName);

    if (zoneI == -1)
    {
        FatalErrorInFunction
            << "Cannot find zone " << zoneName
            << exit(FatalError);
    }

    const faceZone& fZone = mesh.faceZones()[zoneI];


    // Could use PrimitivePatch & localFaces to extract points but might just
    // as well do it ourselves.

    boolList pointOnZone(pp.nPoints(), false);

    forAll(fZone, i)
    {
        const face& f = mesh.faces()[fZone[i]];

        forAll(f, fp)
        {
            label meshPointI = f[fp];

            Map<label>::const_iterator iter =
                pp.meshPointMap().find(meshPointI);

            if (iter != pp.meshPointMap().end())
            {
                label pointI = iter();
                pointOnZone[pointI] = true;
            }
        }
    }

    return findIndices(pointOnZone, true);
}


Foam::tmp<Foam::pointField> Foam::autoSnapDriver::avgCellCentres
(
    const fvMesh& mesh,
    const indirectPrimitivePatch& pp
)
{
    const labelListList& pointFaces = pp.pointFaces();


    tmp<pointField> tavgBoundary
    (
        new pointField(pointFaces.size(), vector::zero)
    );
    pointField& avgBoundary = tavgBoundary();
    labelList nBoundary(pointFaces.size(), 0);

    forAll(pointFaces, pointI)
    {
        const labelList& pFaces = pointFaces[pointI];

        forAll(pFaces, pfI)
        {
            label faceI = pFaces[pfI];
            label meshFaceI = pp.addressing()[faceI];

            label own = mesh.faceOwner()[meshFaceI];
            avgBoundary[pointI] += mesh.cellCentres()[own];
            nBoundary[pointI]++;
        }
    }

    syncTools::syncPointList
    (
        mesh,
        pp.meshPoints(),
        avgBoundary,
        plusEqOp<point>(),  // combine op
        vector::zero        // null value
    );
    syncTools::syncPointList
    (
        mesh,
        pp.meshPoints(),
        nBoundary,
        plusEqOp<label>(),  // combine op
        label(0)            // null value
    );

    forAll(avgBoundary, i)
    {
        avgBoundary[i] /= nBoundary[i];
    }
    return tavgBoundary;
}


//Foam::tmp<Foam::scalarField> Foam::autoSnapDriver::calcEdgeLen
//(
//    const indirectPrimitivePatch& pp
//) const
//{
//    // Get local edge length based on refinement level
//    // ~~~~~~~~~~~~~~~~~~~~~~~~~~~~~~~~~~~~~~~~~~~~~~~
//    // (Ripped from autoLayerDriver)
//
//    tmp<scalarField> tedgeLen(new scalarField(pp.nPoints()));
//    scalarField& edgeLen = tedgeLen();
//    {
//        const fvMesh& mesh = meshRefiner_.mesh();
//        const scalar edge0Len = meshRefiner_.meshCutter().level0EdgeLength();
//        const labelList& cellLevel = meshRefiner_.meshCutter().cellLevel();
//
//        labelList maxPointLevel(pp.nPoints(), labelMin);
//
//        forAll(pp, i)
//        {
//            label ownLevel = cellLevel[mesh.faceOwner()[pp.addressing()[i]]];
//            const face& f = pp.localFaces()[i];
//            forAll(f, fp)
//            {
//                maxPointLevel[f[fp]] = max(maxPointLevel[f[fp]], ownLevel);
//            }
//        }
//
//        syncTools::syncPointList
//        (
//            mesh,
//            pp.meshPoints(),
//            maxPointLevel,
//            maxEqOp<label>(),
//            labelMin            // null value
//        );
//
//
//        forAll(maxPointLevel, pointI)
//        {
//            // Find undistorted edge size for this level.
//            edgeLen[pointI] = edge0Len/(1<<maxPointLevel[pointI]);
//        }
//    }
//    return tedgeLen;
//}


void Foam::autoSnapDriver::detectNearSurfaces
(
    const scalar planarCos,
    const indirectPrimitivePatch& pp,
    const pointField& nearestPoint,
    const vectorField& nearestNormal,

    vectorField& disp
) const
{
    Info<< "Detecting near surfaces ..." << endl;

    const pointField& localPoints = pp.localPoints();
    const labelList& meshPoints = pp.meshPoints();
    const refinementSurfaces& surfaces = meshRefiner_.surfaces();
    const fvMesh& mesh = meshRefiner_.mesh();

    //// Get local edge length based on refinement level
    //const scalarField edgeLen(calcEdgeLen(pp));
    //
    //// Generate rays for every surface point
    //// ~~~~~~~~~~~~~~~~~~~~~~~~~~~~~~~~~~~~~
    //
    //{
    //    const scalar cos45 = Foam::cos(degToRad(45));
    //    vector n(cos45, cos45, cos45);
    //    n /= mag(n);
    //
    //    pointField start(14*pp.nPoints());
    //    pointField end(start.size());
    //
    //    label rayI = 0;
    //    forAll(localPoints, pointI)
    //    {
    //        const point& pt = localPoints[pointI];
    //
    //        // Along coordinate axes
    //
    //        {
    //            start[rayI] = pt;
    //            point& endPt = end[rayI++];
    //            endPt = pt;
    //            endPt.x() -= edgeLen[pointI];
    //        }
    //        {
    //            start[rayI] = pt;
    //            point& endPt = end[rayI++];
    //            endPt = pt;
    //            endPt.x() += edgeLen[pointI];
    //        }
    //        {
    //            start[rayI] = pt;
    //            point& endPt = end[rayI++];
    //            endPt = pt;
    //            endPt.y() -= edgeLen[pointI];
    //        }
    //        {
    //            start[rayI] = pt;
    //            point& endPt = end[rayI++];
    //            endPt = pt;
    //            endPt.y() += edgeLen[pointI];
    //        }
    //        {
    //            start[rayI] = pt;
    //            point& endPt = end[rayI++];
    //            endPt = pt;
    //            endPt.z() -= edgeLen[pointI];
    //        }
    //        {
    //            start[rayI] = pt;
    //            point& endPt = end[rayI++];
    //            endPt = pt;
    //            endPt.z() += edgeLen[pointI];
    //        }
    //
    //        // At 45 degrees
    //
    //        const vector vec(edgeLen[pointI]*n);
    //
    //        {
    //            start[rayI] = pt;
    //            point& endPt = end[rayI++];
    //            endPt = pt;
    //            endPt.x() += vec.x();
    //            endPt.y() += vec.y();
    //            endPt.z() += vec.z();
    //        }
    //        {
    //            start[rayI] = pt;
    //            point& endPt = end[rayI++];
    //            endPt = pt;
    //            endPt.x() -= vec.x();
    //            endPt.y() += vec.y();
    //            endPt.z() += vec.z();
    //        }
    //        {
    //            start[rayI] = pt;
    //            point& endPt = end[rayI++];
    //            endPt = pt;
    //            endPt.x() += vec.x();
    //            endPt.y() -= vec.y();
    //            endPt.z() += vec.z();
    //        }
    //        {
    //            start[rayI] = pt;
    //            point& endPt = end[rayI++];
    //            endPt = pt;
    //            endPt.x() -= vec.x();
    //            endPt.y() -= vec.y();
    //            endPt.z() += vec.z();
    //        }
    //        {
    //            start[rayI] = pt;
    //            point& endPt = end[rayI++];
    //            endPt = pt;
    //            endPt.x() += vec.x();
    //            endPt.y() += vec.y();
    //            endPt.z() -= vec.z();
    //        }
    //        {
    //            start[rayI] = pt;
    //            point& endPt = end[rayI++];
    //            endPt = pt;
    //            endPt.x() -= vec.x();
    //            endPt.y() += vec.y();
    //            endPt.z() -= vec.z();
    //        }
    //        {
    //            start[rayI] = pt;
    //            point& endPt = end[rayI++];
    //            endPt = pt;
    //            endPt.x() += vec.x();
    //            endPt.y() -= vec.y();
    //            endPt.z() -= vec.z();
    //        }
    //        {
    //            start[rayI] = pt;
    //            point& endPt = end[rayI++];
    //            endPt = pt;
    //            endPt.x() -= vec.x();
    //            endPt.y() -= vec.y();
    //            endPt.z() -= vec.z();
    //        }
    //    }
    //
    //    labelList surface1;
    //    List<pointIndexHit> hit1;
    //    labelList region1;
    //    vectorField normal1;
    //
    //    labelList surface2;
    //    List<pointIndexHit> hit2;
    //    labelList region2;
    //    vectorField normal2;
    //    surfaces.findNearestIntersection
    //    (
    //        unzonedSurfaces,    // surfacesToTest,
    //        start,
    //        end,
    //
    //        surface1,
    //        hit1,
    //        region1,
    //        normal1,
    //
    //        surface2,
    //        hit2,
    //        region2,
    //        normal2
    //    );
    //
    //    // All intersections
    //    {
    //        OBJstream str
    //        (
    //            mesh.time().path()
    //          / "surfaceHits_" + meshRefiner_.timeName() + ".obj"
    //        );
    //
    //        Info<< "Dumping intersections with rays to " << str.name()
    //            << endl;
    //
    //        forAll(hit1, i)
    //        {
    //            if (hit1[i].hit())
    //            {
    //                str.write(linePointRef(start[i], hit1[i].hitPoint()));
    //            }
    //            if (hit2[i].hit())
    //            {
    //                str.write(linePointRef(start[i], hit2[i].hitPoint()));
    //            }
    //        }
    //    }
    //
    //    // Co-planar intersections
    //    {
    //        OBJstream str
    //        (
    //            mesh.time().path()
    //          / "coplanarHits_" + meshRefiner_.timeName() + ".obj"
    //        );
    //
    //        Info<< "Dumping intersections with co-planar surfaces to "
    //            << str.name() << endl;
    //
    //        forAll(localPoints, pointI)
    //        {
    //            bool hasNormal = false;
    //            point surfPointA;
    //            vector surfNormalA;
    //            point surfPointB;
    //            vector surfNormalB;
    //
    //            bool isCoplanar = false;
    //
    //            label rayI = 14*pointI;
    //            for (label i = 0; i < 14; i++)
    //            {
    //                if (hit1[rayI].hit())
    //                {
    //                    const point& pt = hit1[rayI].hitPoint();
    //                    const vector& n = normal1[rayI];
    //
    //                    if (!hasNormal)
    //                    {
    //                        hasNormal = true;
    //                        surfPointA = pt;
    //                        surfNormalA = n;
    //                    }
    //                    else
    //                    {
    //                        if
    //                        (
    //                            meshRefiner_.isGap
    //                            (
    //                                planarCos,
    //                                surfPointA,
    //                                surfNormalA,
    //                                pt,
    //                                n
    //                            )
    //                        )
    //                        {
    //                            isCoplanar = true;
    //                            surfPointB = pt;
    //                            surfNormalB = n;
    //                            break;
    //                        }
    //                    }
    //                }
    //                if (hit2[rayI].hit())
    //                {
    //                    const point& pt = hit2[rayI].hitPoint();
    //                    const vector& n = normal2[rayI];
    //
    //                    if (!hasNormal)
    //                    {
    //                        hasNormal = true;
    //                        surfPointA = pt;
    //                        surfNormalA = n;
    //                    }
    //                    else
    //                    {
    //                        if
    //                        (
    //                            meshRefiner_.isGap
    //                            (
    //                                planarCos,
    //                                surfPointA,
    //                                surfNormalA,
    //                                pt,
    //                                n
    //                            )
    //                        )
    //                        {
    //                            isCoplanar = true;
    //                            surfPointB = pt;
    //                            surfNormalB = n;
    //                            break;
    //                        }
    //                    }
    //                }
    //
    //                rayI++;
    //            }
    //
    //            if (isCoplanar)
    //            {
    //                str.write(linePointRef(surfPointA, surfPointB));
    //            }
    //        }
    //    }
    //}


    const pointField avgCc(avgCellCentres(mesh, pp));

    // Construct rays through localPoints to beyond cell centre
    pointField start(pp.nPoints());
    pointField end(pp.nPoints());
    forAll(localPoints, pointI)
    {
        const point& pt = localPoints[pointI];
        const vector d = 2*(avgCc[pointI]-pt);
        start[pointI] = pt - d;
        end[pointI] = pt + d;
    }


    autoPtr<OBJstream> gapStr;
    if (debug&meshRefinement::ATTRACTION)
    {
        gapStr.reset
        (
            new OBJstream
            (
                mesh.time().path()
              / "detectNearSurfaces_" + meshRefiner_.timeName() + ".obj"
            )
        );
    }


    const PackedBoolList isPatchMasterPoint
    (
        meshRefinement::getMasterPoints
        (
            mesh,
            meshPoints
        )
    );

    label nOverride = 0;

    // 1. All points to non-interface surfaces
    // ~~~~~~~~~~~~~~~~~~~~~~~~~~~~~~~~~~~~~~~
    {
        const labelList unzonedSurfaces =
            surfaceZonesInfo::getUnnamedSurfaces
            (
                meshRefiner_.surfaces().surfZones()
            );

        // Do intersection test
        labelList surface1;
        List<pointIndexHit> hit1;
        labelList region1;
        vectorField normal1;

        labelList surface2;
        List<pointIndexHit> hit2;
        labelList region2;
        vectorField normal2;
        surfaces.findNearestIntersection
        (
            unzonedSurfaces,
            start,
            end,

            surface1,
            hit1,
            region1,
            normal1,

            surface2,
            hit2,
            region2,
            normal2
        );


        forAll(localPoints, pointI)
        {
            // Current location
            const point& pt = localPoints[pointI];

            bool override = false;

            //if (hit1[pointI].hit())
            //{
            //    if
            //    (
            //        meshRefiner_.isGap
            //        (
            //            planarCos,
            //            nearestPoint[pointI],
            //            nearestNormal[pointI],
            //            hit1[pointI].hitPoint(),
            //            normal1[pointI]
            //        )
            //    )
            //    {
            //        disp[pointI] = hit1[pointI].hitPoint()-pt;
            //        override = true;
            //    }
            //}
            //if (hit2[pointI].hit())
            //{
            //    if
            //    (
            //        meshRefiner_.isGap
            //        (
            //            planarCos,
            //            nearestPoint[pointI],
            //            nearestNormal[pointI],
            //            hit2[pointI].hitPoint(),
            //            normal2[pointI]
            //        )
            //    )
            //    {
            //        disp[pointI] = hit2[pointI].hitPoint()-pt;
            //        override = true;
            //    }
            //}

            if (hit1[pointI].hit() && hit2[pointI].hit())
            {
                if
                (
                    meshRefiner_.isGap
                    (
                        planarCos,
                        hit1[pointI].hitPoint(),
                        normal1[pointI],
                        hit2[pointI].hitPoint(),
                        normal2[pointI]
                    )
                )
                {
                    // TBD: check if the attraction (to nearest) would attract
                    // good enough and not override attraction

                    if (gapStr.valid())
                    {
                        const point& intPt = hit2[pointI].hitPoint();
                        gapStr().write(linePointRef(pt, intPt));
                    }

                    // Choose hit2 : nearest to end point (so inside the domain)
                    disp[pointI] = hit2[pointI].hitPoint()-pt;
                    override = true;
                }
            }

            if (override && isPatchMasterPoint[pointI])
            {
                nOverride++;
            }
        }
    }


    // 2. All points on zones to their respective surface
    // ~~~~~~~~~~~~~~~~~~~~~~~~~~~~~~~~~~~~~~~~~~~~~~~~~~

    {
        // Surfaces with zone information
        const PtrList<surfaceZonesInfo>& surfZones = surfaces.surfZones();

        const labelList zonedSurfaces = surfaceZonesInfo::getNamedSurfaces
        (
            surfZones
        );

        forAll(zonedSurfaces, i)
        {
            label zoneSurfI = zonedSurfaces[i];

            const word& faceZoneName = surfZones[zoneSurfI].faceZoneName();

            const labelList surfacesToTest(1, zoneSurfI);

            // Get indices of points both on faceZone and on pp.
            labelList zonePointIndices
            (
                getZoneSurfacePoints
                (
                    mesh,
                    pp,
                    faceZoneName
                )
            );

            // Do intersection test
            labelList surface1;
            List<pointIndexHit> hit1;
            labelList region1;
            vectorField normal1;

            labelList surface2;
            List<pointIndexHit> hit2;
            labelList region2;
            vectorField normal2;
            surfaces.findNearestIntersection
            (
                surfacesToTest,
                pointField(start, zonePointIndices),
                pointField(end, zonePointIndices),

                surface1,
                hit1,
                region1,
                normal1,

                surface2,
                hit2,
                region2,
                normal2
            );


            forAll(hit1, i)
            {
                label pointI = zonePointIndices[i];

                // Current location
                const point& pt = localPoints[pointI];

                bool override = false;

                //if (hit1[i].hit())
                //{
                //    if
                //    (
                //        meshRefiner_.isGap
                //        (
                //            planarCos,
                //            nearestPoint[pointI],
                //            nearestNormal[pointI],
                //            hit1[i].hitPoint(),
                //            normal1[i]
                //        )
                //    )
                //    {
                //        disp[pointI] = hit1[i].hitPoint()-pt;
                //        override = true;
                //    }
                //}
                //if (hit2[i].hit())
                //{
                //    if
                //    (
                //        meshRefiner_.isGap
                //        (
                //            planarCos,
                //            nearestPoint[pointI],
                //            nearestNormal[pointI],
                //            hit2[i].hitPoint(),
                //            normal2[i]
                //        )
                //    )
                //    {
                //        disp[pointI] = hit2[i].hitPoint()-pt;
                //        override = true;
                //    }
                //}

                if (hit1[i].hit() && hit2[i].hit())
                {
                    if
                    (
                        meshRefiner_.isGap
                        (
                            planarCos,
                            hit1[i].hitPoint(),
                            normal1[i],
                            hit2[i].hitPoint(),
                            normal2[i]
                        )
                    )
                    {
                        if (gapStr.valid())
                        {
                            const point& intPt = hit2[i].hitPoint();
                            gapStr().write(linePointRef(pt, intPt));
                        }

                        disp[pointI] = hit2[i].hitPoint()-pt;
                        override = true;
                    }
                }

                if (override && isPatchMasterPoint[pointI])
                {
                    nOverride++;
                }
            }
        }
    }

    Info<< "Overriding nearest with intersection of close gaps at "
        << returnReduce(nOverride, sumOp<label>())
        << " out of " << returnReduce(pp.nPoints(), sumOp<label>())
        << " points." << endl;
}


void Foam::autoSnapDriver::calcNearestSurface
(
    const refinementSurfaces& surfaces,

    const labelList& surfacesToTest,
    const labelListList& regionsToTest,

    const pointField& localPoints,
    const labelList& zonePointIndices,

    scalarField& minSnapDist,
    labelList& snapSurf,
    vectorField& patchDisp,

    // Optional: nearest point, normal
    pointField& nearestPoint,
    vectorField& nearestNormal
)
{
    // Find nearest for points both on faceZone and pp.
    List<pointIndexHit> hitInfo;
    labelList hitSurface;

    if (nearestNormal.size() == localPoints.size())
    {
        labelList hitRegion;
        vectorField hitNormal;
        surfaces.findNearestRegion
        (
            surfacesToTest,
            regionsToTest,

            pointField(localPoints, zonePointIndices),
            sqr(scalarField(minSnapDist, zonePointIndices)),

            hitSurface,
            hitInfo,
            hitRegion,
            hitNormal
        );

        forAll(hitInfo, i)
        {
            if (hitInfo[i].hit())
            {
                label pointI = zonePointIndices[i];
                nearestPoint[pointI] = hitInfo[i].hitPoint();
                nearestNormal[pointI] = hitNormal[i];
            }
        }
    }
    else
    {
        surfaces.findNearest
        (
            surfacesToTest,
            regionsToTest,

            pointField(localPoints, zonePointIndices),
            sqr(scalarField(minSnapDist, zonePointIndices)),

            hitSurface,
            hitInfo
        );
    }

    forAll(hitInfo, i)
    {
        if (hitInfo[i].hit())
        {
            label pointI = zonePointIndices[i];

            patchDisp[pointI] = hitInfo[i].hitPoint() - localPoints[pointI];
            minSnapDist[pointI] = mag(patchDisp[pointI]);
            snapSurf[pointI] = hitSurface[i];
        }
    }
}


Foam::vectorField Foam::autoSnapDriver::calcNearestSurface
(
    const bool strictRegionSnap,
    const meshRefinement& meshRefiner,
    const labelList& globalToMasterPatch,
    const labelList& globalToSlavePatch,
    const scalarField& snapDist,
    const indirectPrimitivePatch& pp,
    pointField& nearestPoint,
    vectorField& nearestNormal
)
{
    Info<< "Calculating patchDisplacement as distance to nearest surface"
        << " point ..." << endl;
    if (strictRegionSnap)
    {
        Info<< "    non-zone points : attract to local region on surface only"
            << nl
            << "    zone points     : attract to local region on surface only"
            << nl
            << endl;
    }
    else
    {
        Info<< "    non-zone points :"
            << " attract to nearest of all non-zone surfaces"
            << nl
            << "    zone points     : attract to zone surface only" << nl
            << endl;
    }


    const pointField& localPoints = pp.localPoints();
    const refinementSurfaces& surfaces = meshRefiner.surfaces();
    const fvMesh& mesh = meshRefiner.mesh();

    // Displacement per patch point
    vectorField patchDisp(localPoints.size(), vector::zero);

    if (returnReduce(localPoints.size(), sumOp<label>()) > 0)
    {
        // Current surface snapped to. Used to check whether points have been
        // snapped at all
        labelList snapSurf(localPoints.size(), -1);

        // Current best snap distance (since point might be on multiple
        // regions)
        scalarField minSnapDist(snapDist);


        if (strictRegionSnap)
        {
            // Attract patch points to same region only

            forAll(surfaces.surfaces(), surfI)
            {
                label geomI = surfaces.surfaces()[surfI];
                label nRegions = surfaces.geometry()[geomI].regions().size();

                const labelList surfacesToTest(1, surfI);

                for (label regionI = 0; regionI < nRegions; regionI++)
                {
                    label globalI = surfaces.globalRegion(surfI, regionI);
                    label masterPatchI = globalToMasterPatch[globalI];

                    // Get indices of points both on patch and on pp
                    labelList zonePointIndices
                    (
                        getFacePoints
                        (
                            pp,
                            mesh.boundaryMesh()[masterPatchI]
                        )
                    );

                    calcNearestSurface
                    (
                        surfaces,

                        surfacesToTest,
                        labelListList(1, labelList(1, regionI)), //regionsToTest

                        localPoints,
                        zonePointIndices,

                        minSnapDist,
                        snapSurf,
                        patchDisp,

                        // Optional: nearest point, normal
                        nearestPoint,
                        nearestNormal
                    );

                    if (globalToSlavePatch[globalI] != masterPatchI)
                    {
                        label slavePatchI = globalToSlavePatch[globalI];

                        // Get indices of points both on patch and on pp
                        labelList zonePointIndices
                        (
                            getFacePoints
                            (
                                pp,
                                mesh.boundaryMesh()[slavePatchI]
                            )
                        );

                        calcNearestSurface
                        (
                            surfaces,

                            surfacesToTest,
                            labelListList(1, labelList(1, regionI)),

                            localPoints,
                            zonePointIndices,

                            minSnapDist,
                            snapSurf,
                            patchDisp,

                            // Optional: nearest point, normal
                            nearestPoint,
                            nearestNormal
                        );
                    }
                }
            }
        }
        else
        {
            // Divide surfaces into zoned and unzoned
            const labelList unzonedSurfaces =
                surfaceZonesInfo::getUnnamedSurfaces
                (
                    meshRefiner.surfaces().surfZones()
                );


            // 1. All points to non-interface surfaces
            // ~~~~~~~~~~~~~~~~~~~~~~~~~~~~~~~~~~~~~~~

            List<pointIndexHit> hitInfo;
            labelList hitSurface;

            if (nearestNormal.size() == localPoints.size())
            {
                labelList hitRegion;
                vectorField hitNormal;
                surfaces.findNearestRegion
                (
                    unzonedSurfaces,
                    localPoints,
                    sqr(snapDist),
                    hitSurface,
                    hitInfo,
                    hitRegion,
                    hitNormal
                );

                forAll(hitInfo, pointI)
                {
                    if (hitInfo[pointI].hit())
                    {
                        nearestPoint[pointI] = hitInfo[pointI].hitPoint();
                        nearestNormal[pointI] = hitNormal[pointI];
                    }
                }
            }
            else
            {
                surfaces.findNearest
                (
                    unzonedSurfaces,
                    localPoints,
                    sqr(snapDist),        // sqr of attract distance
                    hitSurface,
                    hitInfo
                );
            }

            forAll(hitInfo, pointI)
            {
                if (hitInfo[pointI].hit())
                {
                    patchDisp[pointI] =
                        hitInfo[pointI].hitPoint()
                      - localPoints[pointI];

                    snapSurf[pointI] = hitSurface[pointI];
                }
            }


            const labelList zonedSurfaces =
                surfaceZonesInfo::getNamedSurfaces
                (
                    meshRefiner.surfaces().surfZones()
                );


            // 2. All points on zones to their respective surface
            // ~~~~~~~~~~~~~~~~~~~~~~~~~~~~~~~~~~~~~~~~~~~~~~~~~~

            // Surfaces with zone information
            const PtrList<surfaceZonesInfo>& surfZones = surfaces.surfZones();

            forAll(zonedSurfaces, i)
            {
                label surfI = zonedSurfaces[i];

                const word& faceZoneName = surfZones[surfI].faceZoneName();

                const labelList surfacesToTest(1, surfI);

                label geomI = surfaces.surfaces()[surfI];
                label nRegions = surfaces.geometry()[geomI].regions().size();


                // Get indices of points both on faceZone and on pp.
                labelList zonePointIndices
                (
                    getZoneSurfacePoints
                    (
                        mesh,
                        pp,
                        faceZoneName
                    )
                );


                calcNearestSurface
                (
                    surfaces,

                    surfacesToTest,
                    labelListList(1, identity(nRegions)),

                    localPoints,
                    zonePointIndices,

                    minSnapDist,
                    snapSurf,
                    patchDisp,

                    // Optional: nearest point, normal
                    nearestPoint,
                    nearestNormal
                );
            }
        }


        // Check if all points are being snapped
        forAll(snapSurf, pointI)
        {
            if (snapSurf[pointI] == -1)
            {
                WarningInFunction
                    << "For point:" << pointI
                    << " coordinate:" << localPoints[pointI]
                    << " did not find any surface within:"
                    << minSnapDist[pointI]
                    << " metre." << endl;
            }
        }

        {
            const PackedBoolList isPatchMasterPoint
            (
                meshRefinement::getMasterPoints
                (
                    mesh,
                    pp.meshPoints()
                )
            );

            scalarField magDisp(mag(patchDisp));

            Info<< "Wanted displacement : average:"
                <<  meshRefinement::gAverage(isPatchMasterPoint, magDisp)
                << " min:" << gMin(magDisp)
                << " max:" << gMax(magDisp) << endl;
        }
    }

    Info<< "Calculated surface displacement in = "
        << mesh.time().cpuTimeIncrement() << " s\n" << nl << endl;


    // Limit amount of movement. Can not happen for triSurfaceMesh but
    // can happen for some analytical shapes?
    forAll(patchDisp, patchPointI)
    {
        scalar magDisp = mag(patchDisp[patchPointI]);

        if (magDisp > snapDist[patchPointI])
        {
            patchDisp[patchPointI] *= snapDist[patchPointI] / magDisp;

            Pout<< "Limiting displacement for " << patchPointI
                << " from " << magDisp << " to " << snapDist[patchPointI]
                << endl;
        }
    }

    // Points on zones in one domain but only present as point on other
    // will not do condition 2 on all. Sync explicitly.
    syncTools::syncPointList
    (
        mesh,
        pp.meshPoints(),
        patchDisp,
        minMagSqrEqOp<point>(),         // combine op
        vector(GREAT, GREAT, GREAT)     // null value (note: cannot use VGREAT)
    );

    return patchDisp;
}


<<<<<<< HEAD
=======
////XXXXXXXXX
//// Get (pp-local) indices of points that are on both patches
//Foam::labelList Foam::autoSnapDriver::getPatchSurfacePoints
//(
//    const fvMesh& mesh,
//    const indirectPrimitivePatch& allPp,
//    const polyPatch& pp
//)
//{
//    // Could use PrimitivePatch & localFaces to extract points but might just
//    // as well do it ourselves.
//
//    boolList pointOnZone(allPp.nPoints(), false);
//
//    forAll(pp, i)
//    {
//        const face& f = pp[i];
//
//        forAll(f, fp)
//        {
//            label meshPointI = f[fp];
//
//            Map<label>::const_iterator iter =
//                allPp.meshPointMap().find(meshPointI);
//
//            if (iter != allPp.meshPointMap().end())
//            {
//                label pointI = iter();
//                pointOnZone[pointI] = true;
//            }
//        }
//    }
//
//    return findIndices(pointOnZone, true);
//}
//Foam::vectorField Foam::autoSnapDriver::calcNearestLocalSurface
//(
//    const meshRefinement& meshRefiner,
//    const scalarField& snapDist,
//    const indirectPrimitivePatch& pp
//)
//{
//    Info<< "Calculating patchDisplacement as distance to nearest"
//        << " local surface point ..." << endl;
//
//    const pointField& localPoints = pp.localPoints();
//    const refinementSurfaces& surfaces = meshRefiner.surfaces();
//    const fvMesh& mesh = meshRefiner.mesh();
//    const polyBoundaryMesh& pbm = mesh.boundaryMesh();
//
//
////    // Assume that all patch-internal points get attracted to their surface
////    // only. So we want to know if point is on multiple regions
////
////    labelList minPatch(mesh.nPoints(), labelMax);
////    labelList maxPatch(mesh.nPoints(), labelMin);
////
////    forAll(meshMover.adaptPatchIDs(), i)
////    {
////        label patchI = meshMover.adaptPatchIDs()[i];
////        const labelList& meshPoints = pbm[patchI].meshPoints();
////
////        forAll(meshPoints, meshPointI)
////        {
////            label meshPointI = meshPoints[meshPointI];
////            minPatch[meshPointI] = min(minPatch[meshPointI], patchI);
////            maxPatch[meshPointI] = max(maxPatch[meshPointI], patchI);
////        }
////    }
////
////    syncTools::syncPointList
////    (
////        mesh,
////        minPatch,
////        minEqOp<label>(),   // combine op
////        labelMax            // null value
////    );
////    syncTools::syncPointList
////    (
////        mesh,
////        maxPatch,
////        maxEqOp<label>(),   // combine op
////        labelMin            // null value
////    );
//
//    // Now all points with minPatch != maxPatch will be on the outside of
//    // the patch.
//
//    // Displacement per patch point
//    vectorField patchDisp(localPoints.size(), vector::zero);
//    // Current best snap distance
//    scalarField minSnapDist(snapDist);
//    // Current surface snapped to
//    labelList snapSurf(localPoints.size(), -1);
//
//    const labelList& surfaceGeometry = surfaces.surfaces();
//    forAll(surfaceGeometry, surfI)
//    {
//        label geomI = surfaceGeometry[surfI];
//        const wordList& regNames = allGeometry.regionNames()[geomI];
//        forAll(regNames, regionI)
//        {
//            label globalRegionI = surfaces.globalRegion(surfI, regionI);
//            // Collect master patch points
//            label masterPatchI = globalToMasterPatch_[globalRegionI];
//            label slavePatchI = globalToSlavePatch_[globalRegionI];
//
//            labelList patchPointIndices
//            (
//                getPatchSurfacePoints
//                (
//                    mesh,
//                    pp,
//                    pbm[masterPatchI]
//                )
//            );
//
//            // Find nearest for points both on faceZone and pp.
//            List<pointIndexHit> hitInfo;
//            surfaces.findNearest
//            (
//                surfI,
//                regionI,
//                pointField(localPoints, patchPointIndices),
//                sqr(scalarField(minSnapDist, patchPointIndices)),
//                hitInfo
//            );
//
//            forAll(hitInfo, i)
//            {
//                label pointI = patchPointIndices[i];
//
//                if (hitInfo[i].hit())
//                {
//                    const point& pt = hitInfo[i].hitPoint();
//                    patchDisp[pointI] = pt-localPoints[pointI];
//                    minSnapDist[pointI] = min
//                    (
//                        minSnapDist[pointI],
//                        mag(patchDisp[pointI])
//                    );
//                    snapSurf[pointI] = surfI;
//                }
//            }
//
//            // Slave patch
//            if (slavePatchI != masterPatchI)
//            {
//                labelList patchPointIndices
//                (
//                    getPatchSurfacePoints
//                    (
//                        mesh,
//                        pp,
//                        pbm[slavePatchI]
//                    )
//                );
//
//                // Find nearest for points both on faceZone and pp.
//                List<pointIndexHit> hitInfo;
//                surfaces.findNearest
//                (
//                    surfI,
//                    regionI,
//                    pointField(localPoints, patchPointIndices),
//                    sqr(scalarField(minSnapDist, patchPointIndices)),
//                    hitInfo
//                );
//
//                forAll(hitInfo, i)
//                {
//                    label pointI = patchPointIndices[i];
//
//                    if (hitInfo[i].hit())
//                    {
//                        const point& pt = hitInfo[i].hitPoint();
//                        patchDisp[pointI] = pt-localPoints[pointI];
//                        minSnapDist[pointI] = min
//                        (
//                            minSnapDist[pointI],
//                            mag(patchDisp[pointI])
//                        );
//                        snapSurf[pointI] = surfI;
//                    }
//                }
//            }
//        }
//    }
//
//
//    // Check if all points are being snapped
//    forAll(snapSurf, pointI)
//    {
//        if (snapSurf[pointI] == -1)
//        {
//            WarningInFunction
//                << "For point:" << pointI
//                << " coordinate:" << localPoints[pointI]
//                << " did not find any surface within:"
//                << minSnapDist[pointI]
//                << " metre." << endl;
//        }
//    }
//
//    {
//        scalarField magDisp(mag(patchDisp));
//
//        Info<< "Wanted displacement : average:"
//            << gSum(magDisp)/returnReduce(patchDisp.size(), sumOp<label>())
//            << " min:" << gMin(magDisp)
//            << " max:" << gMax(magDisp) << endl;
//    }
//
//
//    Info<< "Calculated surface displacement in = "
//        << mesh.time().cpuTimeIncrement() << " s\n" << nl << endl;
//
//
//    // Limit amount of movement.
//    forAll(patchDisp, patchPointI)
//    {
//        scalar magDisp = mag(patchDisp[patchPointI]);
//
//        if (magDisp > snapDist[patchPointI])
//        {
//            patchDisp[patchPointI] *= snapDist[patchPointI] / magDisp;
//
//            Pout<< "Limiting displacement for " << patchPointI
//                << " from " << magDisp << " to " << snapDist[patchPointI]
//                << endl;
//        }
//    }
//
//    // Points on zones in one domain but only present as point on other
//    // will not do condition 2 on all. Sync explicitly.
//    syncTools::syncPointList
//    (
//        mesh,
//        pp.meshPoints(),
//        patchDisp,
//        minMagSqrEqOp<point>(),    // combine op
//        vector(GREAT, GREAT, GREAT)// null value (note: cannot use VGREAT)
//    );
//
//    return patchDisp;
//}
////XXXXXXXXX

>>>>>>> 9a536b02
void Foam::autoSnapDriver::smoothDisplacement
(
    const snapParameters& snapParams,
    motionSmoother& meshMover
) const
{
    const fvMesh& mesh = meshRefiner_.mesh();
    const indirectPrimitivePatch& pp = meshMover.patch();

    Info<< "Smoothing displacement ..." << endl;

    // Set edge diffusivity as inverse of distance to patch
    scalarField edgeGamma(1.0/(edgePatchDist(meshMover.pMesh(), pp) + SMALL));
    //scalarField edgeGamma(mesh.nEdges(), 1.0);
    //scalarField edgeGamma(wallGamma(mesh, pp, 10, 1));

    // Get displacement field
    pointVectorField& disp = meshMover.displacement();

    for (label iter = 0; iter < snapParams.nSmoothDispl(); iter++)
    {
        if ((iter % 10) == 0)
        {
            Info<< "Iteration " << iter << endl;
        }
        pointVectorField oldDisp(disp);
        meshMover.smooth(oldDisp, edgeGamma, disp);
    }
    Info<< "Displacement smoothed in = "
        << mesh.time().cpuTimeIncrement() << " s\n" << nl << endl;

    if (debug&meshRefinement::MESH)
    {
        const_cast<Time&>(mesh.time())++;
        Info<< "Writing smoothed mesh to time " << meshRefiner_.timeName()
            << endl;

        // Moving mesh creates meshPhi. Can be cleared out by a mesh.clearOut
        // but this will also delete all pointMesh but not pointFields which
        // gives an illegal situation.

        meshRefiner_.write
        (
            meshRefinement::debugType(debug),
            meshRefinement::writeType
            (
                meshRefinement::writeLevel()
              | meshRefinement::WRITEMESH
            ),
            mesh.time().path()/meshRefiner_.timeName()
        );
        Info<< "Writing displacement field ..." << endl;
        disp.write();
        tmp<pointScalarField> magDisp(mag(disp));
        magDisp().write();

        Info<< "Writing actual patch displacement ..." << endl;
        vectorField actualPatchDisp(disp, pp.meshPoints());
        dumpMove
        (
            mesh.time().path()
          / "actualPatchDisplacement_" + meshRefiner_.timeName() + ".obj",
            pp.localPoints(),
            pp.localPoints() + actualPatchDisp
        );
    }
}


bool Foam::autoSnapDriver::scaleMesh
(
    const snapParameters& snapParams,
    const label nInitErrors,
    const List<labelPair>& baffles,
    motionSmoother& meshMover
)
{
    const fvMesh& mesh = meshRefiner_.mesh();

    // Relax displacement until correct mesh
    // ~~~~~~~~~~~~~~~~~~~~~~~~~~~~~~~~~~~~~
    labelList checkFaces(identity(mesh.nFaces()));

    scalar oldErrorReduction = -1;

    bool meshOk = false;

    Info<< "Moving mesh ..." << endl;
    for (label iter = 0; iter < 2*snapParams.nSnap(); iter++)
    {
        Info<< nl << "Iteration " << iter << endl;

        if (iter == snapParams.nSnap())
        {
            Info<< "Displacement scaling for error reduction set to 0." << endl;
            oldErrorReduction = meshMover.setErrorReduction(0.0);
        }

        meshOk = meshMover.scaleMesh(checkFaces, baffles, true, nInitErrors);

        if (meshOk)
        {
            Info<< "Successfully moved mesh" << endl;
            break;
        }
        if (debug&meshRefinement::MESH)
        {
            const_cast<Time&>(mesh.time())++;
            Info<< "Writing scaled mesh to time " << meshRefiner_.timeName()
                << endl;
            mesh.write();

            Info<< "Writing displacement field ..." << endl;
            meshMover.displacement().write();
            tmp<pointScalarField> magDisp(mag(meshMover.displacement()));
            magDisp().write();
        }
    }

    if (oldErrorReduction >= 0)
    {
        meshMover.setErrorReduction(oldErrorReduction);
    }
    Info<< "Moved mesh in = "
        << mesh.time().cpuTimeIncrement() << " s\n" << nl << endl;

    return meshOk;
}


// After snapping: correct patching according to nearest surface.
// Code is very similar to calcNearestSurface.
// - calculate face-wise snap distance as max of point-wise
// - calculate face-wise nearest surface point
// - repatch face according to patch for surface point.
Foam::autoPtr<Foam::mapPolyMesh> Foam::autoSnapDriver::repatchToSurface
(
    const snapParameters& snapParams,
    const labelList& adaptPatchIDs,
    const labelList& preserveFaces
)
{
    const fvMesh& mesh = meshRefiner_.mesh();
    const refinementSurfaces& surfaces = meshRefiner_.surfaces();

    Info<< "Repatching faces according to nearest surface ..." << endl;

    // Get the labels of added patches.
    autoPtr<indirectPrimitivePatch> ppPtr
    (
        meshRefinement::makePatch
        (
            mesh,
            adaptPatchIDs
        )
    );
    indirectPrimitivePatch& pp = ppPtr();

    // Divide surfaces into zoned and unzoned
    labelList zonedSurfaces =
        surfaceZonesInfo::getNamedSurfaces(surfaces.surfZones());
    labelList unzonedSurfaces =
        surfaceZonesInfo::getUnnamedSurfaces(surfaces.surfZones());


    // Faces that do not move
    PackedBoolList isZonedFace(mesh.nFaces());
    {
        // 1. Preserve faces in preserveFaces list
        forAll(preserveFaces, faceI)
        {
            if (preserveFaces[faceI] != -1)
            {
                isZonedFace.set(faceI, 1);
            }
        }

        // 2. All faces on zoned surfaces
        const PtrList<surfaceZonesInfo>& surfZones = surfaces.surfZones();
        const faceZoneMesh& fZones = mesh.faceZones();

        forAll(zonedSurfaces, i)
        {
            const label zoneSurfI = zonedSurfaces[i];
            const faceZone& fZone = fZones[surfZones[zoneSurfI].faceZoneName()];

            forAll(fZone, i)
            {
                isZonedFace.set(fZone[i], 1);
            }
        }
    }


    // Determine per pp face which patch it should be in
    // ~~~~~~~~~~~~~~~~~~~~~~~~~~~~~~~~~~~~~~~~~~~~~~~~~

    // Patch that face should be in
    labelList closestPatch(pp.size(), -1);
    {
        // face snap distance as max of point snap distance
        scalarField faceSnapDist(pp.size(), -GREAT);
        {
            // Distance to attract to nearest feature on surface
            const scalarField snapDist
            (
                calcSnapDistance
                (
                    mesh,
                    snapParams,
                    pp
                )
            );

            const faceList& localFaces = pp.localFaces();

            forAll(localFaces, faceI)
            {
                const face& f = localFaces[faceI];

                forAll(f, fp)
                {
                    faceSnapDist[faceI] = max
                    (
                        faceSnapDist[faceI],
                        snapDist[f[fp]]
                    );
                }
            }
        }

        pointField localFaceCentres(mesh.faceCentres(), pp.addressing());

        // Get nearest surface and region
        labelList hitSurface;
        labelList hitRegion;
        surfaces.findNearestRegion
        (
            unzonedSurfaces,
            localFaceCentres,
            sqr(faceSnapDist),    // sqr of attract distance
            hitSurface,
            hitRegion
        );

        // Get patch
        forAll(pp, i)
        {
            label faceI = pp.addressing()[i];

            if (hitSurface[i] != -1 && !isZonedFace.get(faceI))
            {
                closestPatch[i] = globalToMasterPatch_
                [
                    surfaces.globalRegion
                    (
                        hitSurface[i],
                        hitRegion[i]
                    )
                ];
            }
        }
    }


    // Change those faces for which there is a different closest patch
    // ~~~~~~~~~~~~~~~~~~~~~~~~~~~~~~~~~~~~~~~~~~~~~~~~~~~~~~~~~~~~~~~

    labelList ownPatch(mesh.nFaces(), -1);
    labelList neiPatch(mesh.nFaces(), -1);

    const polyBoundaryMesh& patches = mesh.boundaryMesh();

    forAll(patches, patchI)
    {
        const polyPatch& pp = patches[patchI];

        forAll(pp, i)
        {
            ownPatch[pp.start()+i] = patchI;
            neiPatch[pp.start()+i] = patchI;
        }
    }

    label nChanged = 0;
    forAll(closestPatch, i)
    {
        label faceI = pp.addressing()[i];

        if (closestPatch[i] != -1 && closestPatch[i] != ownPatch[faceI])
        {
            ownPatch[faceI] = closestPatch[i];
            neiPatch[faceI] = closestPatch[i];
            nChanged++;
        }
    }

    Info<< "Repatched " << returnReduce(nChanged, sumOp<label>())
        << " faces in = " << mesh.time().cpuTimeIncrement() << " s\n" << nl
        << endl;

    return meshRefiner_.createBaffles(ownPatch, neiPatch);
}


void Foam::autoSnapDriver::detectWarpedFaces
(
    const scalar featureCos,
    const indirectPrimitivePatch& pp,

    DynamicList<label>& splitFaces,
    DynamicList<labelPair>& splits
) const
{
    const fvMesh& mesh = meshRefiner_.mesh();
    const faceList& localFaces = pp.localFaces();
    const pointField& localPoints = pp.localPoints();
    const labelList& bFaces = pp.addressing();

    splitFaces.clear();
    splitFaces.setCapacity(bFaces.size());
    splits.clear();
    splits.setCapacity(bFaces.size());

    // Determine parallel consistent normals on points
    const vectorField pointNormals(PatchTools::pointNormals(mesh, pp));

    face f0(4);
    face f1(4);

    forAll(localFaces, faceI)
    {
        const face& f = localFaces[faceI];

        if (f.size() >= 4)
        {
            // See if splitting face across diagonal would make two faces with
            // biggish normal angle

            labelPair minDiag(-1, -1);
            scalar minCos(GREAT);

            for (label startFp = 0; startFp < f.size()-2; startFp++)
            {
                label minFp = f.rcIndex(startFp);

                for
                (
                    label endFp = f.fcIndex(f.fcIndex(startFp));
                    endFp < f.size() && endFp != minFp;
                    endFp++
                )
                {
                    // Form two faces
                    f0.setSize(endFp-startFp+1);
                    label i0 = 0;
                    for (label fp = startFp; fp <= endFp; fp++)
                    {
                        f0[i0++] = f[fp];
                    }
                    f1.setSize(f.size()+2-f0.size());
                    label i1 = 0;
                    for (label fp = endFp; fp != startFp; fp = f.fcIndex(fp))
                    {
                        f1[i1++] = f[fp];
                    }
                    f1[i1++] = f[startFp];

                    //Info<< "Splitting face:" << f << " into f0:" << f0
                    //    << " f1:" << f1 << endl;

                    vector n0 = f0.normal(localPoints);
                    scalar n0Mag = mag(n0);
                    vector n1 = f1.normal(localPoints);
                    scalar n1Mag = mag(n1);

                    if (n0Mag > ROOTVSMALL && n1Mag > ROOTVSMALL)
                    {
                        scalar cosAngle = (n0/n0Mag) & (n1/n1Mag);
                        if (cosAngle < minCos)
                        {
                            minCos = cosAngle;
                            minDiag = labelPair(startFp, endFp);
                        }
                    }
                }
            }


            if (minCos < featureCos)
            {
                splitFaces.append(bFaces[faceI]);
                splits.append(minDiag);
            }
        }
    }
}


Foam::labelList Foam::autoSnapDriver::getInternalOrBaffleDuplicateFace() const
{
    const fvMesh& mesh = meshRefiner_.mesh();

    labelList internalOrBaffleFaceZones;
    {
        List<surfaceZonesInfo::faceZoneType> fzTypes(2);
        fzTypes[0] = surfaceZonesInfo::INTERNAL;
        fzTypes[1] = surfaceZonesInfo::BAFFLE;
        internalOrBaffleFaceZones = meshRefiner_.getZones(fzTypes);
    }

    List<labelPair> baffles
    (
        meshRefiner_.subsetBaffles
        (
            mesh,
            internalOrBaffleFaceZones,
            localPointRegion::findDuplicateFacePairs(mesh)
        )
    );

    labelList faceToDuplicate(mesh.nFaces(), -1);
    forAll(baffles, i)
    {
        const labelPair& p = baffles[i];
        faceToDuplicate[p[0]] = p[1];
        faceToDuplicate[p[1]] = p[0];
    }

    return faceToDuplicate;
}


void Foam::autoSnapDriver::doSnap
(
    const dictionary& snapDict,
    const dictionary& motionDict,
    const bool mergePatchFaces,
    const scalar featureCos,
    const scalar planarAngle,
    const snapParameters& snapParams
)
{
    fvMesh& mesh = meshRefiner_.mesh();

    Info<< nl
        << "Morphing phase" << nl
        << "--------------" << nl
        << endl;

    // faceZone handling
    // ~~~~~~~~~~~~~~~~~
    //
    // We convert all faceZones into baffles during snapping so we can use
    // a standard mesh motion (except for the mesh checking which for baffles
    // created from internal faces should check across the baffles). The state
    // is stored in two variables:
    //      baffles : pairs of boundary faces
    //      duplicateFace : from mesh face to its baffle colleague (or -1 for
    //                      normal faces)
    // There are three types of faceZones according to the faceType property:
    //
    // internal
    // --------
    // - baffles: need to be checked across
    // - duplicateFace: from face to duplicate face. Contains
    //   all faces on faceZone to prevents merging patch faces.
    //
    // baffle
    // ------
    // - baffles: no need to be checked across
    // - duplicateFace: contains all faces on faceZone to prevent
    //   merging patch faces.
    //
    // boundary
    // --------
    // - baffles: no need to be checked across. Also points get duplicated
    //            so will no longer be baffles
    // - duplicateFace: contains no faces on faceZone since both sides can
    //   merge faces independently.



    // faceZones of type internal
    const labelList internalFaceZones
    (
        meshRefiner_.getZones
        (
            List<surfaceZonesInfo::faceZoneType>
            (
                1,
                surfaceZonesInfo::INTERNAL
            )
        )
    );


    // Create baffles (pairs of faces that share the same points)
    // Baffles stored as owner and neighbour face that have been created.
    {
        List<labelPair> baffles;
        labelList originatingFaceZone;
        meshRefiner_.createZoneBaffles
        (
            identity(mesh.faceZones().size()),
            baffles,
            originatingFaceZone
        );
    }

    // Duplicate points on faceZones of type boundary
    meshRefiner_.dupNonManifoldBoundaryPoints();


    bool doFeatures = false;
    label nFeatIter = 1;
    if (snapParams.nFeatureSnap() > 0)
    {
        doFeatures = true;
        nFeatIter = snapParams.nFeatureSnap();

        Info<< "Snapping to features in " << nFeatIter
            << " iterations ..." << endl;
    }


    bool meshOk = false;


    // Get the labels of added patches.
    labelList adaptPatchIDs(meshRefiner_.meshedPatches());



    {
        autoPtr<indirectPrimitivePatch> ppPtr
        (
            meshRefinement::makePatch
            (
                mesh,
                adaptPatchIDs
            )
        );


        // Distance to attract to nearest feature on surface
        scalarField snapDist(calcSnapDistance(mesh, snapParams, ppPtr()));


        // Construct iterative mesh mover.
        Info<< "Constructing mesh displacer ..." << endl;
        Info<< "Using mesh parameters " << motionDict << nl << endl;

        autoPtr<motionSmoother> meshMoverPtr
        (
            new motionSmoother
            (
                mesh,
                ppPtr(),
                adaptPatchIDs,
                meshRefinement::makeDisplacementField
                (
                    pointMesh::New(mesh),
                    adaptPatchIDs
                ),
                motionDict
            )
        );


        // Check initial mesh
        Info<< "Checking initial mesh ..." << endl;
        labelHashSet wrongFaces(mesh.nFaces()/100);
        motionSmoother::checkMesh(false, mesh, motionDict, wrongFaces);
        const label nInitErrors = returnReduce
        (
            wrongFaces.size(),
            sumOp<label>()
        );

        Info<< "Detected " << nInitErrors << " illegal faces"
            << " (concave, zero area or negative cell pyramid volume)"
            << endl;


        Info<< "Checked initial mesh in = "
            << mesh.time().cpuTimeIncrement() << " s\n" << nl << endl;

        // Extract baffles across internal faceZones (for checking mesh quality
        // across
        labelPairList internalBaffles
        (
            meshRefiner_.subsetBaffles
            (
                mesh,
                internalFaceZones,
                localPointRegion::findDuplicateFacePairs(mesh)
            )
        );



        // Pre-smooth patch vertices (so before determining nearest)
        preSmoothPatch
        (
            meshRefiner_,
            snapParams,
            nInitErrors,
            internalBaffles,
            meshMoverPtr()
        );



        //- Only if in feature attraction mode:
        // Nearest feature
        vectorField patchAttraction;
        // Constraints at feature
        List<pointConstraint> patchConstraints;


        //- Any faces to split
        DynamicList<label> splitFaces;
        //- Indices in face to split across
        DynamicList<labelPair> splits;


        for (label iter = 0; iter < nFeatIter; iter++)
        {
            Info<< nl
                << "Morph iteration " << iter << nl
                << "-----------------" << endl;

            // Splitting iteration?
            bool doSplit = false;
            if
            (
                doFeatures
             && snapParams.nFaceSplitInterval() > 0
             && (
                    (iter == nFeatIter-1)
                 || (iter > 0 && (iter%snapParams.nFaceSplitInterval()) == 0)
                )
            )
            {
                doSplit = true;
            }



            indirectPrimitivePatch& pp = ppPtr();
            motionSmoother& meshMover = meshMoverPtr();


            // Calculate displacement at every patch point. Insert into
            // meshMover.
            // Calculate displacement at every patch point
            pointField nearestPoint;
            vectorField nearestNormal;

            if (snapParams.detectNearSurfacesSnap())
            {
                nearestPoint.setSize(pp.nPoints(), vector::max);
                nearestNormal.setSize(pp.nPoints(), vector::zero);
            }

            vectorField disp = calcNearestSurface
            (
                snapParams.strictRegionSnap(),  // attract points to region only
                meshRefiner_,
                globalToMasterPatch_,           // for if strictRegionSnap
                globalToSlavePatch_,            // for if strictRegionSnap
                snapDist,
                pp,

                nearestPoint,
                nearestNormal
            );


            // Override displacement at thin gaps
            if (snapParams.detectNearSurfacesSnap())
            {
                detectNearSurfaces
                (
                    Foam::cos(degToRad(planarAngle)),// planar cos for gaps
                    pp,
                    nearestPoint,   // surfacepoint from nearest test
                    nearestNormal,  // surfacenormal from nearest test

                    disp
                );
            }

            // Override displacement with feature edge attempt
            if (doFeatures)
            {
                splitFaces.clear();
                splits.clear();
                disp = calcNearestSurfaceFeature
                (
                    snapParams,
                    !doSplit,       // alignMeshEdges
                    iter,
                    featureCos,
                    scalar(iter+1)/nFeatIter,

                    snapDist,
                    disp,
                    nearestNormal,
                    meshMover,

                    patchAttraction,
                    patchConstraints,

                    splitFaces,
                    splits
                );
            }

            // Check for displacement being outwards.
            outwardsDisplacement(pp, disp);

            // Set initial distribution of displacement field (on patches)
            // from patchDisp and make displacement consistent with b.c.
            // on displacement pointVectorField.
            meshMover.setDisplacement(disp);


            if (debug&meshRefinement::ATTRACTION)
            {
                dumpMove
                (
                    mesh.time().path()
                  / "patchDisplacement_" + name(iter) + ".obj",
                    pp.localPoints(),
                    pp.localPoints() + disp
                );
            }

            // Get smoothly varying internal displacement field.
            smoothDisplacement(snapParams, meshMover);

            // Apply internal displacement to mesh.
            meshOk = scaleMesh
            (
                snapParams,
                nInitErrors,
                internalBaffles,
                meshMover
            );

            if (!meshOk)
            {
                WarningInFunction
                    << "Did not succesfully snap mesh."
                    << " Continuing to snap to resolve easy" << nl
                    << "    surfaces but the"
                    << " resulting mesh will not satisfy your quality"
                    << " constraints" << nl << endl;
            }

            if (debug&meshRefinement::MESH)
            {
                const_cast<Time&>(mesh.time())++;
                Info<< "Writing scaled mesh to time "
                    << meshRefiner_.timeName() << endl;
                meshRefiner_.write
                (
                    meshRefinement::debugType(debug),
                    meshRefinement::writeType
                    (
                        meshRefinement::writeLevel()
                      | meshRefinement::WRITEMESH
                    ),
                    mesh.time().path()/meshRefiner_.timeName()
                );
                Info<< "Writing displacement field ..." << endl;
                meshMover.displacement().write();
                tmp<pointScalarField> magDisp
                (
                    mag(meshMover.displacement())
                );
                magDisp().write();
            }

            // Use current mesh as base mesh
            meshMover.correct();



            // See if any faces need splitting
            label nTotalSplit = returnReduce(splitFaces.size(), sumOp<label>());
            if (nTotalSplit && doSplit)
            {
                // Filter out baffle faces from faceZones of type
                // internal/baffle

                labelList duplicateFace(getInternalOrBaffleDuplicateFace());

                {
                    labelList oldSplitFaces(splitFaces.xfer());
                    List<labelPair> oldSplits(splits.xfer());
                    forAll(oldSplitFaces, i)
                    {
                        if (duplicateFace[oldSplitFaces[i]] == -1)
                        {
                            splitFaces.append(oldSplitFaces[i]);
                            splits.append(oldSplits[i]);
                        }
                    }
                    nTotalSplit = returnReduce
                    (
                        splitFaces.size(),
                        sumOp<label>()
                    );
                }

                // Update mesh
                meshRefiner_.splitFacesUndo
                (
                    splitFaces,
                    splits,
                    motionDict,

                    duplicateFace,
                    internalBaffles
                );

                // Redo meshMover
                meshMoverPtr.clear();
                ppPtr.clear();

                // Update mesh mover
                ppPtr = meshRefinement::makePatch(mesh, adaptPatchIDs);
                meshMoverPtr.reset
                (
                    new motionSmoother
                    (
                        mesh,
                        ppPtr(),
                        adaptPatchIDs,
                        meshRefinement::makeDisplacementField
                        (
                            pointMesh::New(mesh),
                            adaptPatchIDs
                        ),
                        motionDict
                    )
                );

                // Update snapping distance
                snapDist = calcSnapDistance(mesh, snapParams, ppPtr());


                if (debug&meshRefinement::MESH)
                {
                    const_cast<Time&>(mesh.time())++;
                    Info<< "Writing split-faces mesh to time "
                        << meshRefiner_.timeName() << endl;
                    meshRefiner_.write
                    (
                        meshRefinement::debugType(debug),
                        meshRefinement::writeType
                        (
                            meshRefinement::writeLevel()
                          | meshRefinement::WRITEMESH
                        ),
                        mesh.time().path()/meshRefiner_.timeName()
                    );
                }
            }


            if (debug&meshRefinement::MESH)
            {
                forAll(internalBaffles, i)
                {
                    const labelPair& p = internalBaffles[i];
                    const point& fc0 = mesh.faceCentres()[p[0]];
                    const point& fc1 = mesh.faceCentres()[p[1]];

                    if (mag(fc0-fc1) > meshRefiner_.mergeDistance())
                    {
                        FatalErrorIn("autoSnapDriver::doSnap(..)")
                            << "Separated baffles : f0:" << p[0]
                            << " centre:" << fc0
                            << " f1:" << p[1] << " centre:" << fc1
                            << " distance:" << mag(fc0-fc1)
                            << exit(FatalError);
                    }
                }
            }
        }
    }


    // Merge any introduced baffles (from faceZones of faceType 'internal')
    {
        autoPtr<mapPolyMesh> mapPtr = meshRefiner_.mergeZoneBaffles
        (
            true,   // internal zones
            false   // baffle zones
        );

        if (mapPtr.valid())
        {
            if (debug & meshRefinement::MESH)
            {
                const_cast<Time&>(mesh.time())++;
                Info<< "Writing baffle-merged mesh to time "
                    << meshRefiner_.timeName() << endl;
                meshRefiner_.write
                (
                    meshRefinement::debugType(debug),
                    meshRefinement::writeType
                    (
                        meshRefinement::writeLevel()
                      | meshRefinement::WRITEMESH
                    ),
                    meshRefiner_.timeName()
                );
            }
        }
    }

    // Repatch faces according to nearest. Do not repatch baffle faces.
    {
        labelList duplicateFace(getInternalOrBaffleDuplicateFace());

        repatchToSurface(snapParams, adaptPatchIDs, duplicateFace);
    }

    if (mergePatchFaces)
    {
        labelList duplicateFace(getInternalOrBaffleDuplicateFace());

        // Repatching might have caused faces to be on same patch and hence
        // mergeable so try again to merge coplanar faces. Do not merge baffle
        // faces to ensure they both stay the same.
        label nChanged = meshRefiner_.mergePatchFacesUndo
        (
            featureCos,     // minCos
            featureCos,     // concaveCos
            meshRefiner_.meshedPatches(),
            motionDict,
            duplicateFace   // faces not to merge
        );

        nChanged += meshRefiner_.mergeEdgesUndo(featureCos, motionDict);

        if (nChanged > 0 && debug & meshRefinement::MESH)
        {
            const_cast<Time&>(mesh.time())++;
            Info<< "Writing patchFace merged mesh to time "
                << meshRefiner_.timeName() << endl;
            meshRefiner_.write
            (
                meshRefinement::debugType(debug),
                meshRefinement::writeType
                (
                    meshRefinement::writeLevel()
                  | meshRefinement::WRITEMESH
                ),
                meshRefiner_.timeName()
            );
        }
    }

    if (debug & meshRefinement::MESH)
    {
        const_cast<Time&>(mesh.time())++;
    }
}


// ************************************************************************* //<|MERGE_RESOLUTION|>--- conflicted
+++ resolved
@@ -3,11 +3,7 @@
   \\      /  F ield         | OpenFOAM: The Open Source CFD Toolbox
    \\    /   O peration     |
     \\  /    A nd           | Copyright (C) 2011-2015 OpenFOAM Foundation
-<<<<<<< HEAD
      \\/     M anipulation  | Copyright (C) 2015 OpenCFD Ltd.
-=======
-     \\/     M anipulation  |
->>>>>>> 9a536b02
 -------------------------------------------------------------------------------
 License
     This file is part of OpenFOAM.
@@ -2095,257 +2091,6 @@
 }
 
 
-<<<<<<< HEAD
-=======
-////XXXXXXXXX
-//// Get (pp-local) indices of points that are on both patches
-//Foam::labelList Foam::autoSnapDriver::getPatchSurfacePoints
-//(
-//    const fvMesh& mesh,
-//    const indirectPrimitivePatch& allPp,
-//    const polyPatch& pp
-//)
-//{
-//    // Could use PrimitivePatch & localFaces to extract points but might just
-//    // as well do it ourselves.
-//
-//    boolList pointOnZone(allPp.nPoints(), false);
-//
-//    forAll(pp, i)
-//    {
-//        const face& f = pp[i];
-//
-//        forAll(f, fp)
-//        {
-//            label meshPointI = f[fp];
-//
-//            Map<label>::const_iterator iter =
-//                allPp.meshPointMap().find(meshPointI);
-//
-//            if (iter != allPp.meshPointMap().end())
-//            {
-//                label pointI = iter();
-//                pointOnZone[pointI] = true;
-//            }
-//        }
-//    }
-//
-//    return findIndices(pointOnZone, true);
-//}
-//Foam::vectorField Foam::autoSnapDriver::calcNearestLocalSurface
-//(
-//    const meshRefinement& meshRefiner,
-//    const scalarField& snapDist,
-//    const indirectPrimitivePatch& pp
-//)
-//{
-//    Info<< "Calculating patchDisplacement as distance to nearest"
-//        << " local surface point ..." << endl;
-//
-//    const pointField& localPoints = pp.localPoints();
-//    const refinementSurfaces& surfaces = meshRefiner.surfaces();
-//    const fvMesh& mesh = meshRefiner.mesh();
-//    const polyBoundaryMesh& pbm = mesh.boundaryMesh();
-//
-//
-////    // Assume that all patch-internal points get attracted to their surface
-////    // only. So we want to know if point is on multiple regions
-////
-////    labelList minPatch(mesh.nPoints(), labelMax);
-////    labelList maxPatch(mesh.nPoints(), labelMin);
-////
-////    forAll(meshMover.adaptPatchIDs(), i)
-////    {
-////        label patchI = meshMover.adaptPatchIDs()[i];
-////        const labelList& meshPoints = pbm[patchI].meshPoints();
-////
-////        forAll(meshPoints, meshPointI)
-////        {
-////            label meshPointI = meshPoints[meshPointI];
-////            minPatch[meshPointI] = min(minPatch[meshPointI], patchI);
-////            maxPatch[meshPointI] = max(maxPatch[meshPointI], patchI);
-////        }
-////    }
-////
-////    syncTools::syncPointList
-////    (
-////        mesh,
-////        minPatch,
-////        minEqOp<label>(),   // combine op
-////        labelMax            // null value
-////    );
-////    syncTools::syncPointList
-////    (
-////        mesh,
-////        maxPatch,
-////        maxEqOp<label>(),   // combine op
-////        labelMin            // null value
-////    );
-//
-//    // Now all points with minPatch != maxPatch will be on the outside of
-//    // the patch.
-//
-//    // Displacement per patch point
-//    vectorField patchDisp(localPoints.size(), vector::zero);
-//    // Current best snap distance
-//    scalarField minSnapDist(snapDist);
-//    // Current surface snapped to
-//    labelList snapSurf(localPoints.size(), -1);
-//
-//    const labelList& surfaceGeometry = surfaces.surfaces();
-//    forAll(surfaceGeometry, surfI)
-//    {
-//        label geomI = surfaceGeometry[surfI];
-//        const wordList& regNames = allGeometry.regionNames()[geomI];
-//        forAll(regNames, regionI)
-//        {
-//            label globalRegionI = surfaces.globalRegion(surfI, regionI);
-//            // Collect master patch points
-//            label masterPatchI = globalToMasterPatch_[globalRegionI];
-//            label slavePatchI = globalToSlavePatch_[globalRegionI];
-//
-//            labelList patchPointIndices
-//            (
-//                getPatchSurfacePoints
-//                (
-//                    mesh,
-//                    pp,
-//                    pbm[masterPatchI]
-//                )
-//            );
-//
-//            // Find nearest for points both on faceZone and pp.
-//            List<pointIndexHit> hitInfo;
-//            surfaces.findNearest
-//            (
-//                surfI,
-//                regionI,
-//                pointField(localPoints, patchPointIndices),
-//                sqr(scalarField(minSnapDist, patchPointIndices)),
-//                hitInfo
-//            );
-//
-//            forAll(hitInfo, i)
-//            {
-//                label pointI = patchPointIndices[i];
-//
-//                if (hitInfo[i].hit())
-//                {
-//                    const point& pt = hitInfo[i].hitPoint();
-//                    patchDisp[pointI] = pt-localPoints[pointI];
-//                    minSnapDist[pointI] = min
-//                    (
-//                        minSnapDist[pointI],
-//                        mag(patchDisp[pointI])
-//                    );
-//                    snapSurf[pointI] = surfI;
-//                }
-//            }
-//
-//            // Slave patch
-//            if (slavePatchI != masterPatchI)
-//            {
-//                labelList patchPointIndices
-//                (
-//                    getPatchSurfacePoints
-//                    (
-//                        mesh,
-//                        pp,
-//                        pbm[slavePatchI]
-//                    )
-//                );
-//
-//                // Find nearest for points both on faceZone and pp.
-//                List<pointIndexHit> hitInfo;
-//                surfaces.findNearest
-//                (
-//                    surfI,
-//                    regionI,
-//                    pointField(localPoints, patchPointIndices),
-//                    sqr(scalarField(minSnapDist, patchPointIndices)),
-//                    hitInfo
-//                );
-//
-//                forAll(hitInfo, i)
-//                {
-//                    label pointI = patchPointIndices[i];
-//
-//                    if (hitInfo[i].hit())
-//                    {
-//                        const point& pt = hitInfo[i].hitPoint();
-//                        patchDisp[pointI] = pt-localPoints[pointI];
-//                        minSnapDist[pointI] = min
-//                        (
-//                            minSnapDist[pointI],
-//                            mag(patchDisp[pointI])
-//                        );
-//                        snapSurf[pointI] = surfI;
-//                    }
-//                }
-//            }
-//        }
-//    }
-//
-//
-//    // Check if all points are being snapped
-//    forAll(snapSurf, pointI)
-//    {
-//        if (snapSurf[pointI] == -1)
-//        {
-//            WarningInFunction
-//                << "For point:" << pointI
-//                << " coordinate:" << localPoints[pointI]
-//                << " did not find any surface within:"
-//                << minSnapDist[pointI]
-//                << " metre." << endl;
-//        }
-//    }
-//
-//    {
-//        scalarField magDisp(mag(patchDisp));
-//
-//        Info<< "Wanted displacement : average:"
-//            << gSum(magDisp)/returnReduce(patchDisp.size(), sumOp<label>())
-//            << " min:" << gMin(magDisp)
-//            << " max:" << gMax(magDisp) << endl;
-//    }
-//
-//
-//    Info<< "Calculated surface displacement in = "
-//        << mesh.time().cpuTimeIncrement() << " s\n" << nl << endl;
-//
-//
-//    // Limit amount of movement.
-//    forAll(patchDisp, patchPointI)
-//    {
-//        scalar magDisp = mag(patchDisp[patchPointI]);
-//
-//        if (magDisp > snapDist[patchPointI])
-//        {
-//            patchDisp[patchPointI] *= snapDist[patchPointI] / magDisp;
-//
-//            Pout<< "Limiting displacement for " << patchPointI
-//                << " from " << magDisp << " to " << snapDist[patchPointI]
-//                << endl;
-//        }
-//    }
-//
-//    // Points on zones in one domain but only present as point on other
-//    // will not do condition 2 on all. Sync explicitly.
-//    syncTools::syncPointList
-//    (
-//        mesh,
-//        pp.meshPoints(),
-//        patchDisp,
-//        minMagSqrEqOp<point>(),    // combine op
-//        vector(GREAT, GREAT, GREAT)// null value (note: cannot use VGREAT)
-//    );
-//
-//    return patchDisp;
-//}
-////XXXXXXXXX
-
->>>>>>> 9a536b02
 void Foam::autoSnapDriver::smoothDisplacement
 (
     const snapParameters& snapParams,
