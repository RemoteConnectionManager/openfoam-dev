/*---------------------------------------------------------------------------*\
  =========                 |
  \\      /  F ield         | OpenFOAM: The Open Source CFD Toolbox
   \\    /   O peration     |
<<<<<<< HEAD
    \\  /    A nd           | Copyright (C) 2011 OpenFOAM Foundation
     \\/     M anipulation  | Copyright (C) 2016 OpenCFD Ltd.
=======
    \\  /    A nd           | Copyright (C) 2011-2016 OpenFOAM Foundation
     \\/     M anipulation  |
>>>>>>> 7b971a9e
-------------------------------------------------------------------------------
License
    This file is part of OpenFOAM.

    OpenFOAM is free software: you can redistribute it and/or modify it
    under the terms of the GNU General Public License as published by
    the Free Software Foundation, either version 3 of the License, or
    (at your option) any later version.

    OpenFOAM is distributed in the hope that it will be useful, but WITHOUT
    ANY WARRANTY; without even the implied warranty of MERCHANTABILITY or
    FITNESS FOR A PARTICULAR PURPOSE.  See the GNU General Public License
    for more details.

    You should have received a copy of the GNU General Public License
    along with OpenFOAM.  If not, see <http://www.gnu.org/licenses/>.

Class
    Foam::memInfo

Description
    Memory usage information for the process running this object.

Note
    Uses the information from /proc/PID/status

SourceFiles
    memInfo.C

\*---------------------------------------------------------------------------*/

#ifndef memInfo_H
#define memInfo_H

#include "OSspecific.H"
#include "POSIX.H"
#include "IFstream.H"

// * * * * * * * * * * * * * * * * * * * * * * * * * * * * * * * * * * * * * //

namespace Foam
{

<<<<<<< HEAD
// forward declarations
class Istream;
class Ostream;
=======
// Forward declaration of friend functions and operators

class memInfo;

Istream& operator>>(Istream&, memInfo&);
Ostream& operator<<(Ostream&, const memInfo&);

>>>>>>> 7b971a9e

/*---------------------------------------------------------------------------*\
                           Class memInfo Declaration
\*---------------------------------------------------------------------------*/

class memInfo
{
    // Private data

        //- Peak memory used by the process (VmPeak in /proc/PID/status)
        int peak_;

        //- Memory used by the process (VmSize in /proc/PID/status)
        int size_;

        //- Resident set size of the process (VmRSS in /proc/PID/status)
        int rss_;

        //- Disallow default bitwise assignment
        void operator=(const memInfo&) = delete;

        //- Disallow default copy constructor
        memInfo(const memInfo&) = delete;

public:

    // Constructors

        //- Construct null
        memInfo();


    //- Destructor
    ~memInfo();


    // Member Functions

        //- Parse /proc/PID/status and update accordingly
        const memInfo& update();

        // Access

            //- Peak memory (VmPeak in /proc/PID/status) at last update()
            int peak() const
            {
                return peak_;
            }

            //- Memory size (VmSize in /proc/PID/status) at last update()
            int size() const
            {
                return size_;
            }

            //- Resident set size (VmRSS in /proc/PID/status) at last update()
            int rss() const
            {
                return rss_;
            }

            //- True if the memory information appears valid
            bool valid() const;


        //- Write content as dictionary entries
        void write(Ostream&) const;


    // IOstream Operators

        //- Read peak/size/rss from stream
        friend Istream& operator>>(Istream&, memInfo&);

        //- Write peak/size/rss to stream
        friend Ostream& operator<<(Ostream&, const memInfo&);
};


// * * * * * * * * * * * * * * * * * * * * * * * * * * * * * * * * * * * * * //

} // End namespace Foam

// * * * * * * * * * * * * * * * * * * * * * * * * * * * * * * * * * * * * * //

#endif

// ************************************************************************* //<|MERGE_RESOLUTION|>--- conflicted
+++ resolved
@@ -2,13 +2,8 @@
   =========                 |
   \\      /  F ield         | OpenFOAM: The Open Source CFD Toolbox
    \\    /   O peration     |
-<<<<<<< HEAD
-    \\  /    A nd           | Copyright (C) 2011 OpenFOAM Foundation
+    \\  /    A nd           | Copyright (C) 2011-2016 OpenFOAM Foundation
      \\/     M anipulation  | Copyright (C) 2016 OpenCFD Ltd.
-=======
-    \\  /    A nd           | Copyright (C) 2011-2016 OpenFOAM Foundation
-     \\/     M anipulation  |
->>>>>>> 7b971a9e
 -------------------------------------------------------------------------------
 License
     This file is part of OpenFOAM.
@@ -52,11 +47,6 @@
 namespace Foam
 {
 
-<<<<<<< HEAD
-// forward declarations
-class Istream;
-class Ostream;
-=======
 // Forward declaration of friend functions and operators
 
 class memInfo;
@@ -64,7 +54,10 @@
 Istream& operator>>(Istream&, memInfo&);
 Ostream& operator<<(Ostream&, const memInfo&);
 
->>>>>>> 7b971a9e
+
+// forward declarations
+class Istream;
+class Ostream;
 
 /*---------------------------------------------------------------------------*\
                            Class memInfo Declaration
