/*---------------------------------------------------------------------------*\
  =========                 |
  \\      /  F ield         | OpenFOAM: The Open Source CFD Toolbox
   \\    /   O peration     |
    \\  /    A nd           | Copyright (C) 2011-2016 OpenFOAM Foundation
     \\/     M anipulation  |
-------------------------------------------------------------------------------
License
    This file is part of OpenFOAM.

    OpenFOAM is free software: you can redistribute it and/or modify it
    under the terms of the GNU General Public License as published by
    the Free Software Foundation, either version 3 of the License, or
    (at your option) any later version.

    OpenFOAM is distributed in the hope that it will be useful, but WITHOUT
    ANY WARRANTY; without even the implied warranty of MERCHANTABILITY or
    FITNESS FOR A PARTICULAR PURPOSE.  See the GNU General Public License
    for more details.

    You should have received a copy of the GNU General Public License
    along with OpenFOAM.  If not, see <http://www.gnu.org/licenses/>.

\*---------------------------------------------------------------------------*/

#include "sigInt.H"
#include "error.H"
#include "JobInfo.H"
#include "IOstreams.H"

// * * * * * * * * * * * * * * Static Data Members * * * * * * * * * * * * * //

struct sigaction Foam::sigInt::oldAction_;

bool Foam::sigInt::sigActive_ = false;


// * * * * * * * * * * * * * Private Member Functions  * * * * * * * * * * * //

void Foam::sigInt::sigHandler(int)
{
    // Reset old handling
    if (sigaction(SIGINT, &oldAction_, nullptr) < 0)
    {
        FatalErrorInFunction
            << "Cannot reset SIGINT trapping"
            << abort(FatalError);
    }

    // Update jobInfo file
    jobInfo.signalEnd();

    // Throw signal (to old handler)
    raise(SIGINT);
}


// * * * * * * * * * * * * * * * * Constructors  * * * * * * * * * * * * * * //

Foam::sigInt::sigInt()
{
<<<<<<< HEAD
    set(false);
=======
    oldAction_.sa_handler = nullptr;
>>>>>>> 7b971a9e
}


// * * * * * * * * * * * * * * * * Destructor  * * * * * * * * * * * * * * * //

Foam::sigInt::~sigInt()
{
<<<<<<< HEAD
    unset(false);
=======
    // Reset old handling
    if (sigaction(SIGINT, &oldAction_, nullptr) < 0)
    {
        FatalErrorInFunction
            << "Cannot reset SIGINT trapping"
            << abort(FatalError);
    }
>>>>>>> 7b971a9e
}


// * * * * * * * * * * * * * * * Member Functions  * * * * * * * * * * * * * //

void Foam::sigInt::set(const bool)
{
    if (!sigActive_)
    {
        struct sigaction newAction;
        newAction.sa_handler = sigHandler;
        newAction.sa_flags = SA_NODEFER;
        sigemptyset(&newAction.sa_mask);
        if (sigaction(SIGINT, &newAction, &oldAction_) < 0)
        {
            FatalErrorInFunction
                << "Cannot call sigInt::set() more than once"
                << abort(FatalError);
        }
        sigActive_ = true;
    }
}


void Foam::sigInt::unset(const bool)
{
    if (sigActive_)
    {
        if (sigaction(SIGINT, &oldAction_, NULL) < 0)
        {
            FatalErrorInFunction
                << "Cannot set SIGINT trapping"
                << abort(FatalError);
        }
        sigActive_ = false;
    }
}


// ************************************************************************* //<|MERGE_RESOLUTION|>--- conflicted
+++ resolved
@@ -2,7 +2,7 @@
   =========                 |
   \\      /  F ield         | OpenFOAM: The Open Source CFD Toolbox
    \\    /   O peration     |
-    \\  /    A nd           | Copyright (C) 2011-2016 OpenFOAM Foundation
+    \\  /    A nd           | Copyright (C) 2011-2015 OpenFOAM Foundation
      \\/     M anipulation  |
 -------------------------------------------------------------------------------
 License
@@ -59,11 +59,7 @@
 
 Foam::sigInt::sigInt()
 {
-<<<<<<< HEAD
     set(false);
-=======
-    oldAction_.sa_handler = nullptr;
->>>>>>> 7b971a9e
 }
 
 
@@ -71,17 +67,7 @@
 
 Foam::sigInt::~sigInt()
 {
-<<<<<<< HEAD
     unset(false);
-=======
-    // Reset old handling
-    if (sigaction(SIGINT, &oldAction_, nullptr) < 0)
-    {
-        FatalErrorInFunction
-            << "Cannot reset SIGINT trapping"
-            << abort(FatalError);
-    }
->>>>>>> 7b971a9e
 }
 
 
@@ -110,7 +96,7 @@
 {
     if (sigActive_)
     {
-        if (sigaction(SIGINT, &oldAction_, NULL) < 0)
+        if (sigaction(SIGINT, &oldAction_, nullptr) < 0)
         {
             FatalErrorInFunction
                 << "Cannot set SIGINT trapping"
