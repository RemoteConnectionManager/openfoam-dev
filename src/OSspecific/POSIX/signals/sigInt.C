/*---------------------------------------------------------------------------*\
  =========                 |
  \\      /  F ield         | OpenFOAM: The Open Source CFD Toolbox
   \\    /   O peration     |
    \\  /    A nd           | Copyright (C) 2011-2015 OpenFOAM Foundation
     \\/     M anipulation  |
-------------------------------------------------------------------------------
License
    This file is part of OpenFOAM.

    OpenFOAM is free software: you can redistribute it and/or modify it
    under the terms of the GNU General Public License as published by
    the Free Software Foundation, either version 3 of the License, or
    (at your option) any later version.

    OpenFOAM is distributed in the hope that it will be useful, but WITHOUT
    ANY WARRANTY; without even the implied warranty of MERCHANTABILITY or
    FITNESS FOR A PARTICULAR PURPOSE.  See the GNU General Public License
    for more details.

    You should have received a copy of the GNU General Public License
    along with OpenFOAM.  If not, see <http://www.gnu.org/licenses/>.

\*---------------------------------------------------------------------------*/

#include "sigInt.H"
#include "error.H"
#include "JobInfo.H"
#include "IOstreams.H"

// * * * * * * * * * * * * * * Static Data Members * * * * * * * * * * * * * //

struct sigaction Foam::sigInt::oldAction_;

bool Foam::sigInt::sigActive_ = false;


// * * * * * * * * * * * * * Private Member Functions  * * * * * * * * * * * //

void Foam::sigInt::sigHandler(int)
{
    // Reset old handling
    if (sigaction(SIGINT, &oldAction_, NULL) < 0)
    {
        FatalErrorInFunction
            << "Cannot reset SIGINT trapping"
            << abort(FatalError);
    }

    // Update jobInfo file
    jobInfo.signalEnd();

    // Throw signal (to old handler)
    raise(SIGINT);
}


// * * * * * * * * * * * * * * * * Constructors  * * * * * * * * * * * * * * //

Foam::sigInt::sigInt()
{
    set(false);
}


// * * * * * * * * * * * * * * * * Destructor  * * * * * * * * * * * * * * * //

Foam::sigInt::~sigInt()
{
<<<<<<< HEAD
    unset(false);
=======
    // Reset old handling
    if (sigaction(SIGINT, &oldAction_, NULL) < 0)
    {
        FatalErrorInFunction
            << "Cannot reset SIGINT trapping"
            << abort(FatalError);
    }
>>>>>>> 9a536b02
}


// * * * * * * * * * * * * * * * Member Functions  * * * * * * * * * * * * * //

void Foam::sigInt::set(const bool)
{
    if (!sigActive_)
    {
<<<<<<< HEAD
        struct sigaction newAction;
        newAction.sa_handler = sigHandler;
        newAction.sa_flags = SA_NODEFER;
        sigemptyset(&newAction.sa_mask);
        if (sigaction(SIGINT, &newAction, &oldAction_) < 0)
        {
            FatalErrorIn
            (
                "Foam::sigInt::set()"
            )   << "Cannot set SIGINT trapping"
                << abort(FatalError);
        }
        sigActive_ = true;
=======
        FatalErrorInFunction
            << "Cannot call sigInt::set() more than once"
            << abort(FatalError);
>>>>>>> 9a536b02
    }
}


void Foam::sigInt::unset(const bool)
{
    if (sigActive_)
    {
<<<<<<< HEAD
        if (sigaction(SIGINT, &oldAction_, NULL) < 0)
        {
            FatalErrorIn
            (
                "Foam::sigInt::unset()"
            )   << "Cannot reset SIGINT trapping"
                << abort(FatalError);
        }
        sigActive_ = false;
=======
        FatalErrorInFunction
            << "Cannot set SIGINT trapping"
            << abort(FatalError);
>>>>>>> 9a536b02
    }
}


// ************************************************************************* //<|MERGE_RESOLUTION|>--- conflicted
+++ resolved
@@ -67,17 +67,7 @@
 
 Foam::sigInt::~sigInt()
 {
-<<<<<<< HEAD
     unset(false);
-=======
-    // Reset old handling
-    if (sigaction(SIGINT, &oldAction_, NULL) < 0)
-    {
-        FatalErrorInFunction
-            << "Cannot reset SIGINT trapping"
-            << abort(FatalError);
-    }
->>>>>>> 9a536b02
 }
 
 
@@ -87,25 +77,17 @@
 {
     if (!sigActive_)
     {
-<<<<<<< HEAD
         struct sigaction newAction;
         newAction.sa_handler = sigHandler;
         newAction.sa_flags = SA_NODEFER;
         sigemptyset(&newAction.sa_mask);
         if (sigaction(SIGINT, &newAction, &oldAction_) < 0)
         {
-            FatalErrorIn
-            (
-                "Foam::sigInt::set()"
-            )   << "Cannot set SIGINT trapping"
+            FatalErrorInFunction
+                << "Cannot call sigInt::set() more than once"
                 << abort(FatalError);
         }
         sigActive_ = true;
-=======
-        FatalErrorInFunction
-            << "Cannot call sigInt::set() more than once"
-            << abort(FatalError);
->>>>>>> 9a536b02
     }
 }
 
@@ -114,21 +96,13 @@
 {
     if (sigActive_)
     {
-<<<<<<< HEAD
         if (sigaction(SIGINT, &oldAction_, NULL) < 0)
         {
-            FatalErrorIn
-            (
-                "Foam::sigInt::unset()"
-            )   << "Cannot reset SIGINT trapping"
+            FatalErrorInFunction
+                << "Cannot set SIGINT trapping"
                 << abort(FatalError);
         }
         sigActive_ = false;
-=======
-        FatalErrorInFunction
-            << "Cannot set SIGINT trapping"
-            << abort(FatalError);
->>>>>>> 9a536b02
     }
 }
 
