/*---------------------------------------------------------------------------*\
  =========                 |
  \\      /  F ield         | OpenFOAM: The Open Source CFD Toolbox
   \\    /   O peration     |
    \\  /    A nd           | Copyright (C) 2011-2015 OpenFOAM Foundation
     \\/     M anipulation  |
-------------------------------------------------------------------------------
License
    This file is part of OpenFOAM.

    OpenFOAM is free software: you can redistribute it and/or modify it
    under the terms of the GNU General Public License as published by
    the Free Software Foundation, either version 3 of the License, or
    (at your option) any later version.

    OpenFOAM is distributed in the hope that it will be useful, but WITHOUT
    ANY WARRANTY; without even the implied warranty of MERCHANTABILITY or
    FITNESS FOR A PARTICULAR PURPOSE.  See the GNU General Public License
    for more details.

    You should have received a copy of the GNU General Public License
    along with OpenFOAM.  If not, see <http://www.gnu.org/licenses/>.

\*---------------------------------------------------------------------------*/

#include "sigQuit.H"
#include "error.H"
#include "JobInfo.H"
#include "IOstreams.H"

// * * * * * * * * * * * * * * Static Data Members * * * * * * * * * * * * * //

struct sigaction Foam::sigQuit::oldAction_;

bool Foam::sigQuit::sigActive_ = false;


// * * * * * * * * * * * * * Private Member Functions  * * * * * * * * * * * //

void Foam::sigQuit::sigHandler(int)
{
    // Reset old handling
    if (sigaction(SIGQUIT, &oldAction_, NULL) < 0)
    {
        FatalErrorInFunction
            << "Cannot reset SIGQUIT trapping"
            << abort(FatalError);
    }

    // Update jobInfo file
    jobInfo.signalEnd();

    error::printStack(Perr);

    // Throw signal (to old handler)
    raise(SIGQUIT);
}


// * * * * * * * * * * * * * * * * Constructors  * * * * * * * * * * * * * * //

Foam::sigQuit::sigQuit()
{
    set(false);
}


// * * * * * * * * * * * * * * * * Destructor  * * * * * * * * * * * * * * * //

Foam::sigQuit::~sigQuit()
{
<<<<<<< HEAD
    unset(false);
=======
    // Reset old handling
    if (oldAction_.sa_handler && sigaction(SIGQUIT, &oldAction_, NULL) < 0)
    {
        FatalErrorInFunction
            << "Cannot reset SIGQUIT trapping"
            << abort(FatalError);
    }
>>>>>>> 9a536b02
}


// * * * * * * * * * * * * * * * Member Functions  * * * * * * * * * * * * * //

void Foam::sigQuit::set(const bool verbose)
{
    if (!sigActive_)
    {
<<<<<<< HEAD
        struct sigaction newAction;
        newAction.sa_handler = sigHandler;
        newAction.sa_flags = SA_NODEFER;
        sigemptyset(&newAction.sa_mask);
        if (sigaction(SIGQUIT, &newAction, &oldAction_) < 0)
        {
            FatalErrorIn
            (
                "Foam::sigQuit::set()"
            )   << "Cannot set SIGQUIT trapping"
                << abort(FatalError);
        }
        sigActive_ = true;
=======
        FatalErrorInFunction
            << "Cannot call sigQuit::set() more than once"
            << abort(FatalError);
>>>>>>> 9a536b02
    }
}


void Foam::sigQuit::unset(const bool)
{
    if (sigActive_)
    {
<<<<<<< HEAD
        if (sigaction(SIGQUIT, &oldAction_, NULL) < 0)
        {
            FatalErrorIn
            (
                "Foam::sigQuit::unset()"
            )   << "Cannot reset SIGQUIT trapping"
                << abort(FatalError);
        }
        sigActive_ = false;
=======
        FatalErrorInFunction
            << "Cannot set SIGQUIT trapping"
            << abort(FatalError);
>>>>>>> 9a536b02
    }
}


// ************************************************************************* //<|MERGE_RESOLUTION|>--- conflicted
+++ resolved
@@ -69,17 +69,7 @@
 
 Foam::sigQuit::~sigQuit()
 {
-<<<<<<< HEAD
     unset(false);
-=======
-    // Reset old handling
-    if (oldAction_.sa_handler && sigaction(SIGQUIT, &oldAction_, NULL) < 0)
-    {
-        FatalErrorInFunction
-            << "Cannot reset SIGQUIT trapping"
-            << abort(FatalError);
-    }
->>>>>>> 9a536b02
 }
 
 
@@ -89,25 +79,17 @@
 {
     if (!sigActive_)
     {
-<<<<<<< HEAD
         struct sigaction newAction;
         newAction.sa_handler = sigHandler;
         newAction.sa_flags = SA_NODEFER;
         sigemptyset(&newAction.sa_mask);
         if (sigaction(SIGQUIT, &newAction, &oldAction_) < 0)
         {
-            FatalErrorIn
-            (
-                "Foam::sigQuit::set()"
-            )   << "Cannot set SIGQUIT trapping"
+            FatalErrorInFunction
+                << "Cannot call sigQuit::set() more than once"
                 << abort(FatalError);
         }
         sigActive_ = true;
-=======
-        FatalErrorInFunction
-            << "Cannot call sigQuit::set() more than once"
-            << abort(FatalError);
->>>>>>> 9a536b02
     }
 }
 
@@ -116,21 +98,13 @@
 {
     if (sigActive_)
     {
-<<<<<<< HEAD
         if (sigaction(SIGQUIT, &oldAction_, NULL) < 0)
         {
-            FatalErrorIn
-            (
-                "Foam::sigQuit::unset()"
-            )   << "Cannot reset SIGQUIT trapping"
-                << abort(FatalError);
-        }
-        sigActive_ = false;
-=======
         FatalErrorInFunction
             << "Cannot set SIGQUIT trapping"
             << abort(FatalError);
->>>>>>> 9a536b02
+        }
+        sigActive_ = false;
     }
 }
 
