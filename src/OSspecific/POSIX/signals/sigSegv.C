--- conflicted
+++ resolved
@@ -69,17 +69,7 @@
 
 Foam::sigSegv::~sigSegv()
 {
-<<<<<<< HEAD
     unset(false);
-=======
-    // Reset old handling
-    if (sigaction(SIGSEGV, &oldAction_, NULL) < 0)
-    {
-        FatalErrorInFunction
-            << "Cannot reset SIGSEGV trapping"
-            << abort(FatalError);
-    }
->>>>>>> 9a536b02
 }
 
 
@@ -89,25 +79,17 @@
 {
     if (!sigActive_)
     {
-<<<<<<< HEAD
         struct sigaction newAction;
         newAction.sa_handler = sigHandler;
         newAction.sa_flags = SA_NODEFER;
         sigemptyset(&newAction.sa_mask);
         if (sigaction(SIGSEGV, &newAction, &oldAction_) < 0)
         {
-            FatalErrorIn
-            (
-                "Foam::sigSegv::set()"
-            )   << "Cannot set SIGSEGV trapping"
+            FatalErrorInFunction
+                << "Cannot call sigSegv::set() more than once"
                 << abort(FatalError);
         }
         sigActive_ = true;
-=======
-        FatalErrorInFunction
-            << "Cannot call sigSegv::set() more than once"
-            << abort(FatalError);
->>>>>>> 9a536b02
     }
 }
 
@@ -116,21 +98,13 @@
 {
     if (sigActive_)
     {
-<<<<<<< HEAD
         if (sigaction(SIGSEGV, &oldAction_, NULL) < 0)
         {
-            FatalErrorIn
-            (
-                "Foam::sigSegv::unset()"
-            )   << "Cannot reset SIGSEGV trapping"
+            FatalErrorInFunction
+                << "Cannot set SIGSEGV trapping"
                 << abort(FatalError);
         }
         sigActive_ = false;
-=======
-        FatalErrorInFunction
-            << "Cannot set SIGSEGV trapping"
-            << abort(FatalError);
->>>>>>> 9a536b02
     }
 }
 
