--- conflicted
+++ resolved
@@ -122,30 +122,7 @@
 
 Foam::sigFpe::~sigFpe()
 {
-<<<<<<< HEAD
     unset(false);
-=======
-    if (env("FOAM_SIGFPE"))
-    {
-        #ifdef LINUX_GNUC
-        // Reset signal
-        if (oldAction_.sa_handler && sigaction(SIGFPE, &oldAction_, NULL) < 0)
-        {
-            FatalErrorInFunction
-                << "Cannot reset SIGFPE trapping"
-                << abort(FatalError);
-        }
-        #endif
-    }
-
-    if (env("FOAM_SETNAN"))
-    {
-        #ifdef LINUX
-        // Disable initialization to NaN
-        mallocNanActive_ = false;
-        #endif
-    }
->>>>>>> 9a536b02
 }
 
 
@@ -153,18 +130,7 @@
 
 void Foam::sigFpe::set(const bool verbose)
 {
-<<<<<<< HEAD
     if (!sigFpeActive_ && env("FOAM_SIGFPE"))
-=======
-    if (oldAction_.sa_handler)
-    {
-        FatalErrorInFunction
-            << "Cannot call sigFpe::set() more than once"
-            << abort(FatalError);
-    }
-
-    if (env("FOAM_SIGFPE"))
->>>>>>> 9a536b02
     {
         bool supported = false;
 
