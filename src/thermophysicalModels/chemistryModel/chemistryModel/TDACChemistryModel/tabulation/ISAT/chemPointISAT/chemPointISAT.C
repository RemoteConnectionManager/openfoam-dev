/*---------------------------------------------------------------------------*\
  =========                 |
  \\      /  F ield         | OpenFOAM: The Open Source CFD Toolbox
   \\    /   O peration     |
    \\  /    A nd           | Copyright (C) 2016-2017 OpenFOAM Foundation
     \\/     M anipulation  |
-------------------------------------------------------------------------------
License
    This file is part of OpenFOAM.

    OpenFOAM is free software: you can redistribute it and/or modify it
    under the terms of the GNU General Public License as published by
    the Free Software Foundation, either version 3 of the License, or
    (at your option) any later version.

    OpenFOAM is distributed in the hope that it will be useful, but WITHOUT
    ANY WARRANTY; without even the implied warranty of MERCHANTABILITY or
    FITNESS FOR A PARTICULAR PURPOSE.  See the GNU General Public License
    for more details.

    You should have received a copy of the GNU General Public License
    along with OpenFOAM.  If not, see <http://www.gnu.org/licenses/>.

\*---------------------------------------------------------------------------*/

#include "chemPointISAT.H"
#include "SVD.H"

// * * * * * * * * * * * * * * Static Data Members * * * * * * * * * * * * * //

// Defined as static to be able to dynamicly change it during simulations
// (all chemPoints refer to the same object)
template<class CompType, class ThermoType>
Foam::scalar Foam::chemPointISAT<CompType, ThermoType>::tolerance_;

// * * * * * * * * * * * * Private Member Functions  * * * * * * * * * * * * //

template<class CompType, class ThermoType>
void Foam::chemPointISAT<CompType, ThermoType>::qrDecompose
(
    const label nCols,
    scalarSquareMatrix& R
)
{
    scalarField c(nCols);
    scalarField d(nCols);
    scalar scale, sigma, sum;

    for (label k=0; k<nCols-1; k++)
    {
        scale = 0;
        for (label i=k; i<nCols; i++)
        {
            scale=max(scale, mag(R(i, k)));
        }
        if (scale == 0)
        {
            c[k] = d[k] = 0;
        }
        else
        {
            for (label i=k; i<nCols; i++)
            {
                R(i, k) /= scale;
            }
            sum = 0;
            for (label i=k; i<nCols; i++)
            {
                sum += sqr(R(i, k));
            }
            sigma = sign(R(k, k))*sqrt(sum);
            R(k, k) += sigma;
            c[k] = sigma*R(k, k);
            d[k] = -scale*sigma;
            for (label j=k+1; j<nCols; j++)
            {
                sum = 0;
                for ( label i=k; i<nCols; i++)
                {
                    sum += R(i, k)*R(i, j);
                }
                scalar tau = sum/c[k];
                for ( label i=k; i<nCols; i++)
                {
                    R(i, j) -= tau*R(i, k);
                }
            }
        }
    }

    d[nCols-1] = R(nCols-1, nCols-1);

    // form R
    for (label i=0; i<nCols; i++)
    {
        R(i, i) = d[i];
        for ( label j=0; j<i; j++)
        {
            R(i, j)=0;
        }
    }
}


template<class CompType, class ThermoType>
void Foam::chemPointISAT<CompType, ThermoType>::qrUpdate
(
    scalarSquareMatrix& R,
    const label n,
    const Foam::scalarField &u,
    const Foam::scalarField &v
)
{
    label k;

    scalarField w(u);
    for (k=n-1; k>=0; k--)
    {
        if (w[k] != 0)
        {
            break;
        }
    }

    if (k < 0)
    {
        k = 0;
    }

    for (label i=k-1; i>=0; i--)
    {
        rotate(R, i, w[i],-w[i+1], n);
        if (w[i] == 0)
        {
            w[i] = mag(w[i+1]);
        }
        else if (mag(w[i]) > mag(w[i+1]))
        {
            w[i] = mag(w[i])*sqrt(1.0 + sqr(w[i+1]/w[i]));
        }
        else
        {
            w[i] = mag(w[i+1])*sqrt(1.0 + sqr(w[i]/w[i+1]));
        }
    }

    for (label i=0; i<n; i++)
    {
        R(0, i) += w[0]*v[i];
    }

    for (label i=0; i<k; i++)
    {
        rotate(R, i, R(i, i), -R(i+1, i), n);
    }
}


template<class CompType, class ThermoType>
void Foam::chemPointISAT<CompType, ThermoType>::rotate
(
    scalarSquareMatrix& R,
    const label i,
    const scalar a,
    const scalar b,
    label n
)
{
    scalar c, fact, s, w, y;
    if (a == 0)
    {
        c = 0;
        s = (b >= 0 ? 1 : -1);
    }
    else if (mag(a) > mag(b))
    {
        fact = b/a;
        c = sign(a)/sqrt(1.0 + sqr(fact));
        s = fact*c;
    }
    else
    {
        fact = a/b;
        s = sign(b)/sqrt(1.0 + sqr(fact));
        c = fact*s;
    }
    for (label j=i;j<n;j++)
    {
        y = R(i, j);
        w = R(i+1, j);
        R(i, j) = c*y-s*w;
        R(i+1, j) = s*y+c*w;
    }
}


// * * * * * * * * * * * * * * * * Constructors  * * * * * * * * * * * * * * //

template<class CompType, class ThermoType>
Foam::chemPointISAT<CompType, ThermoType>::chemPointISAT
(
    TDACChemistryModel<CompType, ThermoType>& chemistry,
    const scalarField& phi,
    const scalarField& Rphi,
    const scalarSquareMatrix& A,
    const scalarField& scaleFactor,
    const scalar& tolerance,
    const label& completeSpaceSize,
    const dictionary& coeffsDict,
    binaryNode<CompType, ThermoType>* node
)
:
    chemistry_(chemistry),
    phi_(phi),
    Rphi_(Rphi),
    A_(A),
    scaleFactor_(scaleFactor),
    node_(node),
    completeSpaceSize_(completeSpaceSize),
    nGrowth_(0),
    nActiveSpecies_(chemistry.mechRed()->NsSimp()),
    simplifiedToCompleteIndex_(nActiveSpecies_),
    timeTag_(chemistry_.timeSteps()),
    lastTimeUsed_(chemistry_.timeSteps()),
    toRemove_(false),
    maxNumNewDim_(coeffsDict.lookupOrDefault("maxNumNewDim",0)),
    printProportion_(coeffsDict.lookupOrDefault("printProportion",false)),
    numRetrieve_(0),
    nLifeTime_(0),
    completeToSimplifiedIndex_
    (
        completeSpaceSize - (2 + (variableTimeStep() == 1 ? 1 : 0))
    )
{
    tolerance_ = tolerance;

    if (variableTimeStep())
    {
        nAdditionalEqns_ = 3;
        iddeltaT_ = completeSpaceSize - 1;
        scaleFactor_[iddeltaT_] *= phi_[iddeltaT_] / tolerance_;
    }
    else
    {
        nAdditionalEqns_ = 2;
        iddeltaT_ = completeSpaceSize; // will not be used
    }
    idT_ = completeSpaceSize - nAdditionalEqns_;
    idp_ = completeSpaceSize - nAdditionalEqns_ + 1;

    bool isMechRedActive = chemistry_.mechRed()->active();
    if (isMechRedActive)
    {
        for (label i=0; i<completeSpaceSize-nAdditionalEqns_; i++)
        {
            completeToSimplifiedIndex_[i] =
                chemistry.completeToSimplifiedIndex()[i];
        }
        for (label i=0; i<nActiveSpecies_; i++)
        {
            simplifiedToCompleteIndex_[i] =
                chemistry.simplifiedToCompleteIndex()[i];
        }
    }

    label reduOrCompDim = completeSpaceSize;
    if (isMechRedActive)
    {
        reduOrCompDim = nActiveSpecies_+nAdditionalEqns_;
    }

    // SVD decomposition A = U*D*V^T
    SVD svdA(A);

    scalarDiagonalMatrix D(reduOrCompDim);
    const scalarDiagonalMatrix& S = svdA.S();

    // Replace the value of vector D by max(D, 1/2), first ISAT paper
    for (label i=0; i<reduOrCompDim; i++)
    {
        D[i] = max(S[i], 0.5);
    }

    // Rebuild A with max length, tol and scale factor before QR decomposition
    scalarRectangularMatrix Atilde(reduOrCompDim);

    // Result stored in Atilde
    multiply(Atilde, svdA.U(), D, svdA.V().T());

    for (label i=0; i<reduOrCompDim; i++)
    {
        for (label j=0; j<reduOrCompDim; j++)
        {
            label compi = i;

            if (isMechRedActive)
            {
                compi = simplifiedToCompleteIndex(i);
            }

            // SF*A/tolerance
            // (where SF is diagonal with inverse of scale factors)
            // SF*A is the same as dividing each line by the scale factor
            // corresponding to the species of this line
            Atilde(i, j) /= (tolerance*scaleFactor[compi]);
        }
    }

    // The object LT_ (the transpose of the Q) describe the EOA, since we have
    // A^T B^T B A that should be factorized into L Q^T Q L^T and is set in the
    // qrDecompose function
    LT_ = scalarSquareMatrix(Atilde);

    qrDecompose(reduOrCompDim, LT_);
}


template<class CompType, class ThermoType>
Foam::chemPointISAT<CompType, ThermoType>::chemPointISAT
(
    Foam::chemPointISAT<CompType, ThermoType>& p
)
:
    chemistry_(p.chemistry()),
    phi_(p.phi()),
    Rphi_(p.Rphi()),
    LT_(p.LT()),
    A_(p.A()),
    scaleFactor_(p.scaleFactor()),
    node_(p.node()),
    completeSpaceSize_(p.completeSpaceSize()),
    nGrowth_(p.nGrowth()),
    nActiveSpecies_(p.nActiveSpecies()),
    simplifiedToCompleteIndex_(p.simplifiedToCompleteIndex()),
    timeTag_(p.timeTag()),
    lastTimeUsed_(p.lastTimeUsed()),
    toRemove_(p.toRemove()),
    maxNumNewDim_(p.maxNumNewDim()),
    numRetrieve_(0),
    nLifeTime_(0),
    completeToSimplifiedIndex_(p.completeToSimplifiedIndex())
{
    tolerance_ = p.tolerance();

    if (variableTimeStep())
    {
        nAdditionalEqns_ = 3;
        idT_ = completeSpaceSize() - 3;
        idp_ = completeSpaceSize() - 2;
        iddeltaT_ = completeSpaceSize() - 1;
    }
    else
    {
        nAdditionalEqns_ = 2;
        idT_ = completeSpaceSize() - 2;
        idp_ = completeSpaceSize() - 1;
        iddeltaT_ = completeSpaceSize(); // will not be used
    }
}


// * * * * * * * * * * * * * * * Member Functions  * * * * * * * * * * * * * //

template<class CompType, class ThermoType>
bool Foam::chemPointISAT<CompType, ThermoType>::inEOA(const scalarField& phiq)
{
    scalarField dphi(phiq-phi());
    bool isMechRedActive = chemistry_.mechRed()->active();
    label dim(0);
    if (isMechRedActive)
    {
        dim = nActiveSpecies_;
    }
    else
    {
        dim = completeSpaceSize() - nAdditionalEqns_;
    }

    scalar epsTemp = 0;
    List<scalar> propEps(completeSpaceSize(), scalar(0));

    for (label i=0; i<completeSpaceSize()-nAdditionalEqns_; i++)
    {
        scalar temp = 0;

        // When mechanism reduction is inactive OR on active species multiply L
        // by dphi to get the distance in the active species direction else (for
        // inactive species), just multiply the diagonal element and dphi
        if
        (
            !(isMechRedActive)
          ||(isMechRedActive && completeToSimplifiedIndex_[i] != -1)
        )
        {
            label si=(isMechRedActive) ? completeToSimplifiedIndex_[i] : i;

            for (label j=si; j<dim; j++)// LT is upper triangular
            {
                label sj=(isMechRedActive) ? simplifiedToCompleteIndex_[j] : j;
                temp += LT_(si, j)*dphi[sj];
            }

            temp += LT_(si, dim)*dphi[idT_];
            temp += LT_(si, dim+1)*dphi[idp_];
            if (variableTimeStep())
            {
                temp += LT_(si, dim+2)*dphi[iddeltaT_];
            }
        }
        else
        {
            temp = dphi[i]/(tolerance_*scaleFactor_[i]);
        }

        epsTemp += sqr(temp);

        if (printProportion_)
        {
            propEps[i] = temp;
        }
    }

    // Temperature
    if (variableTimeStep())
    {
        epsTemp +=
            sqr
            (
                LT_(dim, dim)*dphi[idT_]
               +LT_(dim, dim+1)*dphi[idp_]
               +LT_(dim, dim+2)*dphi[iddeltaT_]
            );
    }
    else
    {
        epsTemp +=
            sqr
            (
                LT_(dim, dim)*dphi[idT_]
               +LT_(dim, dim+1)*dphi[idp_]
            );
    }

    // Pressure
    if (variableTimeStep())
    {
        epsTemp +=
            sqr
            (
                LT_(dim+1, dim+1)*dphi[idp_]
               +LT_(dim+1, dim+2)*dphi[iddeltaT_]
            );
    }
    else
    {
        epsTemp += sqr(LT_(dim+1, dim+1)*dphi[idp_]);
    }

    if (variableTimeStep())
    {
        epsTemp += sqr(LT_[dim+2][dim+2]*dphi[iddeltaT_]);
    }

    if (printProportion_)
    {
        propEps[idT_] = sqr
        (
            LT_(dim, dim)*dphi[idT_]
          + LT_(dim, dim+1)*dphi[idp_]
        );

        propEps[idp_] =
            sqr(LT_(dim+1, dim+1)*dphi[idp_]);

        if (variableTimeStep())
        {
            propEps[iddeltaT_] =
                sqr(LT_[dim+2][dim+2]*dphi[iddeltaT_]);
        }

    }

    if (sqrt(epsTemp) > 1 + tolerance_)
    {
        if (printProportion_)
        {
            scalar max = -1;
            label maxIndex = -1;
            for (label i=0; i<completeSpaceSize(); i++)
            {
                if (max < propEps[i])
                {
                    max = propEps[i];
                    maxIndex = i;
                }
            }
            word propName;
            if (maxIndex >= completeSpaceSize() - nAdditionalEqns_)
            {
<<<<<<< HEAD
                if (maxIndex == completeSpaceSize()-2)
                {
                    propName = "T";
                }
                else if (maxIndex == completeSpaceSize()-1)
=======
                if (maxIndex == idT_)
                {
                    propName = "T";
                }
                else if (maxIndex == idp_)
>>>>>>> 7c02f684
                {
                    propName = "p";
                }
                else if (maxIndex == iddeltaT_)
                {
                    propName = "deltaT";
                }
            }
            else
            {
                propName = chemistry_.Y()[maxIndex].name();
            }
            Info<< "Direction maximum impact to error in ellipsoid: "
                << propName << endl;
            Info<< "Proportion to the total error on the retrieve: "
                << max/(epsTemp+SMALL) << endl;
        }
        return false;
    }
    else
    {
        return true;
    }
}


template<class CompType, class ThermoType>
bool Foam::chemPointISAT<CompType, ThermoType>::checkSolution
(
    const scalarField& phiq,
    const scalarField& Rphiq
)
{
    scalar eps2 = 0;
    scalarField dR(Rphiq - Rphi());
    scalarField dphi(phiq - phi());
    const scalarField& scaleFactorV(scaleFactor());
    const scalarSquareMatrix& Avar(A());
    bool isMechRedActive = chemistry_.mechRed()->active();
    scalar dRl = 0;
    label dim = completeSpaceSize()-2;
    if (isMechRedActive)
    {
        dim = nActiveSpecies_;
    }

    // Since we build only the solution for the species, T and p are not
    // included
    for (label i=0; i<completeSpaceSize()-nAdditionalEqns_; i++)
    {
        dRl = 0;
        if (isMechRedActive)
        {
            label si = completeToSimplifiedIndex_[i];

            // If this species is active
            if (si != -1)
            {
                for (label j=0; j<dim; j++)
                {
                    label sj=simplifiedToCompleteIndex_[j];
                    dRl += Avar(si, j)*dphi[sj];
                }
                dRl += Avar(si, nActiveSpecies_)*dphi[idT_];
                dRl += Avar(si, nActiveSpecies_+1)*dphi[idp_];
                if (variableTimeStep())
                {
                    dRl += Avar(si, nActiveSpecies_+2)*dphi[iddeltaT_];
                }
            }
            else
            {
                dRl = dphi[i];
            }
        }
        else
        {
            for (label j=0; j<completeSpaceSize(); j++)
            {
                dRl += Avar(i, j)*dphi[j];
            }
        }
        eps2 += sqr((dR[i]-dRl)/scaleFactorV[i]);
    }

    eps2 = sqrt(eps2);
    if (eps2 > tolerance())
    {
        return false;
    }
    else
    {
        // if the solution is in the ellipsoid of accuracy
        return true;
    }
}


template<class CompType, class ThermoType>
bool Foam::chemPointISAT<CompType, ThermoType>::grow(const scalarField& phiq)
{
    scalarField dphi(phiq - phi());
    label dim = completeSpaceSize();
    label initNActiveSpecies(nActiveSpecies_);
    bool isMechRedActive = chemistry_.mechRed()->active();

    if (isMechRedActive)
    {
        label activeAdded(0);
        DynamicList<label> dimToAdd(0);

        // check if the difference of active species is lower than the maximum
        // number of new dimensions allowed
        for (label i=0; i<completeSpaceSize()-nAdditionalEqns_; i++)
        {
            // first test if the current chemPoint has an inactive species
            // corresponding to an active one in the query point
            if
            (
                completeToSimplifiedIndex_[i] == -1
             && chemistry_.completeToSimplifiedIndex()[i]!=-1
            )
            {
                activeAdded++;
                dimToAdd.append(i);
            }
            // then test if an active species in the current chemPoint
            // corresponds to an inactive on the query side
            if
            (
                completeToSimplifiedIndex_[i] != -1
             && chemistry_.completeToSimplifiedIndex()[i] == -1
            )
            {
                activeAdded++;
                // we don't need to add a new dimension but we count it to have
                // control on the difference through maxNumNewDim
            }
            // finally test if both points have inactive species but
            // with a dphi!=0
            if
            (
                completeToSimplifiedIndex_[i] == -1
             && chemistry_.completeToSimplifiedIndex()[i] == -1
             && dphi[i] != 0
            )
            {
                activeAdded++;
                dimToAdd.append(i);
            }
        }

        // if the number of added dimension is too large, growth fail
        if (activeAdded > maxNumNewDim_)
        {
            return false;
        }

        // the number of added dimension to the current chemPoint
        nActiveSpecies_ += dimToAdd.size();
        simplifiedToCompleteIndex_.setSize(nActiveSpecies_);
        forAll(dimToAdd, i)
        {
            label si = nActiveSpecies_ - dimToAdd.size() + i;
            // add the new active species
            simplifiedToCompleteIndex_[si] = dimToAdd[i];
            completeToSimplifiedIndex_[dimToAdd[i]] = si;
        }

        // update LT and A :
        //-add new column and line for the new active species
        //-transfer last two lines of the previous matrix (p and T) to the end
        //  (change the diagonal position)
        //-set all element of the new lines and columns to zero except diagonal
        //  (=1/(tolerance*scaleFactor))
        if (nActiveSpecies_ > initNActiveSpecies)
        {
            scalarSquareMatrix LTvar = LT_; // take a copy of LT_
            scalarSquareMatrix Avar = A_; // take a copy of A_
            LT_ = scalarSquareMatrix(nActiveSpecies_+nAdditionalEqns_, Zero);
            A_ = scalarSquareMatrix(nActiveSpecies_+nAdditionalEqns_, Zero);

            // write the initial active species
            for (label i=0; i<initNActiveSpecies; i++)
            {
                for (label j=0; j<initNActiveSpecies; j++)
                {
                    LT_(i, j) = LTvar(i, j);
                    A_(i, j) = Avar(i, j);
                }
            }

            // write the columns for temperature and pressure
            for (label i=0; i<initNActiveSpecies; i++)
            {
                for (label j=1; j>=0; j--)
                {
                    LT_(i, nActiveSpecies_+j)=LTvar(i, initNActiveSpecies+j);
                    A_(i, nActiveSpecies_+j)=Avar(i, initNActiveSpecies+j);
                    LT_(nActiveSpecies_+j, i)=LTvar(initNActiveSpecies+j, i);
                    A_(nActiveSpecies_+j, i)=Avar(initNActiveSpecies+j, i);
                }
            }
            // end with the diagonal elements for temperature and pressure
            LT_(nActiveSpecies_, nActiveSpecies_)=
                LTvar(initNActiveSpecies, initNActiveSpecies);
            A_(nActiveSpecies_, nActiveSpecies_)=
                Avar(initNActiveSpecies, initNActiveSpecies);
            LT_(nActiveSpecies_+1, nActiveSpecies_+1)=
                LTvar(initNActiveSpecies+1, initNActiveSpecies+1);
            A_(nActiveSpecies_+1, nActiveSpecies_+1)=
                Avar(initNActiveSpecies+1, initNActiveSpecies+1);

            if (variableTimeStep())
            {
                LT_(nActiveSpecies_+2, nActiveSpecies_+2)=
                    LTvar(initNActiveSpecies+2, initNActiveSpecies+2);
                A_(nActiveSpecies_+2, nActiveSpecies_+2)=
                    Avar(initNActiveSpecies+2, initNActiveSpecies+2);
            }

            for (label i=initNActiveSpecies; i<nActiveSpecies_;i++)
            {
                LT_(i, i)=
                    1.0
                   /(tolerance_*scaleFactor_[simplifiedToCompleteIndex_[i]]);
                A_(i, i) = 1;
            }
        }

        dim = nActiveSpecies_ + nAdditionalEqns_;
    }

    // beginning of grow algorithm
    scalarField phiTilde(dim, 0);
    scalar normPhiTilde = 0;
    // p' = L^T.(p-phi)

    for (label i=0; i<dim; i++)
    {
        for (label j=i; j<dim-nAdditionalEqns_; j++)// LT is upper triangular
        {
            label sj = j;
            if (isMechRedActive)
            {
                sj = simplifiedToCompleteIndex_[j];
            }
            phiTilde[i] += LT_(i, j)*dphi[sj];
        }

        phiTilde[i] += LT_(i, dim-nAdditionalEqns_)*dphi[idT_];
        phiTilde[i] += LT_(i, dim-nAdditionalEqns_+1)*dphi[idp_];

        if (variableTimeStep())
        {
            phiTilde[i] += LT_(i, dim-nAdditionalEqns_ + 2)*dphi[iddeltaT_];
        }
        normPhiTilde += sqr(phiTilde[i]);
    }

    scalar invSqrNormPhiTilde = 1.0/normPhiTilde;
    normPhiTilde = sqrt(normPhiTilde);

    // gamma = (1/|p'| - 1)/|p'|^2
    scalar gamma = (1/normPhiTilde - 1)*invSqrNormPhiTilde;
    scalarField u(gamma*phiTilde);
    scalarField v(dim, 0);

    for (label i=0; i<dim; i++)
    {
        for (label j=0; j<=i;j++)
        {
            v[i] += phiTilde[j]*LT_(j, i);
        }
    }

    qrUpdate(LT_,dim, u, v);
    nGrowth_++;

    return true;
}


template<class CompType, class ThermoType>
void Foam::chemPointISAT<CompType, ThermoType>::increaseNumRetrieve()
{
    this->numRetrieve_++;
}


template<class CompType, class ThermoType>
void Foam::chemPointISAT<CompType, ThermoType>::resetNumRetrieve()
{
    this->numRetrieve_ = 0;
}


template<class CompType, class ThermoType>
void Foam::chemPointISAT<CompType, ThermoType>::increaseNLifeTime()
{
    this->nLifeTime_++;
}


template<class CompType, class ThermoType>
Foam::label Foam::chemPointISAT<CompType, ThermoType>::
simplifiedToCompleteIndex
(
    const label i
)
{
    if (i < nActiveSpecies_)
    {
        return simplifiedToCompleteIndex_[i];
    }
    else if (i == nActiveSpecies_)
    {
        return completeSpaceSize_-nAdditionalEqns_;
    }
    else if (i == nActiveSpecies_ + 1)
    {
        return completeSpaceSize_-nAdditionalEqns_ + 1;
    }
    else if (variableTimeStep() && (i == nActiveSpecies_ + 2))
    {
        return completeSpaceSize_-nAdditionalEqns_ + 2;
    }
    else
    {
        return -1;
    }
}


// ************************************************************************* //<|MERGE_RESOLUTION|>--- conflicted
+++ resolved
@@ -497,19 +497,11 @@
             word propName;
             if (maxIndex >= completeSpaceSize() - nAdditionalEqns_)
             {
-<<<<<<< HEAD
-                if (maxIndex == completeSpaceSize()-2)
+                if (maxIndex == idT_)
                 {
                     propName = "T";
                 }
-                else if (maxIndex == completeSpaceSize()-1)
-=======
-                if (maxIndex == idT_)
-                {
-                    propName = "T";
-                }
                 else if (maxIndex == idp_)
->>>>>>> 7c02f684
                 {
                     propName = "p";
                 }
