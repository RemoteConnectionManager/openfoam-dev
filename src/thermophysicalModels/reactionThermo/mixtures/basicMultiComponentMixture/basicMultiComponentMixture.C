/*---------------------------------------------------------------------------*\
  =========                 |
  \\      /  F ield         | OpenFOAM: The Open Source CFD Toolbox
   \\    /   O peration     |
    \\  /    A nd           | Copyright (C) 2011-2016 OpenFOAM Foundation
     \\/     M anipulation  |
-------------------------------------------------------------------------------
License
    This file is part of OpenFOAM.

    OpenFOAM is free software: you can redistribute it and/or modify it
    under the terms of the GNU General Public License as published by
    the Free Software Foundation, either version 3 of the License, or
    (at your option) any later version.

    OpenFOAM is distributed in the hope that it will be useful, but WITHOUT
    ANY WARRANTY; without even the implied warranty of MERCHANTABILITY or
    FITNESS FOR A PARTICULAR PURPOSE.  See the GNU General Public License
    for more details.

    You should have received a copy of the GNU General Public License
    along with OpenFOAM.  If not, see <http://www.gnu.org/licenses/>.

\*---------------------------------------------------------------------------*/

#include "basicMultiComponentMixture.H"

// * * * * * * * * * * * * * Static Member Functions * * * * * * * * * * * * //

namespace Foam
{
    defineTypeNameAndDebug(basicMultiComponentMixture, 0);
}

// * * * * * * * * * * * * * * * * Constructors  * * * * * * * * * * * * * * //

Foam::basicMultiComponentMixture::basicMultiComponentMixture
(
    const dictionary& thermoDict,
    const wordList& specieNames,
    const fvMesh& mesh,
    const word& phaseName
)
:
    species_(specieNames),
    active_(species_.size(), true),
    Y_(species_.size())
{
    tmp<volScalarField> tYdefault;

    forAll(species_, i)
    {
        IOobject header
        (
            IOobject::groupName(species_[i], phaseName),
            mesh.time().timeName(),
            mesh,
            IOobject::NO_READ
        );

        // check if field exists and can be read
        if (header.typeHeaderOk<volScalarField>(true))
        {
            if (debug)
            {
                Info<< "basicMultiComponentMixture: reading " << species_[i]
                    << endl;
            }

            Y_.set
            (
                i,
                new volScalarField
                (
                    IOobject
                    (
                        IOobject::groupName(species_[i], phaseName),
                        mesh.time().timeName(),
                        mesh,
                        IOobject::MUST_READ,
                        IOobject::AUTO_WRITE
                    ),
                    mesh
                )
            );
        }
        else
        {
<<<<<<< HEAD
            if (debug)
            {
                Info<< "basicMultiComponentMixture: specie " << species_[i]
                    << " not found - looking for Ydefault" << endl;
            }

            volScalarField Ydefault
            (
                IOobject
=======
            // Read Ydefault if not already read
            if (!tYdefault.valid())
            {
                word YdefaultName(IOobject::groupName("Ydefault", phaseName));

                tYdefault = new volScalarField
>>>>>>> 7b971a9e
                (
                    IOobject
                    (
                        YdefaultName,
                        exists
                        (
                            mesh.time().path()/mesh.time().timeName()
                           /YdefaultName
                        )
                      ? mesh.time().timeName()
                      : (
                            exists
                            (
                                mesh.time().path()/mesh.time().constant()
                               /YdefaultName
                            )
                          ? mesh.time().constant()
                          : Time::timeName(0)
                        ),
                        mesh,
                        IOobject::MUST_READ,
                        IOobject::NO_WRITE
                    ),
                    mesh
                );
            }

            Y_.set
            (
                i,
                new volScalarField
                (
                    IOobject
                    (
                        IOobject::groupName(species_[i], phaseName),
                        mesh.time().timeName(),
                        mesh,
                        IOobject::NO_READ,
                        IOobject::AUTO_WRITE
                    ),
                    tYdefault()
                )
            );
        }
    }

    // Do not enforce constraint of sum of mass fractions to equal 1 here
    // - not applicable to all models
}


// ************************************************************************* //<|MERGE_RESOLUTION|>--- conflicted
+++ resolved
@@ -58,14 +58,12 @@
             IOobject::NO_READ
         );
 
-        // check if field exists and can be read
+        // Check if field exists and can be read
         if (header.typeHeaderOk<volScalarField>(true))
         {
-            if (debug)
-            {
-                Info<< "basicMultiComponentMixture: reading " << species_[i]
-                    << endl;
-            }
+            DebugInfo
+                << "basicMultiComponentMixture: reading " << species_[i]
+                << endl;
 
             Y_.set
             (
@@ -86,24 +84,12 @@
         }
         else
         {
-<<<<<<< HEAD
-            if (debug)
-            {
-                Info<< "basicMultiComponentMixture: specie " << species_[i]
-                    << " not found - looking for Ydefault" << endl;
-            }
-
-            volScalarField Ydefault
-            (
-                IOobject
-=======
             // Read Ydefault if not already read
             if (!tYdefault.valid())
             {
                 word YdefaultName(IOobject::groupName("Ydefault", phaseName));
 
                 tYdefault = new volScalarField
->>>>>>> 7b971a9e
                 (
                     IOobject
                     (
