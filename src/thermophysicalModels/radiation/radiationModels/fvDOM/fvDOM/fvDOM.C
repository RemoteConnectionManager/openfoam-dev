/*---------------------------------------------------------------------------*\
  =========                 |
  \\      /  F ield         | OpenFOAM: The Open Source CFD Toolbox
   \\    /   O peration     |
    \\  /    A nd           | Copyright (C) 2011-2015 OpenFOAM Foundation
     \\/     M anipulation  |
-------------------------------------------------------------------------------
License
    This file is part of OpenFOAM.

    OpenFOAM is free software: you can redistribute it and/or modify it
    under the terms of the GNU General Public License as published by
    the Free Software Foundation, either version 3 of the License, or
    (at your option) any later version.

    OpenFOAM is distributed in the hope that it will be useful, but WITHOUT
    ANY WARRANTY; without even the implied warranty of MERCHANTABILITY or
    FITNESS FOR A PARTICULAR PURPOSE.  See the GNU General Public License
    for more details.

    You should have received a copy of the GNU General Public License
    along with OpenFOAM.  If not, see <http://www.gnu.org/licenses/>.

\*---------------------------------------------------------------------------*/

#include "fvDOM.H"
#include "absorptionEmissionModel.H"
#include "scatterModel.H"
#include "constants.H"
#include "fvm.H"
#include "addToRunTimeSelectionTable.H"

using namespace Foam::constant;
using namespace Foam::constant::mathematical;

// * * * * * * * * * * * * * * Static Data Members * * * * * * * * * * * * * //

namespace Foam
{
    namespace radiation
    {
        defineTypeNameAndDebug(fvDOM, 0);
        addToRadiationRunTimeSelectionTables(fvDOM);
    }
}


// * * * * * * * * * * * * * Private Member Functions  * * * * * * * * * * * //

void Foam::radiation::fvDOM::initialise()
{
    // 3D
    if (mesh_.nSolutionD() == 3)
    {
        nRay_ = 4*nPhi_*nTheta_;
        IRay_.setSize(nRay_);
        scalar deltaPhi = pi/(2.0*nPhi_);
        scalar deltaTheta = pi/nTheta_;
        label i = 0;
        for (label n = 1; n <= nTheta_; n++)
        {
            for (label m = 1; m <= 4*nPhi_; m++)
            {
                scalar thetai = (2.0*n - 1.0)*deltaTheta/2.0;
                scalar phii = (2.0*m - 1.0)*deltaPhi/2.0;
                IRay_.set
                (
                    i,
                    new radiativeIntensityRay
                    (
                        *this,
                        mesh_,
                        phii,
                        thetai,
                        deltaPhi,
                        deltaTheta,
                        nLambda_,
                        absorptionEmission_,
                        blackBody_,
                        i
                    )
                );
                i++;
            }
        }
    }
    // 2D
    else if (mesh_.nSolutionD() == 2)
    {
<<<<<<< HEAD
        // Currently 2D solution is limited to the x-y plane
        if (mesh_.solutionD()[vector::Z] != -1)
        {
            FatalErrorInFunction
                << "Currently 2D solution is limited to the x-y plane"
                << exit(FatalError);
        }

=======
>>>>>>> e71b94db
        scalar thetai = piByTwo;
        scalar deltaTheta = pi;
        nRay_ = 4*nPhi_;
        IRay_.setSize(nRay_);
        scalar deltaPhi = pi/(2.0*nPhi_);
        label i = 0;
        for (label m = 1; m <= 4*nPhi_; m++)
        {
            scalar phii = (2.0*m - 1.0)*deltaPhi/2.0;
            IRay_.set
            (
                i,
                new radiativeIntensityRay
                (
                    *this,
                    mesh_,
                    phii,
                    thetai,
                    deltaPhi,
                    deltaTheta,
                    nLambda_,
                    absorptionEmission_,
                    blackBody_,
                    i
                )
            );
            i++;
        }
    }
    // 1D
    else
    {
<<<<<<< HEAD
        // Currently 1D solution is limited to the x-direction
        if (mesh_.solutionD()[vector::X] != 1)
        {
            FatalErrorInFunction
                << "Currently 1D solution is limited to the x-direction"
                << exit(FatalError);
        }

=======
>>>>>>> e71b94db
        scalar thetai = piByTwo;
        scalar deltaTheta = pi;
        nRay_ = 2;
        IRay_.setSize(nRay_);
        scalar deltaPhi = pi;
        label i = 0;
        for (label m = 1; m <= 2; m++)
        {
            scalar phii = (2.0*m - 1.0)*deltaPhi/2.0;
            IRay_.set
            (
                i,
                new radiativeIntensityRay
                (
                    *this,
                    mesh_,
                    phii,
                    thetai,
                    deltaPhi,
                    deltaTheta,
                    nLambda_,
                    absorptionEmission_,
                    blackBody_,
                    i
                )
            );
            i++;
        }
    }


    // Construct absorption field for each wavelength
    forAll(aLambda_, lambdaI)
    {
        aLambda_.set
        (
            lambdaI,
            new volScalarField
            (
                IOobject
                (
                    "aLambda_" + Foam::name(lambdaI) ,
                    mesh_.time().timeName(),
                    mesh_,
                    IOobject::NO_READ,
                    IOobject::NO_WRITE
                ),
                a_
            )
        );
    }

    Info<< "fvDOM : Allocated " << IRay_.size()
        << " rays with average orientation:" << nl;

    if (cacheDiv_)
    {
        Info<< "Caching div fvMatrix..."<< endl;
        for (label lambdaI = 0; lambdaI < nLambda_; lambdaI++)
        {
            fvRayDiv_[lambdaI].setSize(nRay_);

            forAll(IRay_, rayId)
            {
                const surfaceScalarField Ji(IRay_[rayId].dAve() & mesh_.Sf());
                const volScalarField& iRayLambdaI =
                    IRay_[rayId].ILambda(lambdaI);

                fvRayDiv_[lambdaI].set
                (
                    rayId,
                    new fvScalarMatrix
                    (
                        fvm::div(Ji, iRayLambdaI, "div(Ji,Ii_h)")
                    )
                );
            }
        }
    }

    forAll(IRay_, rayId)
    {
        if (omegaMax_ <  IRay_[rayId].omega())
        {
            omegaMax_ = IRay_[rayId].omega();
        }
        Info<< '\t' << IRay_[rayId].I().name() << " : " << "dAve : "
            << '\t' << IRay_[rayId].dAve() << nl;
    }

    Info<< endl;

    if (this->found("useSolarLoad"))
    {
        this->lookup("useSolarLoad") >> useSolarLoad_;
    }

    if (useSolarLoad_)
    {
        const dictionary& solarDict = this->subDict("solarLoarCoeffs");
        solarLoad_.reset
        (
            new solarLoad(solarDict, T_, externalRadHeatFieldName_)
        );

        if (solarLoad_->nBands() > 1)
        {
            FatalErrorInFunction
                << "Requested solar radiation with fvDOM. Using "
                << "more than one band for the solar load is not allowed"
                << abort(FatalError);
        }

        Info<< "Creating Solar Load Model " << nl;
    }
}


// * * * * * * * * * * * * * * * * Constructors  * * * * * * * * * * * * * * //

Foam::radiation::fvDOM::fvDOM(const volScalarField& T)
:
    radiationModel(typeName, T),
    G_
    (
        IOobject
        (
            "G",
            mesh_.time().timeName(),
            mesh_,
            IOobject::NO_READ,
            IOobject::AUTO_WRITE
        ),
        mesh_,
        dimensionedScalar("G", dimMass/pow3(dimTime), 0.0)
    ),
    Qr_
    (
        IOobject
        (
            "Qr",
            mesh_.time().timeName(),
            mesh_,
            IOobject::READ_IF_PRESENT,
            IOobject::AUTO_WRITE
        ),
        mesh_,
        dimensionedScalar("Qr", dimMass/pow3(dimTime), 0.0)
    ),
    Qem_
    (
        IOobject
        (
            "Qem",
            mesh_.time().timeName(),
            mesh_,
            IOobject::NO_READ,
            IOobject::NO_WRITE
        ),
        mesh_,
        dimensionedScalar("Qem", dimMass/pow3(dimTime), 0.0)
    ),
    Qin_
    (
        IOobject
        (
            "Qin",
            mesh_.time().timeName(),
            mesh_,
            IOobject::READ_IF_PRESENT,
            IOobject::AUTO_WRITE
        ),
        mesh_,
        dimensionedScalar("Qin", dimMass/pow3(dimTime), 0.0)
    ),
    a_
    (
        IOobject
        (
            "a",
            mesh_.time().timeName(),
            mesh_,
            IOobject::NO_READ,
            IOobject::NO_WRITE
        ),
        mesh_,
        dimensionedScalar("a", dimless/dimLength, 0.0)
    ),
    nTheta_(readLabel(coeffs_.lookup("nTheta"))),
    nPhi_(readLabel(coeffs_.lookup("nPhi"))),
    nRay_(0),
    nLambda_(absorptionEmission_->nBands()),
    aLambda_(nLambda_),
    blackBody_(nLambda_, T),
    IRay_(0),
    convergence_(coeffs_.lookupOrDefault<scalar>("convergence", 0.0)),
    maxIter_(coeffs_.lookupOrDefault<label>("maxIter", 50)),
    fvRayDiv_(nLambda_),
    cacheDiv_(coeffs_.lookupOrDefault<bool>("cacheDiv", false)),
    omegaMax_(0),
    useSolarLoad_(false),
    solarLoad_(),
    meshOrientation_
    (
        coeffs_.lookupOrDefault<vector>("meshOrientation", vector::zero)
    )
{
    initialise();
}


Foam::radiation::fvDOM::fvDOM
(
    const dictionary& dict,
    const volScalarField& T
)
:
    radiationModel(typeName, dict, T),
    G_
    (
        IOobject
        (
            "G",
            mesh_.time().timeName(),
            mesh_,
            IOobject::READ_IF_PRESENT,
            IOobject::AUTO_WRITE
        ),
        mesh_,
        dimensionedScalar("G", dimMass/pow3(dimTime), 0.0)
    ),
    Qr_
    (
        IOobject
        (
            "Qr",
            mesh_.time().timeName(),
            mesh_,
            IOobject::READ_IF_PRESENT,
            IOobject::AUTO_WRITE
        ),
        mesh_,
        dimensionedScalar("Qr", dimMass/pow3(dimTime), 0.0)
    ),
    Qem_
    (
        IOobject
        (
            "Qem",
            mesh_.time().timeName(),
            mesh_,
            IOobject::NO_READ,
            IOobject::NO_WRITE
        ),
        mesh_,
        dimensionedScalar("Qem", dimMass/pow3(dimTime), 0.0)
    ),
    Qin_
    (
        IOobject
        (
            "Qin",
            mesh_.time().timeName(),
            mesh_,
            IOobject::READ_IF_PRESENT,
            IOobject::AUTO_WRITE
        ),
        mesh_,
        dimensionedScalar("Qin", dimMass/pow3(dimTime), 0.0)
    ),
    a_
    (
        IOobject
        (
            "a",
            mesh_.time().timeName(),
            mesh_,
            IOobject::NO_READ,
            IOobject::NO_WRITE
        ),
        mesh_,
        dimensionedScalar("a", dimless/dimLength, 0.0)
    ),
    nTheta_(readLabel(coeffs_.lookup("nTheta"))),
    nPhi_(readLabel(coeffs_.lookup("nPhi"))),
    nRay_(0),
    nLambda_(absorptionEmission_->nBands()),
    aLambda_(nLambda_),
    blackBody_(nLambda_, T),
    IRay_(0),
    convergence_(coeffs_.lookupOrDefault<scalar>("convergence", 0.0)),
    maxIter_(coeffs_.lookupOrDefault<label>("maxIter", 50)),
    fvRayDiv_(nLambda_),
    cacheDiv_(coeffs_.lookupOrDefault<bool>("cacheDiv", false)),
    omegaMax_(0),
    useSolarLoad_(false),
    solarLoad_(),
    meshOrientation_
    (
        coeffs_.lookupOrDefault<vector>("meshOrientation", vector::zero)
    )
{
    initialise();
}


// * * * * * * * * * * * * * * * * Destructor  * * * * * * * * * * * * * * * //

Foam::radiation::fvDOM::~fvDOM()
{}


// * * * * * * * * * * * * * * * Member Functions  * * * * * * * * * * * * * //

bool Foam::radiation::fvDOM::read()
{
    if (radiationModel::read())
    {
        // Only reading solution parameters - not changing ray geometry
        coeffs_.readIfPresent("convergence", convergence_);
        coeffs_.readIfPresent("maxIter", maxIter_);

        return true;
    }
    else
    {
        return false;
    }
}


void Foam::radiation::fvDOM::calculate()
{
    absorptionEmission_->correct(a_, aLambda_);

    updateBlackBodyEmission();

    if (useSolarLoad_)
    {
        solarLoad_->calculate();
    }

    // Set rays convergence false
    List<bool> rayIdConv(nRay_, false);

    scalar maxResidual = 0.0;
    label radIter = 0;
    do
    {
        Info<< "Radiation solver iter: " << radIter << endl;

        radIter++;
        maxResidual = 0.0;
        forAll(IRay_, rayI)
        {
            if (!rayIdConv[rayI])
            {
                scalar maxBandResidual = IRay_[rayI].correct();
                maxResidual = max(maxBandResidual, maxResidual);

                if (maxBandResidual < convergence_)
                {
                    rayIdConv[rayI] = true;
                }
            }
        }

    } while (maxResidual > convergence_ && radIter < maxIter_);

    updateG();
}


Foam::tmp<Foam::volScalarField> Foam::radiation::fvDOM::Rp() const
{
    return tmp<volScalarField>
    (
        new volScalarField
        (
            IOobject
            (
                "Rp",
                mesh_.time().timeName(),
                mesh_,
                IOobject::NO_READ,
                IOobject::NO_WRITE,
                false
            ),
            4.0*a_*physicoChemical::sigma //absorptionEmission_->a()
        )
    );
}


Foam::tmp<Foam::DimensionedField<Foam::scalar, Foam::volMesh> >
Foam::radiation::fvDOM::Ru() const
{

    const DimensionedField<scalar, volMesh>& G =
        G_.dimensionedInternalField();
    const DimensionedField<scalar, volMesh> E =
        absorptionEmission_->ECont()().dimensionedInternalField();
    const DimensionedField<scalar, volMesh> a =
        a_.dimensionedInternalField();

    return  a*G - E;
}


void Foam::radiation::fvDOM::updateBlackBodyEmission()
{
    for (label j=0; j < nLambda_; j++)
    {
        blackBody_.correct(j, absorptionEmission_->bands(j));
    }
}


void Foam::radiation::fvDOM::updateG()
{
    G_ = dimensionedScalar("zero",dimMass/pow3(dimTime), 0.0);
    Qr_ = dimensionedScalar("zero",dimMass/pow3(dimTime), 0.0);
    Qem_ = dimensionedScalar("zero", dimMass/pow3(dimTime), 0.0);
    Qin_ = dimensionedScalar("zero", dimMass/pow3(dimTime), 0.0);

    forAll(IRay_, rayI)
    {
        IRay_[rayI].addIntensity();
        G_ += IRay_[rayI].I()*IRay_[rayI].omega();
        Qr_.boundaryField() += IRay_[rayI].Qr().boundaryField();
        Qem_.boundaryField() += IRay_[rayI].Qem().boundaryField();
        Qin_.boundaryField() += IRay_[rayI].Qin().boundaryField();
    }
}


void Foam::radiation::fvDOM::setRayIdLambdaId
(
    const word& name,
    label& rayId,
    label& lambdaId
) const
{
    // assuming name is in the form: CHARS_rayId_lambdaId
    size_type i1 = name.find_first_of("_");
    size_type i2 = name.find_last_of("_");

    rayId = readLabel(IStringStream(name.substr(i1+1, i2-1))());
    lambdaId = readLabel(IStringStream(name.substr(i2+1, name.size()-1))());
}


// ************************************************************************* //<|MERGE_RESOLUTION|>--- conflicted
+++ resolved
@@ -87,17 +87,6 @@
     // 2D
     else if (mesh_.nSolutionD() == 2)
     {
-<<<<<<< HEAD
-        // Currently 2D solution is limited to the x-y plane
-        if (mesh_.solutionD()[vector::Z] != -1)
-        {
-            FatalErrorInFunction
-                << "Currently 2D solution is limited to the x-y plane"
-                << exit(FatalError);
-        }
-
-=======
->>>>>>> e71b94db
         scalar thetai = piByTwo;
         scalar deltaTheta = pi;
         nRay_ = 4*nPhi_;
@@ -130,17 +119,6 @@
     // 1D
     else
     {
-<<<<<<< HEAD
-        // Currently 1D solution is limited to the x-direction
-        if (mesh_.solutionD()[vector::X] != 1)
-        {
-            FatalErrorInFunction
-                << "Currently 1D solution is limited to the x-direction"
-                << exit(FatalError);
-        }
-
-=======
->>>>>>> e71b94db
         scalar thetai = piByTwo;
         scalar deltaTheta = pi;
         nRay_ = 2;
