/*---------------------------------------------------------------------------*\
  =========                 |
  \\      /  F ield         | OpenFOAM: The Open Source CFD Toolbox
   \\    /   O peration     |
    \\  /    A nd           | Copyright (C) 2011-2016 OpenFOAM Foundation
     \\/     M anipulation  |
-------------------------------------------------------------------------------
License
    This file is part of OpenFOAM.

    OpenFOAM is free software: you can redistribute it and/or modify it
    under the terms of the GNU General Public License as published by
    the Free Software Foundation, either version 3 of the License, or
    (at your option) any later version.

    OpenFOAM is distributed in the hope that it will be useful, but WITHOUT
    ANY WARRANTY; without even the implied warranty of MERCHANTABILITY or
    FITNESS FOR A PARTICULAR PURPOSE.  See the GNU General Public License
    for more details.

    You should have received a copy of the GNU General Public License
    along with OpenFOAM.  If not, see <http://www.gnu.org/licenses/>.

\*---------------------------------------------------------------------------*/

#include "radiativeIntensityRay.H"
#include "fvm.H"
#include "fvDOM.H"
#include "constants.H"

using namespace Foam::constant;

const Foam::word
Foam::radiation::radiativeIntensityRay::intensityPrefix("ILambda");


// * * * * * * * * * * * * * * * * Constructors  * * * * * * * * * * * * * * //

Foam::radiation::radiativeIntensityRay::radiativeIntensityRay
(
    const fvDOM& dom,
    const fvMesh& mesh,
    const scalar phi,
    const scalar theta,
    const scalar deltaPhi,
    const scalar deltaTheta,
    const label nLambda,
    const absorptionEmissionModel& absorptionEmission,
    const blackBodyEmission& blackBody,
    const label rayId
)
:
    dom_(dom),
    mesh_(mesh),
    absorptionEmission_(absorptionEmission),
    blackBody_(blackBody),
    I_
    (
        IOobject
        (
            "I" + name(rayId),
            mesh_.time().timeName(),
            mesh_,
            IOobject::NO_READ,
            IOobject::NO_WRITE
        ),
        mesh_,
        dimensionedScalar("I", dimMass/pow3(dimTime), 0.0)
    ),
    Qr_
    (
        IOobject
        (
            "Qr" + name(rayId),
            mesh_.time().timeName(),
            mesh_,
            IOobject::NO_READ,
            IOobject::NO_WRITE
        ),
        mesh_,
        dimensionedScalar("Qr", dimMass/pow3(dimTime), 0.0)
    ),
    Qin_
    (
        IOobject
        (
            "Qin" + name(rayId),
            mesh_.time().timeName(),
            mesh_,
            IOobject::NO_READ,
            IOobject::NO_WRITE
        ),
        mesh_,
        dimensionedScalar("Qin", dimMass/pow3(dimTime), 0.0)
    ),
    Qem_
    (
        IOobject
        (
            "Qem" + name(rayId),
            mesh_.time().timeName(),
            mesh_,
            IOobject::NO_READ,
            IOobject::NO_WRITE
        ),
        mesh_,
        dimensionedScalar("Qem", dimMass/pow3(dimTime), 0.0)
    ),
    d_(Zero),
    dAve_(Zero),
    theta_(theta),
    phi_(phi),
    omega_(0.0),
    nLambda_(nLambda),
    ILambda_(nLambda),
    myRayId_(rayId)
{
    scalar sinTheta = Foam::sin(theta);
    scalar cosTheta = Foam::cos(theta);
    scalar sinPhi = Foam::sin(phi);
    scalar cosPhi = Foam::cos(phi);

    omega_ = 2.0*sinTheta*Foam::sin(deltaTheta/2.0)*deltaPhi;
    d_ = vector(sinTheta*sinPhi, sinTheta*cosPhi, cosTheta);
    dAve_ = vector
    (
        sinPhi
       *Foam::sin(0.5*deltaPhi)
       *(deltaTheta - Foam::cos(2.0*theta)
       *Foam::sin(deltaTheta)),
        cosPhi
       *Foam::sin(0.5*deltaPhi)
       *(deltaTheta - Foam::cos(2.0*theta)
       *Foam::sin(deltaTheta)),
        0.5*deltaPhi*Foam::sin(2.0*theta)*Foam::sin(deltaTheta)
    );

    if (mesh_.nSolutionD() == 2)
    {
        vector meshDir(Zero);
        if (dom_.meshOrientation() != vector::zero)
        {
            meshDir = dom_.meshOrientation();
        }
        else
        {
            for (direction cmpt=0; cmpt<vector::nComponents; cmpt++)
            {
                if (mesh_.geometricD()[cmpt] == -1)
                {
                    meshDir[cmpt] = 1;
                }
            }
        }
        const vector normal(vector(0, 0, 1));

        const tensor coordRot = rotationTensor(normal, meshDir);

        dAve_ = coordRot & dAve_;
        d_ = coordRot & d_;
    }
    else if (mesh_.nSolutionD() == 1)
    {
        vector meshDir(Zero);
        if (dom_.meshOrientation() != vector::zero)
        {
            meshDir = dom_.meshOrientation();
        }
        else
        {
            for (direction cmpt=0; cmpt<vector::nComponents; cmpt++)
            {
                if (mesh_.geometricD()[cmpt] == 1)
                {
                    meshDir[cmpt] = 1;
                }
            }
        }
        const vector normal(vector(1, 0, 0));

        dAve_ = (dAve_ & normal)*meshDir;
        d_ = (d_ & normal)*meshDir;
    }

    autoPtr<volScalarField> IDefaultPtr;

    forAll(ILambda_, lambdaI)
    {
        IOobject IHeader
        (
            intensityPrefix + "_" + name(rayId) + "_" + name(lambdaI),
            mesh_.time().timeName(),
            mesh_,
            IOobject::MUST_READ,
            IOobject::AUTO_WRITE
        );

        // Check if field exists and can be read
        if (IHeader.typeHeaderOk<volScalarField>(true))
        {
            ILambda_.set
            (
                lambdaI,
                new volScalarField(IHeader, mesh_)
            );
        }
        else
        {
            // Demand driven load the IDefault field
            if (!IDefaultPtr.valid())
            {
                IDefaultPtr.reset
                (
                    new volScalarField
                    (
                        IOobject
                        (
                            "IDefault",
                            mesh_.time().timeName(),
                            mesh_,
                            IOobject::MUST_READ,
                            IOobject::NO_WRITE
                        ),
                        mesh_
                    )
                );
            }

            // Reset the MUST_READ flag
            IOobject noReadHeader(IHeader);
            noReadHeader.readOpt() = IOobject::NO_READ;

            ILambda_.set
            (
                lambdaI,
                new volScalarField(noReadHeader, IDefaultPtr())
            );
        }
    }
}


// * * * * * * * * * * * * * * * * Destructor  * * * * * * * * * * * * * * * //

Foam::radiation::radiativeIntensityRay::~radiativeIntensityRay()
{}


// * * * * * * * * * * * * * * * Member Functions  * * * * * * * * * * * * * //

Foam::scalar Foam::radiation::radiativeIntensityRay::correct()
{
    // Reset boundary heat flux to zero
    Qr_.boundaryFieldRef() = 0.0;

    scalar maxResidual = -GREAT;

    forAll(ILambda_, lambdaI)
    {
        const volScalarField& k = dom_.aLambda(lambdaI);

        const surfaceScalarField Ji(dAve_ & mesh_.Sf());

<<<<<<< HEAD
        if (!dom_.cacheDiv())
        {
            const surfaceScalarField Ji(dAve_ & mesh_.Sf());

            IiEq =
            (
                fvm::div(Ji, ILambda_[lambdaI], "div(Ji,Ii_h)")
              + fvm::Sp(k*omega_, ILambda_[lambdaI])
            ==
                1.0/constant::mathematical::pi*omega_
              * (
                    (k - absorptionEmission_.aDisp(lambdaI))
                    *blackBody_.bLambda(lambdaI)
                  + absorptionEmission_.ECont(lambdaI)
                  + absorptionEmission_.EDisp(lambdaI)
                )
            );
        }
        else
        {
            IiEq =
            (
               dom_.fvRayDiv(myRayId_, lambdaI)
             + fvm::Sp(k*omega_, ILambda_[lambdaI])
           ==
               1.0/constant::mathematical::pi*omega_
             * (
                    (k - absorptionEmission_.aDisp(lambdaI))
                   *blackBody_.bLambda(lambdaI)
                 + absorptionEmission_.E(lambdaI)/4
               )
            );
        }
=======
        fvScalarMatrix IiEq
        (
            fvm::div(Ji, ILambda_[lambdaI], "div(Ji,Ii_h)")
          + fvm::Sp(k*omega_, ILambda_[lambdaI])
        ==
            1.0/constant::mathematical::pi*omega_
           *(
                // Remove aDisp from k
                (k - absorptionEmission_.aDisp(lambdaI))
               *blackBody_.bLambda(lambdaI)

              + absorptionEmission_.E(lambdaI)/4
            )
        );
>>>>>>> 7b971a9e

        IiEq.relax();

        const solverPerformance ILambdaSol = solve
        (
            IiEq,
            mesh_.solver("Ii")
        );

        const scalar initialRes =
            ILambdaSol.initialResidual()*omega_/dom_.omegaMax();

        maxResidual = max(initialRes, maxResidual);
    }

    return maxResidual;
}


void Foam::radiation::radiativeIntensityRay::addIntensity()
{
    I_ = dimensionedScalar("zero", dimMass/pow3(dimTime), 0.0);

    forAll(ILambda_, lambdaI)
    {
        I_ += ILambda_[lambdaI];
    }
}


// ************************************************************************* //<|MERGE_RESOLUTION|>--- conflicted
+++ resolved
@@ -261,41 +261,6 @@
 
         const surfaceScalarField Ji(dAve_ & mesh_.Sf());
 
-<<<<<<< HEAD
-        if (!dom_.cacheDiv())
-        {
-            const surfaceScalarField Ji(dAve_ & mesh_.Sf());
-
-            IiEq =
-            (
-                fvm::div(Ji, ILambda_[lambdaI], "div(Ji,Ii_h)")
-              + fvm::Sp(k*omega_, ILambda_[lambdaI])
-            ==
-                1.0/constant::mathematical::pi*omega_
-              * (
-                    (k - absorptionEmission_.aDisp(lambdaI))
-                    *blackBody_.bLambda(lambdaI)
-                  + absorptionEmission_.ECont(lambdaI)
-                  + absorptionEmission_.EDisp(lambdaI)
-                )
-            );
-        }
-        else
-        {
-            IiEq =
-            (
-               dom_.fvRayDiv(myRayId_, lambdaI)
-             + fvm::Sp(k*omega_, ILambda_[lambdaI])
-           ==
-               1.0/constant::mathematical::pi*omega_
-             * (
-                    (k - absorptionEmission_.aDisp(lambdaI))
-                   *blackBody_.bLambda(lambdaI)
-                 + absorptionEmission_.E(lambdaI)/4
-               )
-            );
-        }
-=======
         fvScalarMatrix IiEq
         (
             fvm::div(Ji, ILambda_[lambdaI], "div(Ji,Ii_h)")
@@ -303,14 +268,12 @@
         ==
             1.0/constant::mathematical::pi*omega_
            *(
-                // Remove aDisp from k
                 (k - absorptionEmission_.aDisp(lambdaI))
                *blackBody_.bLambda(lambdaI)
 
               + absorptionEmission_.E(lambdaI)/4
             )
         );
->>>>>>> 7b971a9e
 
         IiEq.relax();
 
