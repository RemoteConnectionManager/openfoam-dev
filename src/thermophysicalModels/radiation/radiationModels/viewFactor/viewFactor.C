/*---------------------------------------------------------------------------*\
  =========                 |
  \\      /  F ield         | OpenFOAM: The Open Source CFD Toolbox
   \\    /   O peration     |
<<<<<<< HEAD
    \\  /    A nd           | Copyright (C) 2011-2016 OpenFOAM Foundation
     \\/     M anipulation  | Copyright (C) 2016 OpenCFD Ltd.
=======
    \\  /    A nd           | Copyright (C) 2011-2017 OpenFOAM Foundation
     \\/     M anipulation  |
>>>>>>> d2a62df7
-------------------------------------------------------------------------------
License
    This file is part of OpenFOAM.

    OpenFOAM is free software: you can redistribute it and/or modify it
    under the terms of the GNU General Public License as published by
    the Free Software Foundation, either version 3 of the License, or
    (at your option) any later version.

    OpenFOAM is distributed in the hope that it will be useful, but WITHOUT
    ANY WARRANTY; without even the implied warranty of MERCHANTABILITY or
    FITNESS FOR A PARTICULAR PURPOSE.  See the GNU General Public License
    for more details.

    You should have received a copy of the GNU General Public License
    along with OpenFOAM.  If not, see <http://www.gnu.org/licenses/>.

\*---------------------------------------------------------------------------*/

#include "viewFactor.H"
#include "surfaceFields.H"
#include "constants.H"
#include "greyDiffusiveViewFactorFixedValueFvPatchScalarField.H"
#include "typeInfo.H"
#include "addToRunTimeSelectionTable.H"
#include "boundaryRadiationProperties.H"

using namespace Foam::constant;

// * * * * * * * * * * * * * * Static Data Members * * * * * * * * * * * * * //

namespace Foam
{
    namespace radiation
    {
        defineTypeNameAndDebug(viewFactor, 0);
        addToRadiationRunTimeSelectionTables(viewFactor);
    }
}

const Foam::word Foam::radiation::viewFactor::viewFactorWalls
    = "viewFactorWall";

// * * * * * * * * * * * * * Private Member Functions  * * * * * * * * * * * //

void Foam::radiation::viewFactor::initialise()
{
    const polyBoundaryMesh& coarsePatches = coarseMesh_.boundaryMesh();
<<<<<<< HEAD

    selectedPatches_ = mesh_.boundaryMesh().findIndices(viewFactorWalls);
    forAll(selectedPatches_, i)
    {
        const label patchI = selectedPatches_[i];
        nLocalCoarseFaces_ += coarsePatches[patchI].size();
=======
    const volScalarField::Boundary& qrp = qr_.boundaryField();

    label count = 0;
    forAll(qrp, patchi)
    {
        //const polyPatch& pp = mesh_.boundaryMesh()[patchi];
        const fvPatchScalarField& qrPatchi = qrp[patchi];

        if ((isA<fixedValueFvPatchScalarField>(qrPatchi)))
        {
            selectedPatches_[count] = qrPatchi.patch().index();
            nLocalCoarseFaces_ += coarsePatches[patchi].size();
            count++;
        }
>>>>>>> d2a62df7
    }

    if (debug)
    {
        Pout<< "radiation::viewFactor::initialise() Selected patches:"
            << selectedPatches_ << endl;
        Pout<< "radiation::viewFactor::initialise() Number of coarse faces:"
            << nLocalCoarseFaces_ << endl;
    }

    totalNCoarseFaces_ = nLocalCoarseFaces_;
    reduce(totalNCoarseFaces_, sumOp<label>());

    if (debug && Pstream::master())
    {
        InfoInFunction
            << "Total number of clusters : " << totalNCoarseFaces_ << endl;
    }

    map_.reset
    (
        new IOmapDistribute
        (
            IOobject
            (
                "mapDist",
                mesh_.facesInstance(),
                mesh_,
                IOobject::MUST_READ,
                IOobject::NO_WRITE,
                false
            )
        )
    );

    scalarListIOList FmyProc
    (
        IOobject
        (
            "F",
            mesh_.facesInstance(),
            mesh_,
            IOobject::MUST_READ,
            IOobject::NO_WRITE,
            false
        )
    );

    labelListIOList globalFaceFaces
    (
        IOobject
        (
            "globalFaceFaces",
            mesh_.facesInstance(),
            mesh_,
            IOobject::MUST_READ,
            IOobject::NO_WRITE,
            false
        )
    );

    List<labelListList> globalFaceFacesProc(Pstream::nProcs());
    globalFaceFacesProc[Pstream::myProcNo()] = globalFaceFaces;
    Pstream::gatherList(globalFaceFacesProc);

    List<scalarListList> F(Pstream::nProcs());
    F[Pstream::myProcNo()] = FmyProc;
    Pstream::gatherList(F);

    globalIndex globalNumbering(nLocalCoarseFaces_);

    if (Pstream::master())
    {
        Fmatrix_.reset
        (
            new scalarSquareMatrix(totalNCoarseFaces_, 0.0)
        );

        if (debug)
        {
            InfoInFunction
                << "Insert elements in the matrix..." << endl;
        }

        for (label procI = 0; procI < Pstream::nProcs(); procI++)
        {
            insertMatrixElements
            (
                globalNumbering,
                procI,
                globalFaceFacesProc[procI],
                F[procI],
                Fmatrix_()
            );
        }


        bool smoothing = readBool(coeffs_.lookup("smoothing"));
        if (smoothing)
        {
            if (debug)
            {
                InfoInFunction
                    << "Smoothing the matrix..." << endl;
            }

            for (label i=0; i<totalNCoarseFaces_; i++)
            {
                scalar sumF = 0.0;
                for (label j=0; j<totalNCoarseFaces_; j++)
                {
                    sumF += Fmatrix_()(i, j);
                }
                scalar delta = sumF - 1.0;
                for (label j=0; j<totalNCoarseFaces_; j++)
                {
                    Fmatrix_()(i, j) *= (1.0 - delta/(sumF + 0.001));
                }
            }
        }

        constEmissivity_ = readBool(coeffs_.lookup("constantEmissivity"));
        if (constEmissivity_)
        {
            CLU_.reset
            (
                new scalarSquareMatrix(totalNCoarseFaces_, 0.0)
            );

            pivotIndices_.setSize(CLU_().m());
        }
    }

    if (this->found("useSolarLoad"))
    {
        this->lookup("useSolarLoad") >> useSolarLoad_;
    }

    if (useSolarLoad_)
    {
        const dictionary& solarDict = this->subDict("solarLoarCoeffs");
        solarLoad_.reset
        (
            new solarLoad(solarDict, T_, externalRadHeatFieldName_)
        );

        if (solarLoad_->nBands() > 1)
        {
            FatalErrorInFunction
                << "Requested solar radiation with fvDOM. Using "
                << "more thant one band for the solar load is not allowed"
                << abort(FatalError);
        }

        Info<< "Creating Solar Load Model " << nl;
    }
}


// * * * * * * * * * * * * * * * * Constructors  * * * * * * * * * * * * * * //

Foam::radiation::viewFactor::viewFactor(const volScalarField& T)
:
    radiationModel(typeName, T),
    finalAgglom_
    (
        IOobject
        (
            "finalAgglom",
            mesh_.facesInstance(),
            mesh_,
            IOobject::MUST_READ,
            IOobject::NO_WRITE,
            false
        )
    ),
    map_(),
    coarseMesh_
    (
        IOobject
        (
            "coarse:" + mesh_.name(),
            mesh_.polyMesh::instance(),
            mesh_.time(),
            IOobject::NO_READ,
            IOobject::NO_WRITE
        ),
        mesh_,
        finalAgglom_
    ),
    qr_
    (
        IOobject
        (
            "qr",
            mesh_.time().timeName(),
            mesh_,
            IOobject::MUST_READ,
            IOobject::AUTO_WRITE
        ),
        mesh_
    ),
    Fmatrix_(),
    CLU_(),
    selectedPatches_(mesh_.boundary().size(), -1),
    totalNCoarseFaces_(0),
    nLocalCoarseFaces_(0),
    constEmissivity_(false),
    iterCounter_(0),
    pivotIndices_(0),
    useSolarLoad_(false),
    solarLoad_()
{
    initialise();
}


Foam::radiation::viewFactor::viewFactor
(
    const dictionary& dict,
    const volScalarField& T
)
:
    radiationModel(typeName, dict, T),
    finalAgglom_
    (
        IOobject
        (
            "finalAgglom",
            mesh_.facesInstance(),
            mesh_,
            IOobject::MUST_READ,
            IOobject::NO_WRITE,
            false
        )
    ),
    map_(),
    coarseMesh_
    (
        IOobject
        (
            "coarse:" + mesh_.name(),
            mesh_.polyMesh::instance(),
            mesh_.time(),
            IOobject::NO_READ,
            IOobject::NO_WRITE
        ),
        mesh_,
        finalAgglom_
    ),
    qr_
    (
        IOobject
        (
            "qr",
            mesh_.time().timeName(),
            mesh_,
            IOobject::MUST_READ,
            IOobject::AUTO_WRITE
        ),
        mesh_
    ),
    Fmatrix_(),
    CLU_(),
    selectedPatches_(mesh_.boundary().size(), -1),
    totalNCoarseFaces_(0),
    nLocalCoarseFaces_(0),
    constEmissivity_(false),
    iterCounter_(0),
    pivotIndices_(0),
    useSolarLoad_(false),
    solarLoad_()
{
    initialise();
}


// * * * * * * * * * * * * * * * * Destructor  * * * * * * * * * * * * * * * //

Foam::radiation::viewFactor::~viewFactor()
{}


// * * * * * * * * * * * * * * * Member Functions  * * * * * * * * * * * * * //

bool Foam::radiation::viewFactor::read()
{
    if (radiationModel::read())
    {
        return true;
    }
    else
    {
        return false;
    }
}


void Foam::radiation::viewFactor::insertMatrixElements
(
    const globalIndex& globalNumbering,
    const label procI,
    const labelListList& globalFaceFaces,
    const scalarListList& viewFactors,
    scalarSquareMatrix& Fmatrix
)
{
    forAll(viewFactors, faceI)
    {
        const scalarList& vf = viewFactors[faceI];
        const labelList& globalFaces = globalFaceFaces[faceI];

        label globalI = globalNumbering.toGlobal(procI, faceI);
        forAll(globalFaces, i)
        {
            Fmatrix[globalI][globalFaces[i]] = vf[i];
        }
    }
}


void Foam::radiation::viewFactor::calculate()
{
    // Store previous iteration
    qr_.storePrevIter();

    if (useSolarLoad_)
    {
        solarLoad_->calculate();
    }

    scalarField compactCoarseT(map_->constructSize(), 0.0);
    scalarField compactCoarseE(map_->constructSize(), 0.0);
    scalarField compactCoarseHo(map_->constructSize(), 0.0);

    globalIndex globalNumbering(nLocalCoarseFaces_);

    // Fill local averaged(T), emissivity(E) and external heatFlux(Ho)
    DynamicList<scalar> localCoarseTave(nLocalCoarseFaces_);
    DynamicList<scalar> localCoarseEave(nLocalCoarseFaces_);
    DynamicList<scalar> localCoarseHoave(nLocalCoarseFaces_);

<<<<<<< HEAD
    const boundaryRadiationProperties& boundaryRadiation =
        boundaryRadiationProperties::New(mesh_);

    volScalarField::Boundary& QrBf = Qr_.boundaryFieldRef();
=======
    volScalarField::Boundary& qrBf = qr_.boundaryFieldRef();
>>>>>>> d2a62df7

    forAll(selectedPatches_, i)
    {
        label patchID = selectedPatches_[i];

        const scalarField& Tp = T_.boundaryField()[patchID];
        const scalarField& sf = mesh_.magSf().boundaryField()[patchID];

        fvPatchScalarField& qrPatch = qrBf[patchID];

        greyDiffusiveViewFactorFixedValueFvPatchScalarField& qrp =
            refCast
            <
                greyDiffusiveViewFactorFixedValueFvPatchScalarField
            >(qrPatch);

<<<<<<< HEAD
        const tmp<scalarField> teb = boundaryRadiation.emissivity(patchID);
        const scalarField& eb = teb();

        const tmp<scalarField> tHoi = Qrp.Qro();
        const scalarField& Hoi = tHoi();
=======
        const scalarList eb = qrp.emissivity();

        const scalarList& Hoi = qrp.qro();
>>>>>>> d2a62df7

        const polyPatch& pp = coarseMesh_.boundaryMesh()[patchID];
        const labelList& coarsePatchFace = coarseMesh_.patchFaceMap()[patchID];

        scalarList Tave(pp.size(), 0.0);
        scalarList Eave(Tave.size(), 0.0);
        scalarList Hoiave(Tave.size(), 0.0);

        if (pp.size() > 0)
        {
            const labelList& agglom = finalAgglom_[patchID];
            label nAgglom = max(agglom) + 1;

            labelListList coarseToFine(invertOneToMany(nAgglom, agglom));

            forAll(coarseToFine, coarseI)
            {
                const label coarseFaceID = coarsePatchFace[coarseI];
                const labelList& fineFaces = coarseToFine[coarseFaceID];
                UIndirectList<scalar> fineSf
                (
                    sf,
                    fineFaces
                );
                scalar area = sum(fineSf());
                // Temperature, emissivity and external flux area weighting
                forAll(fineFaces, j)
                {
                    label faceI = fineFaces[j];
                    Tave[coarseI] += (Tp[faceI]*sf[faceI])/area;
                    Eave[coarseI] += (eb[faceI]*sf[faceI])/area;
                    Hoiave[coarseI] += (Hoi[faceI]*sf[faceI])/area;
                }
            }
        }

        localCoarseTave.append(Tave);
        localCoarseEave.append(Eave);
        localCoarseHoave.append(Hoiave);
    }

    // Fill the local values to distribute
    SubList<scalar>(compactCoarseT,nLocalCoarseFaces_) = localCoarseTave;
    SubList<scalar>(compactCoarseE,nLocalCoarseFaces_) = localCoarseEave;
    SubList<scalar>(compactCoarseHo,nLocalCoarseFaces_) = localCoarseHoave;

    // Distribute data
    map_->distribute(compactCoarseT);
    map_->distribute(compactCoarseE);
    map_->distribute(compactCoarseHo);

    // Distribute local global ID
    labelList compactGlobalIds(map_->constructSize(), 0.0);

    labelList localGlobalIds(nLocalCoarseFaces_);

    for(label k = 0; k < nLocalCoarseFaces_; k++)
    {
        localGlobalIds[k] = globalNumbering.toGlobal(Pstream::myProcNo(), k);
    }

    SubList<label>
    (
        compactGlobalIds,
        nLocalCoarseFaces_
    ) = localGlobalIds;

    map_->distribute(compactGlobalIds);

    // Create global size vectors
    scalarField T(totalNCoarseFaces_, 0.0);
    scalarField E(totalNCoarseFaces_, 0.0);
    scalarField qrExt(totalNCoarseFaces_, 0.0);

    // Fill lists from compact to global indexes.
    forAll(compactCoarseT, i)
    {
        T[compactGlobalIds[i]] = compactCoarseT[i];
        E[compactGlobalIds[i]] = compactCoarseE[i];
        qrExt[compactGlobalIds[i]] = compactCoarseHo[i];
    }

    Pstream::listCombineGather(T, maxEqOp<scalar>());
    Pstream::listCombineGather(E, maxEqOp<scalar>());
    Pstream::listCombineGather(qrExt, maxEqOp<scalar>());

    Pstream::listCombineScatter(T);
    Pstream::listCombineScatter(E);
    Pstream::listCombineScatter(qrExt);

    // Net radiation
    scalarField q(totalNCoarseFaces_, 0.0);

    if (Pstream::master())
    {
        // Variable emissivity
        if (!constEmissivity_)
        {
            scalarSquareMatrix C(totalNCoarseFaces_, 0.0);

            for (label i=0; i<totalNCoarseFaces_; i++)
            {
                for (label j=0; j<totalNCoarseFaces_; j++)
                {
                    scalar invEj = 1.0/E[j];
                    scalar sigmaT4 =
                        physicoChemical::sigma.value()*pow(T[j], 4.0);

                    if (i==j)
                    {
                        C(i, j) = invEj - (invEj - 1.0)*Fmatrix_()(i, j);
                        q[i] += (Fmatrix_()(i, j) - 1.0)*sigmaT4 - qrExt[j];
                    }
                    else
                    {
                        C(i, j) = (1.0 - invEj)*Fmatrix_()(i, j);
                        q[i] += Fmatrix_()(i, j)*sigmaT4;
                    }

                }
            }

            Info<< "\nSolving view factor equations..." << endl;

            // Negative coming into the fluid
            LUsolve(C, q);
        }
        else //Constant emissivity
        {
            // Initial iter calculates CLU and chaches it
            if (iterCounter_ == 0)
            {
                for (label i=0; i<totalNCoarseFaces_; i++)
                {
                    for (label j=0; j<totalNCoarseFaces_; j++)
                    {
                        scalar invEj = 1.0/E[j];
                        if (i==j)
                        {
                            CLU_()(i, j) = invEj-(invEj-1.0)*Fmatrix_()(i, j);
                        }
                        else
                        {
                            CLU_()(i, j) = (1.0 - invEj)*Fmatrix_()(i, j);
                        }
                    }
                }

                if (debug)
                {
                    InfoInFunction
                        << "\nDecomposing C matrix..." << endl;
                }

                LUDecompose(CLU_(), pivotIndices_);
            }

            for (label i=0; i<totalNCoarseFaces_; i++)
            {
                for (label j=0; j<totalNCoarseFaces_; j++)
                {
                    scalar sigmaT4 =
                        constant::physicoChemical::sigma.value()
                       *pow(T[j], 4.0);

                    if (i==j)
                    {
                        q[i] += (Fmatrix_()(i, j) - 1.0)*sigmaT4  - qrExt[j];
                    }
                    else
                    {
                        q[i] += Fmatrix_()(i, j)*sigmaT4;
                    }
                }
            }

            if (debug)
            {
                InfoInFunction
                    << "\nLU Back substitute C matrix.." << endl;
            }

            LUBacksubstitute(CLU_(), pivotIndices_, q);
            iterCounter_ ++;
        }
    }

    // Scatter q and fill qr
    Pstream::listCombineScatter(q);
    Pstream::listCombineGather(q, maxEqOp<scalar>());

    label globCoarseId = 0;
    forAll(selectedPatches_, i)
    {
        const label patchID = selectedPatches_[i];
        const polyPatch& pp = mesh_.boundaryMesh()[patchID];
        if (pp.size() > 0)
        {
            scalarField& qrp = qrBf[patchID];
            const scalarField& sf = mesh_.magSf().boundaryField()[patchID];
            const labelList& agglom = finalAgglom_[patchID];
            label nAgglom = max(agglom)+1;

            labelListList coarseToFine(invertOneToMany(nAgglom, agglom));

            const labelList& coarsePatchFace =
                coarseMesh_.patchFaceMap()[patchID];

            scalar heatFlux = 0.0;
            forAll(coarseToFine, coarseI)
            {
                label globalCoarse =
                    globalNumbering.toGlobal(Pstream::myProcNo(), globCoarseId);
                const label coarseFaceID = coarsePatchFace[coarseI];
                const labelList& fineFaces = coarseToFine[coarseFaceID];
                forAll(fineFaces, k)
                {
                    label faceI = fineFaces[k];

<<<<<<< HEAD
                    Qrp[faceI] = q[globalCoarse];
                    heatFlux += Qrp[faceI]*sf[faceI];
=======
                    qrp[facei] = q[globalCoarse];
                    heatFlux += qrp[facei]*sf[facei];
>>>>>>> d2a62df7
                }
                globCoarseId ++;
            }
        }
    }

    if (debug)
    {
        forAll(qrBf, patchID)
        {
            const scalarField& qrp = qrBf[patchID];
            const scalarField& magSf = mesh_.magSf().boundaryField()[patchID];
            scalar heatFlux = gSum(qrp*magSf);

            InfoInFunction
                << "Total heat transfer rate at patch: "
                << patchID << " "
                << heatFlux << endl;
        }
    }

    // Relax qr if necessary
    qr_.relax();
}


Foam::tmp<Foam::volScalarField> Foam::radiation::viewFactor::Rp() const
{
    return tmp<volScalarField>
    (
        new volScalarField
        (
            IOobject
            (
                "Rp",
                mesh_.time().timeName(),
                mesh_,
                IOobject::NO_READ,
                IOobject::NO_WRITE,
                false
            ),
            mesh_,
            dimensionedScalar
            (
                "zero",
                dimMass/pow3(dimTime)/dimLength/pow4(dimTemperature),
                0.0
            )
        )
    );
}


Foam::tmp<Foam::DimensionedField<Foam::scalar, Foam::volMesh>>
Foam::radiation::viewFactor::Ru() const
{
    return tmp<DimensionedField<scalar, volMesh>>
    (
        new DimensionedField<scalar, volMesh>
        (
            IOobject
            (
                "Ru",
                mesh_.time().timeName(),
                mesh_,
                IOobject::NO_READ,
                IOobject::NO_WRITE,
                false
            ),
            mesh_,
            dimensionedScalar("zero", dimMass/dimLength/pow3(dimTime), 0.0)
        )
    );
}


// ************************************************************************* //<|MERGE_RESOLUTION|>--- conflicted
+++ resolved
@@ -2,13 +2,8 @@
   =========                 |
   \\      /  F ield         | OpenFOAM: The Open Source CFD Toolbox
    \\    /   O peration     |
-<<<<<<< HEAD
     \\  /    A nd           | Copyright (C) 2011-2016 OpenFOAM Foundation
      \\/     M anipulation  | Copyright (C) 2016 OpenCFD Ltd.
-=======
-    \\  /    A nd           | Copyright (C) 2011-2017 OpenFOAM Foundation
-     \\/     M anipulation  |
->>>>>>> d2a62df7
 -------------------------------------------------------------------------------
 License
     This file is part of OpenFOAM.
@@ -57,29 +52,12 @@
 void Foam::radiation::viewFactor::initialise()
 {
     const polyBoundaryMesh& coarsePatches = coarseMesh_.boundaryMesh();
-<<<<<<< HEAD
 
     selectedPatches_ = mesh_.boundaryMesh().findIndices(viewFactorWalls);
     forAll(selectedPatches_, i)
     {
         const label patchI = selectedPatches_[i];
         nLocalCoarseFaces_ += coarsePatches[patchI].size();
-=======
-    const volScalarField::Boundary& qrp = qr_.boundaryField();
-
-    label count = 0;
-    forAll(qrp, patchi)
-    {
-        //const polyPatch& pp = mesh_.boundaryMesh()[patchi];
-        const fvPatchScalarField& qrPatchi = qrp[patchi];
-
-        if ((isA<fixedValueFvPatchScalarField>(qrPatchi)))
-        {
-            selectedPatches_[count] = qrPatchi.patch().index();
-            nLocalCoarseFaces_ += coarsePatches[patchi].size();
-            count++;
-        }
->>>>>>> d2a62df7
     }
 
     if (debug)
@@ -422,14 +400,10 @@
     DynamicList<scalar> localCoarseEave(nLocalCoarseFaces_);
     DynamicList<scalar> localCoarseHoave(nLocalCoarseFaces_);
 
-<<<<<<< HEAD
     const boundaryRadiationProperties& boundaryRadiation =
         boundaryRadiationProperties::New(mesh_);
 
-    volScalarField::Boundary& QrBf = Qr_.boundaryFieldRef();
-=======
     volScalarField::Boundary& qrBf = qr_.boundaryFieldRef();
->>>>>>> d2a62df7
 
     forAll(selectedPatches_, i)
     {
@@ -446,17 +420,11 @@
                 greyDiffusiveViewFactorFixedValueFvPatchScalarField
             >(qrPatch);
 
-<<<<<<< HEAD
         const tmp<scalarField> teb = boundaryRadiation.emissivity(patchID);
         const scalarField& eb = teb();
 
-        const tmp<scalarField> tHoi = Qrp.Qro();
+        const tmp<scalarField> tHoi = qrp.qro();
         const scalarField& Hoi = tHoi();
-=======
-        const scalarList eb = qrp.emissivity();
-
-        const scalarList& Hoi = qrp.qro();
->>>>>>> d2a62df7
 
         const polyPatch& pp = coarseMesh_.boundaryMesh()[patchID];
         const labelList& coarsePatchFace = coarseMesh_.patchFaceMap()[patchID];
@@ -676,13 +644,8 @@
                 {
                     label faceI = fineFaces[k];
 
-<<<<<<< HEAD
-                    Qrp[faceI] = q[globalCoarse];
-                    heatFlux += Qrp[faceI]*sf[faceI];
-=======
-                    qrp[facei] = q[globalCoarse];
-                    heatFlux += qrp[facei]*sf[facei];
->>>>>>> d2a62df7
+                    qrp[faceI] = q[globalCoarse];
+                    heatFlux += qrp[faceI]*sf[faceI];
                 }
                 globCoarseId ++;
             }
