/*---------------------------------------------------------------------------*\
  =========                 |
  \\      /  F ield         | OpenFOAM: The Open Source CFD Toolbox
   \\    /   O peration     |
    \\  /    A nd           | Copyright (C) 2011-2016 OpenFOAM Foundation
     \\/     M anipulation  |
-------------------------------------------------------------------------------
License
    This file is part of OpenFOAM.

    OpenFOAM is free software: you can redistribute it and/or modify it
    under the terms of the GNU General Public License as published by
    the Free Software Foundation, either version 3 of the License, or
    (at your option) any later version.

    OpenFOAM is distributed in the hope that it will be useful, but WITHOUT
    ANY WARRANTY; without even the implied warranty of MERCHANTABILITY or
    FITNESS FOR A PARTICULAR PURPOSE.  See the GNU General Public License
    for more details.

    You should have received a copy of the GNU General Public License
    along with OpenFOAM.  If not, see <http://www.gnu.org/licenses/>.

Class
    Foam::radiation::greyDiffusiveViewFactorFixedValueFvPatchScalarField

Group
    grpThermoBoundaryConditions

Description
    This boundary condition provides a grey-diffuse condition for radiative
    heat flux, \c Qr, for use with the view factor model

Usage
    \table
        Property     | Description             | Required    | Default value
        Qro          | external radiative heat flux | yes    |
    \endtable

    Example of the boundary condition specification:
    \verbatim
    <patchName>
    {
        type            greyDiffusiveRadiationViewFactor;
        Qro             uniform 0;
        value           uniform 0;
    }
    \endverbatim

<<<<<<< HEAD
SeeAlso
=======
See also
    Foam::radiationCoupledBase
>>>>>>> 7b971a9e
    Foam::radiation::radiationModel
    Foam::radiation::viewFactor
    Foam::radiationCoupledBase
    Foam::fixedValueFvPatchField

SourceFiles
    greyDiffusiveViewFactorFixedValueFvPatchScalarField.C

\*---------------------------------------------------------------------------*/

#ifndef greyDiffusiveViewFactorFixedValueFvPatchScalarField_H
#define greyDiffusiveViewFactorFixedValueFvPatchScalarField_H

#include "fixedValueFvPatchFields.H"

// * * * * * * * * * * * * * * * * * * * * * * * * * * * * * * * * * * * * * //

namespace Foam
{
namespace radiation
{
/*---------------------------------------------------------------------------*\
      Class greyDiffusiveViewFactorFixedValueFvPatchScalarField declaration
\*---------------------------------------------------------------------------*/

class greyDiffusiveViewFactorFixedValueFvPatchScalarField
:
    public fixedValueFvPatchScalarField
{
    // Private data

        //- External radiative heat flux
        scalarField Qro_;

        //- Activate solar load
        bool solarLoad_;


public:

    //- Runtime type information
    TypeName("greyDiffusiveRadiationViewFactor");


    // Constructors

        //- Construct from patch and internal field
        greyDiffusiveViewFactorFixedValueFvPatchScalarField
        (
            const fvPatch&,
            const DimensionedField<scalar, volMesh>&
        );

        //- Construct from patch, internal field and dictionary
        greyDiffusiveViewFactorFixedValueFvPatchScalarField
        (
            const fvPatch&,
            const DimensionedField<scalar, volMesh>&,
            const dictionary&
        );

        //- Construct by mapping given a
        // greyDiffusiveViewFactorFixedValueFvPatchScalarField onto a new patch
        greyDiffusiveViewFactorFixedValueFvPatchScalarField
        (
            const greyDiffusiveViewFactorFixedValueFvPatchScalarField&,
            const fvPatch&,
            const DimensionedField<scalar, volMesh>&,
            const fvPatchFieldMapper&
        );

        //- Construct as copy
        greyDiffusiveViewFactorFixedValueFvPatchScalarField
        (
            const greyDiffusiveViewFactorFixedValueFvPatchScalarField&
        );

        //- Construct and return a clone
        virtual tmp<fvPatchScalarField> clone() const
        {
            return tmp<fvPatchScalarField>
            (
                new greyDiffusiveViewFactorFixedValueFvPatchScalarField(*this)
            );
        }

        //- Construct as copy setting internal field reference
        greyDiffusiveViewFactorFixedValueFvPatchScalarField
        (
            const greyDiffusiveViewFactorFixedValueFvPatchScalarField&,
            const DimensionedField<scalar, volMesh>&
        );

        //- Construct and return a clone setting internal field reference
        virtual tmp<fvPatchScalarField> clone
        (
            const DimensionedField<scalar, volMesh>& iF
        ) const
        {
            return tmp<fvPatchScalarField>
            (
                new greyDiffusiveViewFactorFixedValueFvPatchScalarField
                (
                    *this,
                    iF
                )
            );
        }


    // Member functions

        // Access

            //- Return external + solar load radiative heat flux
            tmp<scalarField> Qro() const;


        // Evaluation functions

            //- Update the coefficients associated with the patch field
            virtual void updateCoeffs();


        // I-O

            //- Write
            virtual void write(Ostream&) const;
};


// * * * * * * * * * * * * * * * * * * * * * * * * * * * * * * * * * * * * * //

} // End namespace Foam
}

// * * * * * * * * * * * * * * * * * * * * * * * * * * * * * * * * * * * * * //

#endif

// ************************************************************************* //<|MERGE_RESOLUTION|>--- conflicted
+++ resolved
@@ -47,12 +47,7 @@
     }
     \endverbatim
 
-<<<<<<< HEAD
-SeeAlso
-=======
 See also
-    Foam::radiationCoupledBase
->>>>>>> 7b971a9e
     Foam::radiation::radiationModel
     Foam::radiation::viewFactor
     Foam::radiationCoupledBase
