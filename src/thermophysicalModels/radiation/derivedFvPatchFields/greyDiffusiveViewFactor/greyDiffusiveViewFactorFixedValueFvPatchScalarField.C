/*---------------------------------------------------------------------------*\
  =========                 |
  \\      /  F ield         | OpenFOAM: The Open Source CFD Toolbox
   \\    /   O peration     |
    \\  /    A nd           | Copyright (C) 2011-2016 OpenFOAM Foundation
     \\/     M anipulation  |
-------------------------------------------------------------------------------
License
    This file is part of OpenFOAM.

    OpenFOAM is free software: you can redistribute it and/or modify it
    under the terms of the GNU General Public License as published by
    the Free Software Foundation, either version 3 of the License, or
    (at your option) any later version.

    OpenFOAM is distributed in the hope that it will be useful, but WITHOUT
    ANY WARRANTY; without even the implied warranty of MERCHANTABILITY or
    FITNESS FOR A PARTICULAR PURPOSE.  See the GNU General Public License
    for more details.

    You should have received a copy of the GNU General Public License
    along with OpenFOAM.  If not, see <http://www.gnu.org/licenses/>.

\*---------------------------------------------------------------------------*/

#include "greyDiffusiveViewFactorFixedValueFvPatchScalarField.H"
#include "addToRunTimeSelectionTable.H"
#include "fvPatchFieldMapper.H"
#include "volFields.H"
#include "radiationModel.H"

// * * * * * * * * * * * * * * * * Constructors  * * * * * * * * * * * * * * //

Foam::radiation::greyDiffusiveViewFactorFixedValueFvPatchScalarField::
greyDiffusiveViewFactorFixedValueFvPatchScalarField
(
    const fvPatch& p,
    const DimensionedField<scalar, volMesh>& iF
)
:
    fixedValueFvPatchScalarField(p, iF),
    Qro_(),
    solarLoad_(false)
{}


Foam::radiation::greyDiffusiveViewFactorFixedValueFvPatchScalarField::
greyDiffusiveViewFactorFixedValueFvPatchScalarField
(
    const greyDiffusiveViewFactorFixedValueFvPatchScalarField& ptf,
    const fvPatch& p,
    const DimensionedField<scalar, volMesh>& iF,
    const fvPatchFieldMapper& mapper
)
:
    fixedValueFvPatchScalarField(ptf, p, iF, mapper),
    Qro_(ptf.Qro_, mapper),
    solarLoad_(ptf.solarLoad_)
{}


Foam::radiation::greyDiffusiveViewFactorFixedValueFvPatchScalarField::
greyDiffusiveViewFactorFixedValueFvPatchScalarField
(
    const fvPatch& p,
    const DimensionedField<scalar, volMesh>& iF,
    const dictionary& dict
)
:
<<<<<<< HEAD
    fixedValueFvPatchScalarField(p, iF),
    Qro_("Qro", dict, p.size()),
    solarLoad_(dict.lookupOrDefault<bool>("solarLoad", false))
=======
    fixedValueFvPatchScalarField(p, iF, dict, false),
    radiationCoupledBase(p, dict),
    Qro_("Qro", dict, p.size())
>>>>>>> deecbf9e
{
    if (dict.found("value"))
    {
        fvPatchScalarField::operator=
        (
            scalarField("value", dict, p.size())
        );

    }
    else
    {
         fvPatchScalarField::operator=(0.0);
    }
}


Foam::radiation::greyDiffusiveViewFactorFixedValueFvPatchScalarField::
greyDiffusiveViewFactorFixedValueFvPatchScalarField
(
    const greyDiffusiveViewFactorFixedValueFvPatchScalarField& ptf
)
:
    fixedValueFvPatchScalarField(ptf),
    Qro_(ptf.Qro_),
    solarLoad_(ptf.solarLoad_)
{}


Foam::radiation::greyDiffusiveViewFactorFixedValueFvPatchScalarField::
greyDiffusiveViewFactorFixedValueFvPatchScalarField
(
    const greyDiffusiveViewFactorFixedValueFvPatchScalarField& ptf,
    const DimensionedField<scalar, volMesh>& iF
)
:
    fixedValueFvPatchScalarField(ptf, iF),
    Qro_(ptf.Qro_),
    solarLoad_(ptf.solarLoad_)
{}


// * * * * * * * * * * * * * * * Member Functions  * * * * * * * * * * * * * //

void Foam::radiation::greyDiffusiveViewFactorFixedValueFvPatchScalarField::
updateCoeffs()
{
    if (this->updated())
    {
        return;
    }


    if (debug)
    {
        scalar Q = gSum((*this)*patch().magSf());

        Info<< patch().boundaryMesh().mesh().name() << ':'
            << patch().name() << ':'
            << this->internalField().name() << " <- "
            << " heat transfer rate:" << Q
            << " wall radiative heat flux "
            << " min:" << gMin(*this)
            << " max:" << gMax(*this)
            << " avg:" << gAverage(*this)
            << endl;
    }
}


Foam::tmp<Foam::scalarField> Foam::radiation::
greyDiffusiveViewFactorFixedValueFvPatchScalarField::Qro() const
{
    tmp<scalarField> tQrt(new scalarField(Qro_));

    if (solarLoad_)
    {
        const radiationModel& radiation =
            db().lookupObject<radiationModel>("radiationProperties");

        tQrt.ref() += patch().lookupPatchField<volScalarField,scalar>
        (
            radiation.externalRadHeatFieldName_
        );
    }

    return tQrt;
}


void Foam::radiation::greyDiffusiveViewFactorFixedValueFvPatchScalarField::
write
(
    Ostream& os
) const
{
    fixedValueFvPatchScalarField::write(os);
    Qro_.writeEntry("Qro", os);
    os.writeKeyword("solarLoad") << solarLoad_ << token::END_STATEMENT << nl;
}


// * * * * * * * * * * * * * * * * * * * * * * * * * * * * * * * * * * * * * //

namespace Foam
{
namespace radiation
{
    makePatchTypeField
    (
        fvPatchScalarField,
        greyDiffusiveViewFactorFixedValueFvPatchScalarField
    );
}
}


// ************************************************************************* //<|MERGE_RESOLUTION|>--- conflicted
+++ resolved
@@ -67,15 +67,9 @@
     const dictionary& dict
 )
 :
-<<<<<<< HEAD
-    fixedValueFvPatchScalarField(p, iF),
+    fixedValueFvPatchScalarField(p, iF, dict, false),
     Qro_("Qro", dict, p.size()),
     solarLoad_(dict.lookupOrDefault<bool>("solarLoad", false))
-=======
-    fixedValueFvPatchScalarField(p, iF, dict, false),
-    radiationCoupledBase(p, dict),
-    Qro_("Qro", dict, p.size())
->>>>>>> deecbf9e
 {
     if (dict.found("value"))
     {
