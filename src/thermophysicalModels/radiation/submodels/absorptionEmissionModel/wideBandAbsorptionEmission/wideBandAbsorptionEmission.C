/*---------------------------------------------------------------------------*\
  =========                 |
  \\      /  F ield         | OpenFOAM: The Open Source CFD Toolbox
   \\    /   O peration     |
    \\  /    A nd           | Copyright (C) 2011-2016 OpenFOAM Foundation
     \\/     M anipulation  |
-------------------------------------------------------------------------------
License
    This file is part of OpenFOAM.

    OpenFOAM is free software: you can redistribute it and/or modify it
    under the terms of the GNU General Public License as published by
    the Free Software Foundation, either version 3 of the License, or
    (at your option) any later version.

    OpenFOAM is distributed in the hope that it will be useful, but WITHOUT
    ANY WARRANTY; without even the implied warranty of MERCHANTABILITY or
    FITNESS FOR A PARTICULAR PURPOSE.  See the GNU General Public License
    for more details.

    You should have received a copy of the GNU General Public License
    along with OpenFOAM.  If not, see <http://www.gnu.org/licenses/>.

\*---------------------------------------------------------------------------*/

#include "wideBandAbsorptionEmission.H"
#include "addToRunTimeSelectionTable.H"

// * * * * * * * * * * * * * * Static Data Members * * * * * * * * * * * * * //

namespace Foam
{
    namespace radiation
    {
        defineTypeNameAndDebug(wideBandAbsorptionEmission, 0);

        addToRunTimeSelectionTable
        (
            absorptionEmissionModel,
            wideBandAbsorptionEmission,
            dictionary
        );
    }
}


// * * * * * * * * * * * * * * * * Constructors  * * * * * * * * * * * * * * //

Foam::radiation::wideBandAbsorptionEmission::wideBandAbsorptionEmission
(
    const dictionary& dict,
    const fvMesh& mesh
)
:
    absorptionEmissionModel(dict, mesh),
    coeffsDict_((dict.subDict(typeName + "Coeffs"))),
    speciesNames_(0),
    specieIndex_(label(0)),
    lookUpTable_
    (
        fileName(coeffsDict_.lookup("lookUpTableFileName")),
        mesh.time().constant(),
        mesh
    ),
    thermo_(mesh.lookupObject<fluidThermo>(basicThermo::dictName)),
    Yj_(nSpecies_),
    totalWaveLength_(0)
{
    label nBand = 0;
    const dictionary& functionDicts = dict.subDict(typeName +"Coeffs");
    forAllConstIter(dictionary, functionDicts, iter)
    {
        // safety:
        if (!iter().isDict())
        {
            continue;
        }

        const dictionary& dict = iter().dict();
        dict.lookup("bandLimits") >> iBands_[nBand];
        dict.lookup("EhrrCoeff") >> iEhrrCoeffs_[nBand];
        totalWaveLength_ += iBands_[nBand][1] - iBands_[nBand][0];

        label nSpec = 0;
        const dictionary& specDicts = dict.subDict("species");
        forAllConstIter(dictionary, specDicts, iter)
        {
            const word& key = iter().keyword();
            if (nBand == 0)
            {
                speciesNames_.insert(key, nSpec);
            }
            else
            {
                if (!speciesNames_.found(key))
                {
                    FatalErrorInFunction
                        << "specie: " << key << "is not in all the bands"
                        << nl << exit(FatalError);
                }
            }
            coeffs_[nBand][nSpec].initialise(specDicts.subDict(key));
            nSpec++;
        }
        nBand++;
    }
    nBands_ = nBand;

    // Check that all the species on the dictionary are present in the
    // look-up table  and save the corresponding indices of the look-up table

    label j = 0;
    forAllConstIter(HashTable<label>, speciesNames_, iter)
    {
        if (lookUpTable_.found(iter.key()))
        {
            label index = lookUpTable_.findFieldIndex(iter.key());
            Info<< "specie: " << iter.key() << " found in look-up table "
                << " with index: " << index << endl;
            specieIndex_[iter()] = index;
        }
        else if (mesh.foundObject<volScalarField>(iter.key()))
        {
            volScalarField& Y = const_cast<volScalarField&>
                (mesh.lookupObject<volScalarField>(iter.key()));

            Yj_.set(j, &Y);

            specieIndex_[iter()] = 0.0;
            j++;
            Info<< "species: " << iter.key() << " is being solved" << endl;
        }
        else
        {
            FatalErrorInFunction
                << "specie: " << iter.key()
                << " is neither in look-up table : "
                << lookUpTable_.tableName() << " nor is being solved"
                << exit(FatalError);
        }
    }
}


// * * * * * * * * * * * * * * * * Destructor  * * * * * * * * * * * * * * * //

Foam::radiation::wideBandAbsorptionEmission::~wideBandAbsorptionEmission()
{}


// * * * * * * * * * * * * * * * Member Functions  * * * * * * * * * * * * * //

Foam::tmp<Foam::volScalarField>
Foam::radiation::wideBandAbsorptionEmission::aCont(const label bandi) const
{
    const volScalarField& T = thermo_.T();
    const volScalarField& p = thermo_.p();
    const volScalarField& ft = mesh_.lookupObject<volScalarField>("ft");

    label nSpecies = speciesNames_.size();

    tmp<volScalarField> ta
    (
        new volScalarField
        (
            IOobject
            (
                "a",
                mesh().time().timeName(),
                mesh(),
                IOobject::NO_READ,
                IOobject::NO_WRITE
            ),
            mesh(),
            dimensionedScalar("a", dimless/dimLength, 0.0)
        )
    );

    scalarField& a = ta.ref().primitiveFieldRef();

    forAll(a, i)
    {
        const List<scalar>& species = lookUpTable_.lookUp(ft[i]);

        for (label n=0; n<nSpecies; n++)
        {
            label l = 0;
            scalar Yipi = 0.0;
            if (specieIndex_[n] != 0)
            {
                // moles x pressure [atm]
                Yipi = species[specieIndex_[n]]*p[i]*9.869231e-6;
            }
            else
            {
                // mass fraction from species being solved
                Yipi = Yj_[l][i];
                l++;
            }

            scalar Ti = T[i];

            const absorptionCoeffs::coeffArray& b =
                coeffs_[n][bandi].coeffs(T[i]);

            if (coeffs_[n][bandi].invTemp())
            {
                Ti = 1.0/T[i];
            }

            a[i]+=
                Yipi
               *(
                    ((((b[5]*Ti + b[4])*Ti + b[3])*Ti + b[2])*Ti + b[1])*Ti
                  + b[0]
                );
        }
    }

    return ta;
}


Foam::tmp<Foam::volScalarField>
Foam::radiation::wideBandAbsorptionEmission::eCont(const label bandi) const
{
    return aCont(bandi);
}


Foam::tmp<Foam::volScalarField>
Foam::radiation::wideBandAbsorptionEmission::ECont(const label bandi) const
{
    tmp<volScalarField> E
    (
        new volScalarField
        (
            IOobject
            (
                "E",
                mesh().time().timeName(),
                mesh(),
                IOobject::NO_READ,
                IOobject::NO_WRITE
            ),
            mesh(),
            dimensionedScalar("E", dimMass/dimLength/pow3(dimTime), 0.0)
        )
    );

    if (mesh().foundObject<volScalarField>("Qdot"))
    {
        const volScalarField& Qdot =
            mesh().lookupObject<volScalarField>("Qdot");

        if (Qdot.dimensions() == dimEnergy/dimTime)
        {
            E.ref().primitiveFieldRef() =
<<<<<<< HEAD
                iEhrrCoeffs_[bandi]
               *dQ.primitiveField()
               *(iBands_[bandi][1] - iBands_[bandi][0])
=======
                iEhrrCoeffs_[bandI]
               *Qdot.primitiveField()
               *(iBands_[bandI][1] - iBands_[bandI][0])
>>>>>>> 7c02f684
               /totalWaveLength_
               /mesh_.V();
        }
        else if (Qdot.dimensions() == dimEnergy/dimTime/dimVolume)
        {
            E.ref().primitiveFieldRef() =
<<<<<<< HEAD
                iEhrrCoeffs_[bandi]
               *dQ.primitiveField()
               *(iBands_[bandi][1] - iBands_[bandi][0])
=======
                iEhrrCoeffs_[bandI]
               *Qdot.primitiveField()
               *(iBands_[bandI][1] - iBands_[bandI][0])
>>>>>>> 7c02f684
               /totalWaveLength_;
        }
        else
        {
            WarningInFunction
                << "Incompatible dimensions for Qdot field" << endl;
        }
    }

    return E;
}


void Foam::radiation::wideBandAbsorptionEmission::correct
(
    volScalarField& a,
    PtrList<volScalarField>& aLambda
) const
{
    a = dimensionedScalar("zero", dimless/dimLength, 0.0);

    for (label j=0; j<nBands_; j++)
    {
        aLambda[j].primitiveFieldRef() = this->a(j);

        a.primitiveFieldRef() +=
            aLambda[j].primitiveField()
           *(iBands_[j][1] - iBands_[j][0])
           /totalWaveLength_;
    }

}


// ************************************************************************* //<|MERGE_RESOLUTION|>--- conflicted
+++ resolved
@@ -256,30 +256,18 @@
         if (Qdot.dimensions() == dimEnergy/dimTime)
         {
             E.ref().primitiveFieldRef() =
-<<<<<<< HEAD
                 iEhrrCoeffs_[bandi]
-               *dQ.primitiveField()
+               *Qdot.primitiveField()
                *(iBands_[bandi][1] - iBands_[bandi][0])
-=======
-                iEhrrCoeffs_[bandI]
-               *Qdot.primitiveField()
-               *(iBands_[bandI][1] - iBands_[bandI][0])
->>>>>>> 7c02f684
                /totalWaveLength_
                /mesh_.V();
         }
         else if (Qdot.dimensions() == dimEnergy/dimTime/dimVolume)
         {
             E.ref().primitiveFieldRef() =
-<<<<<<< HEAD
                 iEhrrCoeffs_[bandi]
-               *dQ.primitiveField()
+               *Qdot.primitiveField()
                *(iBands_[bandi][1] - iBands_[bandi][0])
-=======
-                iEhrrCoeffs_[bandI]
-               *Qdot.primitiveField()
-               *(iBands_[bandI][1] - iBands_[bandI][0])
->>>>>>> 7c02f684
                /totalWaveLength_;
         }
         else
