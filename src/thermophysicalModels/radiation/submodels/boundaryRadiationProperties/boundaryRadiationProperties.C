--- conflicted
+++ resolved
@@ -2,7 +2,7 @@
   =========                 |
   \\      /  F ield         | OpenFOAM: The Open Source CFD Toolbox
    \\    /   O peration     |
-    \\  /    A nd           | Copyright (C) 2015 OpenFOAM Foundation
+    \\  /    A nd           | Copyright (C) 2015-2016 OpenCFD Ltd.
      \\/     M anipulation  |
 -------------------------------------------------------------------------------
 License
@@ -57,18 +57,11 @@
         mesh.time().constant(),
         mesh,
         IOobject::MUST_READ,
-<<<<<<< HEAD
         IOobject::NO_WRITE,
         false
     );
 
     if (boundaryIO.typeHeaderOk<IOdictionary>(true))
-=======
-        IOobject::NO_WRITE
-    );
-
-    if (boundaryIO.typeHeaderOk<volScalarField>(true))
->>>>>>> 2821ca78
     {
         const IOdictionary radiationDict(boundaryIO);
 
@@ -101,25 +94,13 @@
 {
     if (!radBoundaryPropertiesPtrList_[patchI].empty())
     {
-<<<<<<< HEAD
         return radBoundaryPropertiesPtrList_[patchI]->emissivity(bandI);
-=======
-        return refCast<const boundaryRadiationPropertiesFvPatchField>
-        (
-            radBoundaryProperties_->boundaryField()[patchI]
-        ).emissivity(bandI);
->>>>>>> 2821ca78
     }
     else
     {
         FatalErrorInFunction
-<<<<<<< HEAD
             << "Patch : " << mesh().boundaryMesh()[patchI].name()
             << " is not found in the boundaryRadiationProperties. "
-=======
-            << "Field 'boundaryRadiationProperties'"
-            << "is not found in the constant directory. "
->>>>>>> 2821ca78
             << "Please add it"
             << exit(FatalError);
 
@@ -137,27 +118,14 @@
 {
     if (!radBoundaryPropertiesPtrList_[patchI].empty())
     {
-<<<<<<< HEAD
         return radBoundaryPropertiesPtrList_[patchI]->absorptivity(bandI);
-=======
-        return refCast<const boundaryRadiationPropertiesFvPatchField>
-        (
-            radBoundaryProperties_->boundaryField()[patchI]
-        ).absorptivity(bandI);
->>>>>>> 2821ca78
     }
     else
     {
         FatalErrorInFunction
-<<<<<<< HEAD
             << "Patch : " << mesh().boundaryMesh()[patchI].name()
             << " is not found in the boundaryRadiationProperties. "
             << "Please add it"
-=======
-            << "Field 'boundaryRadiationProperties'"
-            << "is not found in the constant directory. "
-            << "Please add it "
->>>>>>> 2821ca78
             << exit(FatalError);
 
         return tmp<scalarField>(new scalarField());
@@ -174,25 +142,13 @@
 {
     if (!radBoundaryPropertiesPtrList_[patchI].empty())
     {
-<<<<<<< HEAD
         return radBoundaryPropertiesPtrList_[patchI]->transmissivity(bandI);
-=======
-        return refCast<const boundaryRadiationPropertiesFvPatchField>
-        (
-            radBoundaryProperties_->boundaryField()[patchI]
-        ).transmissivity(bandI);
->>>>>>> 2821ca78
     }
     else
     {
         FatalErrorInFunction
-<<<<<<< HEAD
             << "Patch : " << mesh().boundaryMesh()[patchI].name()
             << " is not found in the boundaryRadiationProperties. "
-=======
-            << "Field 'boundaryRadiationProperties'"
-            << "is not found in the constant directory. "
->>>>>>> 2821ca78
             << "Please add it"
             << exit(FatalError);
 
@@ -210,25 +166,13 @@
 {
     if (!radBoundaryPropertiesPtrList_[patchI].empty())
     {
-<<<<<<< HEAD
         return radBoundaryPropertiesPtrList_[patchI]->reflectivity(bandI);
-=======
-        return refCast<const boundaryRadiationPropertiesFvPatchField>
-        (
-            radBoundaryProperties_->boundaryField()[patchI]
-        ).reflectivity(bandI);
->>>>>>> 2821ca78
     }
     else
     {
         FatalErrorInFunction
-<<<<<<< HEAD
             << "Patch : " << mesh().boundaryMesh()[patchI].name()
             << " is not found in the boundaryRadiationProperties. "
-=======
-            << "Field 'boundaryRadiationProperties'"
-            << "is not found in the constant directory. "
->>>>>>> 2821ca78
             << "Please add it"
             << exit(FatalError);
 
