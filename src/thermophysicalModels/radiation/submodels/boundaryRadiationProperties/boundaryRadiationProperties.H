/*---------------------------------------------------------------------------*\
  =========                 |
  \\      /  F ield         | OpenFOAM: The Open Source CFD Toolbox
   \\    /   O peration     |
    \\  /    A nd           | Copyright (C) 2015 OpenCFD Ltd
     \\/     M anipulation  |
-------------------------------------------------------------------------------
License
    This file is part of OpenFOAM.

    OpenFOAM is free software: you can redistribute it and/or modify it
    under the terms of the GNU General Public License as published by
    the Free Software Foundation, either version 3 of the License, or
    (at your option) any later version.

    OpenFOAM is distributed in the hope that it will be useful, but WITHOUT
    ANY WARRANTY; without even the implied warranty of MERCHANTABILITY or
    FITNESS FOR A PARTICULAR PURPOSE.  See the GNU General Public License
    for more details.

    You should have received a copy of the GNU General Public License
    along with OpenFOAM.  If not, see <http://www.gnu.org/licenses/>.

Class
    Foam::radiation::boundaryRadiationProperties

Description
    Boundary radiation properties holder

SourceFiles
    boundaryRadiationProperties.C

\*---------------------------------------------------------------------------*/

#ifndef boundaryRadiationProperties_H
#define boundaryRadiationProperties_H

#include "MeshObject.H"
#include "boundaryRadiationPropertiesPatch.H"

// * * * * * * * * * * * * * * * * * * * * * * * * * * * * * * * * * * * * * //

namespace Foam
{

class fvMesh;

namespace radiation
{

/*---------------------------------------------------------------------------*\
                   Class boundaryRadiationProperties Declaration
\*---------------------------------------------------------------------------*/

class boundaryRadiationProperties
:
    public MeshObject
    <
        fvMesh,
        Foam::GeometricMeshObject,
        boundaryRadiationProperties
    >
{

    // Private data

<<<<<<< HEAD
        //- Ptr list of boundaryRadiationProperties
        List<autoPtr<boundaryRadiationPropertiesPatch> >
            radBoundaryPropertiesPtrList_;
=======
        //- AutoPtr to volSacalarField properties
        autoPtr<volScalarField> radBoundaryProperties_;
>>>>>>> 2821ca78


public:

    // Declare name of the class and its debug switch
    TypeName("boundaryRadiationProperties");


    // Constructors

        //- Construct given fvMesh
        explicit boundaryRadiationProperties(const fvMesh&);


    // Member Functions

        //- Access boundary emissivity on patch
        tmp<scalarField> emissivity
        (
            const label patchI,
            const label bandI = 0
        ) const;


        //- Access boundary absorptivity on patch
        tmp<scalarField> absorptivity
        (
            const label patchI,
            const label bandI = 0
        ) const;


        //- Access boundary transmissivity on patch
        tmp<scalarField> transmissivity
        (
            const label patchI,
            const label bandI = 0
        ) const;

        //- Access boundary reflectivity on patch
        tmp<scalarField> reflectivity
        (
            const label patchI,
            const label bandI = 0
        ) const;


    //- Destructor
<<<<<<< HEAD
    ~boundaryRadiationProperties();
=======
    virtual ~boundaryRadiationProperties();
>>>>>>> 2821ca78
};


// * * * * * * * * * * * * * * * * * * * * * * * * * * * * * * * * * * * * * //

} // End namespace radiation
} // End namespace Foam

// * * * * * * * * * * * * * * * * * * * * * * * * * * * * * * * * * * * * * //


#endif

// ************************************************************************* //<|MERGE_RESOLUTION|>--- conflicted
+++ resolved
@@ -2,7 +2,7 @@
   =========                 |
   \\      /  F ield         | OpenFOAM: The Open Source CFD Toolbox
    \\    /   O peration     |
-    \\  /    A nd           | Copyright (C) 2015 OpenCFD Ltd
+    \\  /    A nd           | Copyright (C) 2015-2016 OpenCFD Ltd
      \\/     M anipulation  |
 -------------------------------------------------------------------------------
 License
@@ -49,7 +49,7 @@
 {
 
 /*---------------------------------------------------------------------------*\
-                   Class boundaryRadiationProperties Declaration
+                 Class boundaryRadiationProperties Declaration
 \*---------------------------------------------------------------------------*/
 
 class boundaryRadiationProperties
@@ -61,17 +61,11 @@
         boundaryRadiationProperties
     >
 {
-
     // Private data
 
-<<<<<<< HEAD
         //- Ptr list of boundaryRadiationProperties
         List<autoPtr<boundaryRadiationPropertiesPatch> >
             radBoundaryPropertiesPtrList_;
-=======
-        //- AutoPtr to volSacalarField properties
-        autoPtr<volScalarField> radBoundaryProperties_;
->>>>>>> 2821ca78
 
 
 public:
@@ -120,11 +114,7 @@
 
 
     //- Destructor
-<<<<<<< HEAD
     ~boundaryRadiationProperties();
-=======
-    virtual ~boundaryRadiationProperties();
->>>>>>> 2821ca78
 };
 
 
