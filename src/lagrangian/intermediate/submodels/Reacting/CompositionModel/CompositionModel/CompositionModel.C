--- conflicted
+++ resolved
@@ -261,19 +261,8 @@
         }
         default:
         {
-<<<<<<< HEAD
             FatalErrorInFunction
                 << "Only possible to convert gas and liquid mass fractions"
-=======
-            FatalErrorIn
-            (
-                "tmp<scalarField> CompositionModel<CloudType>::X"
-                "("
-                    "const label, "
-                    "const scalarField&"
-                ") const"
-            )   << "Only possible to convert gas and liquid mass fractions"
->>>>>>> e3b8e9f4
                 << abort(FatalError);
         }
     }
