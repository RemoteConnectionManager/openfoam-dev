/*---------------------------------------------------------------------------*\
  =========                 |
  \\      /  F ield         | OpenFOAM: The Open Source CFD Toolbox
   \\    /   O peration     |
    \\  /    A nd           | Copyright (C) 2011-2016 OpenFOAM Foundation
     \\/     M anipulation  |
-------------------------------------------------------------------------------
License
    This file is part of OpenFOAM.

    OpenFOAM is free software: you can redistribute it and/or modify it
    under the terms of the GNU General Public License as published by
    the Free Software Foundation, either version 3 of the License, or
    (at your option) any later version.

    OpenFOAM is distributed in the hope that it will be useful, but WITHOUT
    ANY WARRANTY; without even the implied warranty of MERCHANTABILITY or
    FITNESS FOR A PARTICULAR PURPOSE.  See the GNU General Public License
    for more details.

    You should have received a copy of the GNU General Public License
    along with OpenFOAM.  If not, see <http://www.gnu.org/licenses/>.

Class
    Foam::PatchInjection

Description
<<<<<<< HEAD
    Patch injection

    User specifies
    - Total mass to inject
    - Name of patch
    - Injection duration
    - Initial parcel velocity
    - Injection volume flow rate

    Additional
    - Parcel diameters obtained by distribution model
    - Parcels injected randomly across the patch
=======
    Patch injection.

    \li User specifies:
        - Total mass to inject
        - Name of patch
        - Injection duration
        - Initial parcel velocity
        - Injection volume flow rate
    \li Parcel diameters obtained by distribution model
    \li Parcels injected randomly across the patch
>>>>>>> 449a9ecc

SourceFiles
    PatchInjection.C

\*---------------------------------------------------------------------------*/

#ifndef PatchInjection_H
#define PatchInjection_H

#include "InjectionModel.H"
#include "patchInjectionBase.H"

// * * * * * * * * * * * * * * * * * * * * * * * * * * * * * * * * * * * * * //

namespace Foam
{

template<class Type>
class TimeFunction1;

class distributionModel;

/*---------------------------------------------------------------------------*\
                       Class PatchInjection Declaration
\*---------------------------------------------------------------------------*/

template<class CloudType>
class PatchInjection
:
    public InjectionModel<CloudType>,
    public patchInjectionBase
{
    // Private data

        //- Injection duration [s]
        scalar duration_;

        //- Number of parcels to introduce per second []
        const label parcelsPerSecond_;

        //- Initial parcel velocity [m/s]
        const vector U0_;

        //- Flow rate profile relative to SOI []
        const TimeFunction1<scalar> flowRateProfile_;

        //- Parcel size distribution model
        const autoPtr<distributionModels::distributionModel> sizeDistribution_;


public:

    //- Runtime type information
    TypeName("patchInjection");


    // Constructors

        //- Construct from dictionary
        PatchInjection
        (
            const dictionary& dict,
            CloudType& owner,
            const word& modelName
        );

        //- Construct copy
        PatchInjection(const PatchInjection<CloudType>& im);

        //- Construct and return a clone
        virtual autoPtr<InjectionModel<CloudType>> clone() const
        {
            return autoPtr<InjectionModel<CloudType>>
            (
                new PatchInjection<CloudType>(*this)
            );
        }


    //- Destructor
    virtual ~PatchInjection();


    // Member Functions

        //- Inherit updateMesh from patchInjectionBase
        using patchInjectionBase::updateMesh;

        //- Set injector locations when mesh is updated
        virtual void updateMesh();

        //- Return the end-of-injection time
        virtual scalar timeEnd() const;

        //- Number of parcels to introduce relative to SOI
        virtual label parcelsToInject(const scalar time0, const scalar time1);

        //- Volume of parcels to introduce relative to SOI
        virtual scalar volumeToInject(const scalar time0, const scalar time1);


        // Injection geometry

            //- Inherit setPositionAndCell from patchInjectionBase
            using patchInjectionBase::setPositionAndCell;

            //- Set the injection position and owner cell, tetFace and tetPt
            virtual void setPositionAndCell
            (
                const label parcelI,
                const label nParcels,
                const scalar time,
                vector& position,
                label& cellOwner,
                label& tetFaceI,
                label& tetPtI
            );

            virtual void setProperties
            (
                const label parcelI,
                const label nParcels,
                const scalar time,
                typename CloudType::parcelType& parcel
            );

            //- Flag to identify whether model fully describes the parcel
            virtual bool fullyDescribed() const;

            //- Return flag to identify whether or not injection of parcelI is
            //  permitted
            virtual bool validInjection(const label parcelI);
};


// * * * * * * * * * * * * * * * * * * * * * * * * * * * * * * * * * * * * * //

} // End namespace Foam

// * * * * * * * * * * * * * * * * * * * * * * * * * * * * * * * * * * * * * //

#ifdef NoRepository
    #include "PatchInjection.C"
#endif

// * * * * * * * * * * * * * * * * * * * * * * * * * * * * * * * * * * * * * //

#endif

// ************************************************************************* //<|MERGE_RESOLUTION|>--- conflicted
+++ resolved
@@ -25,20 +25,6 @@
     Foam::PatchInjection
 
 Description
-<<<<<<< HEAD
-    Patch injection
-
-    User specifies
-    - Total mass to inject
-    - Name of patch
-    - Injection duration
-    - Initial parcel velocity
-    - Injection volume flow rate
-
-    Additional
-    - Parcel diameters obtained by distribution model
-    - Parcels injected randomly across the patch
-=======
     Patch injection.
 
     \li User specifies:
@@ -49,7 +35,6 @@
         - Injection volume flow rate
     \li Parcel diameters obtained by distribution model
     \li Parcels injected randomly across the patch
->>>>>>> 449a9ecc
 
 SourceFiles
     PatchInjection.C
