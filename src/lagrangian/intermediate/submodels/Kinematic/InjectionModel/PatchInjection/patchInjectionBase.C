--- conflicted
+++ resolved
@@ -205,7 +205,6 @@
 
             position = pf - a*d;
 
-<<<<<<< HEAD
             // The position is between the face and cell centre, which could
             // be in any tet of the decomposed cell, so arbitrarily choose the
             // first face of the cell as the tetFace and the first point after
@@ -225,45 +224,6 @@
                 tetFacei,
                 tetPti
             );
-=======
-            //Try to find tetFacei and tetPti in the current position
-            mesh.findTetFacePt(cellOwner, position, tetFacei, tetPti);
-
-            //Search failed, choose a random position
-            if (tetFacei == -1 ||tetPti == -1)
-            {
-                const scalarField& V = mesh.V();
-
-                // Construct cell tet indices
-                const List<tetIndices> cellTetIs =
-                    polyMeshTetDecomposition::cellTetIndices(mesh, cellOwner);
-
-                // Construct cell tet volume fractions
-                scalarList cTetVFrac(cellTetIs.size(), 0.0);
-                for (label teti=1; teti<cellTetIs.size()-1; teti++)
-                {
-                    cTetVFrac[teti] =
-                        cTetVFrac[teti-1]
-                      + cellTetIs[teti].tet(mesh).mag()/V[cellOwner];
-                }
-                cTetVFrac.last() = 1;
-
-                // Set new particle position
-                const scalar volFrac = rnd.sample01<scalar>();
-                label teti = 0;
-                forAll(cTetVFrac, vfI)
-                {
-                    if (cTetVFrac[vfI] > volFrac)
-                    {
-                        teti = vfI;
-                        break;
-                    }
-                }
-                position = cellTetIs[teti].tet(mesh).randomPoint(rnd);
-                tetFacei = cellTetIs[teti].face();
-                tetPti = cellTetIs[teti].tetPt();
-            }
->>>>>>> 3140cfa9
         }
         else
         {
