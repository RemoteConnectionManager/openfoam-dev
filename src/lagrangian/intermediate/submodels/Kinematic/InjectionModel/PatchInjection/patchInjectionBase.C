/*---------------------------------------------------------------------------*\
  =========                 |
  \\      /  F ield         | OpenFOAM: The Open Source CFD Toolbox
   \\    /   O peration     |
    \\  /    A nd           | Copyright (C) 2013-2016 OpenFOAM Foundation
     \\/     M anipulation  |
-------------------------------------------------------------------------------
License
    This file is part of OpenFOAM.

    OpenFOAM is free software: you can redistribute it and/or modify it
    under the terms of the GNU General Public License as published by
    the Free Software Foundation, either version 3 of the License, or
    (at your option) any later version.

    OpenFOAM is distributed in the hope that it will be useful, but WITHOUT
    ANY WARRANTY; without even the implied warranty of MERCHANTABILITY or
    FITNESS FOR A PARTICULAR PURPOSE.  See the GNU General Public License
    for more details.

    You should have received a copy of the GNU General Public License
    along with OpenFOAM.  If not, see <http://www.gnu.org/licenses/>.

\*---------------------------------------------------------------------------*/

#include "patchInjectionBase.H"
#include "polyMesh.H"
#include "SubField.H"
#include "cachedRandom.H"
#include "triPointRef.H"

// * * * * * * * * * * * * * * * * Constructors  * * * * * * * * * * * * * * //

Foam::patchInjectionBase::patchInjectionBase
(
    const polyMesh& mesh,
    const word& patchName
)
:
    patchName_(patchName),
    patchId_(mesh.boundaryMesh().findPatchID(patchName_)),
    patchArea_(0.0),
    patchNormal_(),
    cellOwners_(),
    triFace_(),
    triToFace_(),
    triCumulativeMagSf_(),
    sumTriMagSf_(Pstream::nProcs() + 1, 0.0)
{
    if (patchId_ < 0)
    {
        FatalErrorInFunction
            << "Requested patch " << patchName_ << " not found" << nl
            << "Available patches are: " << mesh.boundaryMesh().names() << nl
            << exit(FatalError);
    }

    updateMesh(mesh);
}


Foam::patchInjectionBase::patchInjectionBase(const patchInjectionBase& pib)
:
    patchName_(pib.patchName_),
    patchId_(pib.patchId_),
    patchArea_(pib.patchArea_),
    patchNormal_(pib.patchNormal_),
    cellOwners_(pib.cellOwners_),
    triFace_(pib.triFace_),
    triToFace_(pib.triToFace_),
    triCumulativeMagSf_(pib.triCumulativeMagSf_),
    sumTriMagSf_(pib.sumTriMagSf_)
{}


// * * * * * * * * * * * * * * * * Destructor  * * * * * * * * * * * * * * * //

Foam::patchInjectionBase::~patchInjectionBase()
{}


// * * * * * * * * * * * * * * * Member Functions  * * * * * * * * * * * * * //

void Foam::patchInjectionBase::updateMesh(const polyMesh& mesh)
{
    // Set/cache the injector cells
    const polyPatch& patch = mesh.boundaryMesh()[patchId_];
    const pointField& points = patch.points();

    cellOwners_ = patch.faceCells();

    // Triangulate the patch faces and create addressing
    DynamicList<label> triToFace(2*patch.size());
    DynamicList<scalar> triMagSf(2*patch.size());
    DynamicList<face> triFace(2*patch.size());
    DynamicList<face> tris(5);

    // Set zero value at the start of the tri area list
    triMagSf.append(0.0);

    forAll(patch, facei)
    {
        const face& f = patch[facei];

        tris.clear();
        f.triangles(points, tris);

        forAll(tris, i)
        {
            triToFace.append(facei);
            triFace.append(tris[i]);
            triMagSf.append(tris[i].mag(points));
        }
    }

    forAll(sumTriMagSf_, i)
    {
        sumTriMagSf_[i] = 0.0;
    }

    sumTriMagSf_[Pstream::myProcNo() + 1] = sum(triMagSf);

    Pstream::listCombineGather(sumTriMagSf_, maxEqOp<scalar>());
    Pstream::listCombineScatter(sumTriMagSf_);

    for (label i = 1; i < triMagSf.size(); i++)
    {
        triMagSf[i] += triMagSf[i-1];
    }

    // Transfer to persistent storage
    triFace_.transfer(triFace);
    triToFace_.transfer(triToFace);
    triCumulativeMagSf_.transfer(triMagSf);

    // Convert sumTriMagSf_ into cumulative sum of areas per proc
    for (label i = 1; i < sumTriMagSf_.size(); i++)
    {
        sumTriMagSf_[i] += sumTriMagSf_[i-1];
    }

    const scalarField magSf(mag(patch.faceAreas()));
    patchArea_ = sum(magSf);
    patchNormal_ = patch.faceAreas()/magSf;
    reduce(patchArea_, sumOp<scalar>());
}


void Foam::patchInjectionBase::setPositionAndCell
(
    const polyMesh& mesh,
    cachedRandom& rnd,
    vector& position,
    label& cellOwner,
    label& tetFacei,
    label& tetPti
)
{
    scalar areaFraction = rnd.globalPosition(scalar(0), patchArea_);

    if (cellOwners_.size() > 0)
    {
        // Determine which processor to inject from
        label proci = 0;
        forAllReverse(sumTriMagSf_, i)
        {
            if (areaFraction >= sumTriMagSf_[i])
            {
                proci = i;
                break;
            }
        }

        if (Pstream::myProcNo() == proci)
        {
            // Find corresponding decomposed face triangle
            label triI = 0;
            scalar offset = sumTriMagSf_[proci];
            forAllReverse(triCumulativeMagSf_, i)
            {
                if (areaFraction > triCumulativeMagSf_[i] + offset)
                {
                    triI = i;
                    break;
                }
            }

            // Set cellOwner
            label facei = triToFace_[triI];
            cellOwner = cellOwners_[facei];

            // Find random point in triangle
            const polyPatch& patch = mesh.boundaryMesh()[patchId_];
            const pointField& points = patch.points();
            const face& tf = triFace_[triI];
            const triPointRef tri(points[tf[0]], points[tf[1]], points[tf[2]]);
            const point pf(tri.randomPoint(rnd));

            // Position perturbed away from face (into domain)
            const scalar a = rnd.position(scalar(0.1), scalar(0.5));
            const vector& pc = mesh.cellCentres()[cellOwner];
            const vector d = mag(pf - pc)*patchNormal_[facei];

            position = pf - a*d;

            // The position is between the face and cell centre, which could
            // be in any tet of the decomposed cell, so arbitrarily choose the
            // first face of the cell as the tetFace and the first point after
            // the base point on the face as the tetPt.  The tracking will pick
            // the cell consistent with the motion in the first tracking step
<<<<<<< HEAD
            //tetFaceI = mesh.cells()[cellOwner][0];
            //tetPtI = 1;

            //SAF: temporary fix for patchInjection.
            // This function finds both cellOwner and tetFaceI. The particle
            // was injected in a non-boundary cell and the tracking function
            // could not find the cellOwner
            mesh.findCellFacePt
            (
                position,
                cellOwner,
                tetFaceI,
                tetPtI
            );
=======
            tetFacei = mesh.cells()[cellOwner][0];
            tetPti = 1;
>>>>>>> 7b971a9e
        }
        else
        {
            cellOwner = -1;
            tetFacei = -1;
            tetPti = -1;

            // Dummy position
            position = pTraits<vector>::max;
        }
    }
    else
    {
        cellOwner = -1;
        tetFacei = -1;
        tetPti = -1;

        // Dummy position
        position = pTraits<vector>::max;
    }
}


// ************************************************************************* //<|MERGE_RESOLUTION|>--- conflicted
+++ resolved
@@ -208,7 +208,6 @@
             // first face of the cell as the tetFace and the first point after
             // the base point on the face as the tetPt.  The tracking will pick
             // the cell consistent with the motion in the first tracking step
-<<<<<<< HEAD
             //tetFaceI = mesh.cells()[cellOwner][0];
             //tetPtI = 1;
 
@@ -223,10 +222,6 @@
                 tetFaceI,
                 tetPtI
             );
-=======
-            tetFacei = mesh.cells()[cellOwner][0];
-            tetPti = 1;
->>>>>>> 7b971a9e
         }
         else
         {
