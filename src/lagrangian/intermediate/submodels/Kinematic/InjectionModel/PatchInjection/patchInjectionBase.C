/*---------------------------------------------------------------------------*\
  =========                 |
  \\      /  F ield         | OpenFOAM: The Open Source CFD Toolbox
   \\    /   O peration     |
    \\  /    A nd           | Copyright (C) 2013-2017 OpenFOAM Foundation
     \\/     M anipulation  |
-------------------------------------------------------------------------------
License
    This file is part of OpenFOAM.

    OpenFOAM is free software: you can redistribute it and/or modify it
    under the terms of the GNU General Public License as published by
    the Free Software Foundation, either version 3 of the License, or
    (at your option) any later version.

    OpenFOAM is distributed in the hope that it will be useful, but WITHOUT
    ANY WARRANTY; without even the implied warranty of MERCHANTABILITY or
    FITNESS FOR A PARTICULAR PURPOSE.  See the GNU General Public License
    for more details.

    You should have received a copy of the GNU General Public License
    along with OpenFOAM.  If not, see <http://www.gnu.org/licenses/>.

\*---------------------------------------------------------------------------*/

#include "patchInjectionBase.H"
#include "polyMesh.H"
#include "SubField.H"
#include "cachedRandom.H"
#include "triPointRef.H"
#include "volFields.H"
#include "polyMeshTetDecomposition.H"

// * * * * * * * * * * * * * * * * Constructors  * * * * * * * * * * * * * * //

Foam::patchInjectionBase::patchInjectionBase
(
    const polyMesh& mesh,
    const word& patchName
)
:
    patchName_(patchName),
    patchId_(mesh.boundaryMesh().findPatchID(patchName_)),
    patchArea_(0.0),
    patchNormal_(),
    cellOwners_(),
    triFace_(),
    triToFace_(),
    triCumulativeMagSf_(),
    sumTriMagSf_(Pstream::nProcs() + 1, 0.0)
{
    if (patchId_ < 0)
    {
        FatalErrorInFunction
            << "Requested patch " << patchName_ << " not found" << nl
            << "Available patches are: " << mesh.boundaryMesh().names() << nl
            << exit(FatalError);
    }

    updateMesh(mesh);
}


Foam::patchInjectionBase::patchInjectionBase(const patchInjectionBase& pib)
:
    patchName_(pib.patchName_),
    patchId_(pib.patchId_),
    patchArea_(pib.patchArea_),
    patchNormal_(pib.patchNormal_),
    cellOwners_(pib.cellOwners_),
    triFace_(pib.triFace_),
    triToFace_(pib.triToFace_),
    triCumulativeMagSf_(pib.triCumulativeMagSf_),
    sumTriMagSf_(pib.sumTriMagSf_)
{}


// * * * * * * * * * * * * * * * * Destructor  * * * * * * * * * * * * * * * //

Foam::patchInjectionBase::~patchInjectionBase()
{}


// * * * * * * * * * * * * * * * Member Functions  * * * * * * * * * * * * * //

void Foam::patchInjectionBase::updateMesh(const polyMesh& mesh)
{
    // Set/cache the injector cells
    const polyPatch& patch = mesh.boundaryMesh()[patchId_];
    const pointField& points = patch.points();

    cellOwners_ = patch.faceCells();

    // Triangulate the patch faces and create addressing
    DynamicList<label> triToFace(2*patch.size());
    DynamicList<scalar> triMagSf(2*patch.size());
    DynamicList<face> triFace(2*patch.size());
    DynamicList<face> tris(5);

    // Set zero value at the start of the tri area list
    triMagSf.append(0.0);

    forAll(patch, facei)
    {
        const face& f = patch[facei];

        tris.clear();
        f.triangles(points, tris);

        forAll(tris, i)
        {
            triToFace.append(facei);
            triFace.append(tris[i]);
            triMagSf.append(tris[i].mag(points));
        }
    }

    forAll(sumTriMagSf_, i)
    {
        sumTriMagSf_[i] = 0.0;
    }

    sumTriMagSf_[Pstream::myProcNo() + 1] = sum(triMagSf);

    Pstream::listCombineGather(sumTriMagSf_, maxEqOp<scalar>());
    Pstream::listCombineScatter(sumTriMagSf_);

    for (label i = 1; i < triMagSf.size(); i++)
    {
        triMagSf[i] += triMagSf[i-1];
    }

    // Transfer to persistent storage
    triFace_.transfer(triFace);
    triToFace_.transfer(triToFace);
    triCumulativeMagSf_.transfer(triMagSf);

    // Convert sumTriMagSf_ into cumulative sum of areas per proc
    for (label i = 1; i < sumTriMagSf_.size(); i++)
    {
        sumTriMagSf_[i] += sumTriMagSf_[i-1];
    }

    const scalarField magSf(mag(patch.faceAreas()));
    patchArea_ = sum(magSf);
    patchNormal_ = patch.faceAreas()/magSf;
    reduce(patchArea_, sumOp<scalar>());
}


void Foam::patchInjectionBase::setPositionAndCell
(
    const fvMesh& mesh,
    cachedRandom& rnd,
    vector& position,
    label& cellOwner,
    label& tetFacei,
    label& tetPti
)
{
    scalar areaFraction = rnd.globalPosition(scalar(0), patchArea_);

    if (cellOwners_.size() > 0)
    {
        // Determine which processor to inject from
        label proci = 0;
        forAllReverse(sumTriMagSf_, i)
        {
            if (areaFraction >= sumTriMagSf_[i])
            {
                proci = i;
                break;
            }
        }

        if (Pstream::myProcNo() == proci)
        {
            // Find corresponding decomposed face triangle
            label trii = 0;
            scalar offset = sumTriMagSf_[proci];
            forAllReverse(triCumulativeMagSf_, i)
            {
                if (areaFraction > triCumulativeMagSf_[i] + offset)
                {
                    trii = i;
                    break;
                }
            }

            // Set cellOwner
            label facei = triToFace_[trii];
            cellOwner = cellOwners_[facei];

            // Find random point in triangle
            const polyPatch& patch = mesh.boundaryMesh()[patchId_];
            const pointField& points = patch.points();
            const face& tf = triFace_[trii];
            const triPointRef tri(points[tf[0]], points[tf[1]], points[tf[2]]);
            const point pf(tri.randomPoint(rnd));

            // Position perturbed away from face (into domain)
            const scalar a = rnd.position(scalar(0.1), scalar(0.5));
            const vector& pc = mesh.cellCentres()[cellOwner];
            const vector d =
                mag((pf - pc) & patchNormal_[facei])*patchNormal_[facei];

            position = pf - a*d;

<<<<<<< HEAD
            // The position is between the face and cell centre, which could
            // be in any tet of the decomposed cell, so arbitrarily choose the
            // first face of the cell as the tetFace and the first point after
            // the base point on the face as the tetPt.  The tracking will pick
            // the cell consistent with the motion in the first tracking step
            //tetFaceI = mesh.cells()[cellOwner][0];
            //tetPtI = 1;

            //SAF: temporary fix for patchInjection.
            // This function finds both cellOwner and tetFaceI. The particle
            // was injected in a non-boundary cell and the tracking function
            // could not find the cellOwner
            mesh.findCellFacePt
            (
                position,
                cellOwner,
                tetFacei,
                tetPti
            );
=======
            // Try to find tetFacei and tetPti in the current position
            mesh.findTetFacePt(cellOwner, position, tetFacei, tetPti);

            // tetFacei and tetPti not found, check if the cell has changed
            if (tetFacei == -1 ||tetPti == -1)
            {
                mesh.findCellFacePt(position, cellOwner, tetFacei, tetPti);
            }

            // Both searches failed, choose a random position within
            // the original cell
            if (tetFacei == -1 ||tetPti == -1)
            {
                // Reset cellOwner
                cellOwner = cellOwners_[facei];
                const scalarField& V = mesh.V();

                // Construct cell tet indices
                const List<tetIndices> cellTetIs =
                    polyMeshTetDecomposition::cellTetIndices(mesh, cellOwner);

                // Construct cell tet volume fractions
                scalarList cTetVFrac(cellTetIs.size(), 0.0);
                for (label teti=1; teti<cellTetIs.size()-1; teti++)
                {
                    cTetVFrac[teti] =
                        cTetVFrac[teti-1]
                      + cellTetIs[teti].tet(mesh).mag()/V[cellOwner];
                }
                cTetVFrac.last() = 1;

                // Set new particle position
                const scalar volFrac = rnd.sample01<scalar>();
                label teti = 0;
                forAll(cTetVFrac, vfI)
                {
                    if (cTetVFrac[vfI] > volFrac)
                    {
                        teti = vfI;
                        break;
                    }
                }
                position = cellTetIs[teti].tet(mesh).randomPoint(rnd);
                tetFacei = cellTetIs[teti].face();
                tetPti = cellTetIs[teti].tetPt();
            }
>>>>>>> 99433272
        }
        else
        {
            cellOwner = -1;
            tetFacei = -1;
            tetPti = -1;

            // Dummy position
            position = pTraits<vector>::max;
        }
    }
    else
    {
        cellOwner = -1;
        tetFacei = -1;
        tetPti = -1;

        // Dummy position
        position = pTraits<vector>::max;
    }
}


// ************************************************************************* //<|MERGE_RESOLUTION|>--- conflicted
+++ resolved
@@ -206,27 +206,6 @@
 
             position = pf - a*d;
 
-<<<<<<< HEAD
-            // The position is between the face and cell centre, which could
-            // be in any tet of the decomposed cell, so arbitrarily choose the
-            // first face of the cell as the tetFace and the first point after
-            // the base point on the face as the tetPt.  The tracking will pick
-            // the cell consistent with the motion in the first tracking step
-            //tetFaceI = mesh.cells()[cellOwner][0];
-            //tetPtI = 1;
-
-            //SAF: temporary fix for patchInjection.
-            // This function finds both cellOwner and tetFaceI. The particle
-            // was injected in a non-boundary cell and the tracking function
-            // could not find the cellOwner
-            mesh.findCellFacePt
-            (
-                position,
-                cellOwner,
-                tetFacei,
-                tetPti
-            );
-=======
             // Try to find tetFacei and tetPti in the current position
             mesh.findTetFacePt(cellOwner, position, tetFacei, tetPti);
 
@@ -273,7 +252,6 @@
                 tetFacei = cellTetIs[teti].face();
                 tetPti = cellTetIs[teti].tetPt();
             }
->>>>>>> 99433272
         }
         else
         {
