/*---------------------------------------------------------------------------*\
  =========                 |
  \\      /  F ield         | OpenFOAM: The Open Source CFD Toolbox
   \\    /   O peration     |
    \\  /    A nd           | Copyright (C) 2011-2015 OpenFOAM Foundation
     \\/     M anipulation  |
-------------------------------------------------------------------------------
License
    This file is part of OpenFOAM.

    OpenFOAM is free software: you can redistribute it and/or modify it
    under the terms of the GNU General Public License as published by
    the Free Software Foundation, either version 3 of the License, or
    (at your option) any later version.

    OpenFOAM is distributed in the hope that it will be useful, but WITHOUT
    ANY WARRANTY; without even the implied warranty of MERCHANTABILITY or
    FITNESS FOR A PARTICULAR PURPOSE.  See the GNU General Public License
    for more details.

    You should have received a copy of the GNU General Public License
    along with OpenFOAM.  If not, see <http://www.gnu.org/licenses/>.

Class
    Foam::ConeNozzleInjection

Description
    Cone injection

    User specifies
    - time of start of injection
    - injector position
    - direction (along injection axis)
    - parcel flow rate
    - inner and outer half-cone angles

    Additional
    - Parcel diameters obtained by size distribution model
    - Parcel velocity is calculated as:
<<<<<<< HEAD

        - Constant velocity
            U = \<specified by user\>
        - Pressure driven velocity
            U = sqrt(2*(Pinj - Pamb)/rho)
        - Flow rate and discharge
=======
       - Constant velocity
           U = \<specified by user\>
       - Pressure driven velocity
           U = sqrt(2*(Pinj - Pamb)/rho)
       - Flow rate and discharge
>>>>>>> e3b8e9f4
            U = V_dot/(A*Cd)

SourceFiles
    ConeNozzleInjection.C

\*---------------------------------------------------------------------------*/

#ifndef ConeNozzleInjection_H
#define ConeNozzleInjection_H

#include "InjectionModel.H"

// * * * * * * * * * * * * * * * * * * * * * * * * * * * * * * * * * * * * * //

namespace Foam
{

// Forward declaration of classes

template<class Type>
class TimeDataEntry;

class distributionModel;

/*---------------------------------------------------------------------------*\
                     Class ConeNozzleInjection Declaration
\*---------------------------------------------------------------------------*/

template<class CloudType>
class ConeNozzleInjection
:
    public InjectionModel<CloudType>
{
public:

    //- Injection method enumeration
    enum injectionMethod
    {
        imPoint,
        imDisc
    };

    //- Flow type enumeration
    enum flowType
    {
        ftConstantVelocity,
        ftPressureDrivenVelocity,
        ftFlowRateAndDischarge
    };


private:

    // Private data

        //- Point/disc injection method
        injectionMethod injectionMethod_;

        //- Flow type
        flowType flowType_;

        //- Outer nozzle diameter [m]
        const scalar outerDiameter_;

        //- Inner nozzle diameter [m]
        const scalar innerDiameter_;

        //- Injection duration [s]
        scalar duration_;

        //- Injector position [m]
        vector position_;

        //- Cell containing injector position []
        label injectorCell_;

        //- Index of tet face for injector cell
        label tetFaceI_;

        //- Index of tet point for injector cell
        label tetPtI_;

        //- Injector direction []
        vector direction_;

        //- Number of parcels to introduce per second []
        const label parcelsPerSecond_;

        //- Flow rate profile relative to SOI []
        const TimeDataEntry<scalar> flowRateProfile_;

        //- Inner half-cone angle relative to SOI [deg]
        const TimeDataEntry<scalar> thetaInner_;

        //- Outer half-cone angle relative to SOI [deg]
        const TimeDataEntry<scalar> thetaOuter_;

        //- Parcel size PDF model
        const autoPtr<distributionModels::distributionModel> sizeDistribution_;


        // Tangential vectors to the direction vector

            //- First tangential vector
            vector tanVec1_;

            //- Second tangential vector
            vector tanVec2_;

            //- Injection vector orthogonal to direction
            vector normal_;


        // Velocity model coefficients

            //- Constant velocity [m/s]
            scalar UMag_;

            //- Discharge coefficient, relative to SOI [m/s]
            TimeDataEntry<scalar> Cd_;

            //- Injection pressure [Pa]
            TimeDataEntry<scalar> Pinj_;


    // Private Member Functions

        //- Set the injection type
        void setInjectionMethod();

        //- Set the injection flow type
        void setFlowType();


public:

    //- Runtime type information
    TypeName("coneNozzleInjection");


    // Constructors

        //- Construct from dictionary
        ConeNozzleInjection
        (
            const dictionary& dict,
            CloudType& owner,
            const word& modelName
        );

        //- Construct copy
        ConeNozzleInjection(const ConeNozzleInjection<CloudType>& im);

        //- Construct and return a clone
        virtual autoPtr<InjectionModel<CloudType> > clone() const
        {
            return autoPtr<InjectionModel<CloudType> >
            (
                new ConeNozzleInjection<CloudType>(*this)
            );
        }


    //- Destructor
    virtual ~ConeNozzleInjection();


    // Member Functions

        //- Set injector locations when mesh is updated
        virtual void updateMesh();

        //- Return the end-of-injection time
        scalar timeEnd() const;

        //- Number of parcels to introduce relative to SOI
        virtual label parcelsToInject(const scalar time0, const scalar time1);

        //- Volume of parcels to introduce relative to SOI
        virtual scalar volumeToInject(const scalar time0, const scalar time1);


        // Injection geometry

            //- Set the injection position and owner cell
            virtual void setPositionAndCell
            (
                const label parcelI,
                const label nParcels,
                const scalar time,
                vector& position,
                label& cellOwner,
                label& tetFaceI,
                label& tetPtI
            );

            //- Set the parcel properties
            virtual void setProperties
            (
                const label parcelI,
                const label nParcels,
                const scalar time,
                typename CloudType::parcelType& parcel
            );

            //- Flag to identify whether model fully describes the parcel
            virtual bool fullyDescribed() const;

            //- Return flag to identify whether or not injection of parcelI is
            //  permitted
            virtual bool validInjection(const label parcelI);
};


// * * * * * * * * * * * * * * * * * * * * * * * * * * * * * * * * * * * * * //

} // End namespace Foam

// * * * * * * * * * * * * * * * * * * * * * * * * * * * * * * * * * * * * * //

#ifdef NoRepository
#   include "ConeNozzleInjection.C"
#endif

// * * * * * * * * * * * * * * * * * * * * * * * * * * * * * * * * * * * * * //

#endif

// ************************************************************************* //<|MERGE_RESOLUTION|>--- conflicted
+++ resolved
@@ -37,20 +37,11 @@
     Additional
     - Parcel diameters obtained by size distribution model
     - Parcel velocity is calculated as:
-<<<<<<< HEAD
-
         - Constant velocity
             U = \<specified by user\>
         - Pressure driven velocity
             U = sqrt(2*(Pinj - Pamb)/rho)
         - Flow rate and discharge
-=======
-       - Constant velocity
-           U = \<specified by user\>
-       - Pressure driven velocity
-           U = sqrt(2*(Pinj - Pamb)/rho)
-       - Flow rate and discharge
->>>>>>> e3b8e9f4
             U = V_dot/(A*Cd)
 
 SourceFiles
