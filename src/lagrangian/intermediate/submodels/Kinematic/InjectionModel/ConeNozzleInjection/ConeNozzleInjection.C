/*---------------------------------------------------------------------------*\
  =========                 |
  \\      /  F ield         | OpenFOAM: The Open Source CFD Toolbox
   \\    /   O peration     |
    \\  /    A nd           | Copyright (C) 2011-2016 OpenFOAM Foundation
     \\/     M anipulation  | Copyright (C) 2015 OpenCFD Ltd.
-------------------------------------------------------------------------------
License
    This file is part of OpenFOAM.

    OpenFOAM is free software: you can redistribute it and/or modify it
    under the terms of the GNU General Public License as published by
    the Free Software Foundation, either version 3 of the License, or
    (at your option) any later version.

    OpenFOAM is distributed in the hope that it will be useful, but WITHOUT
    ANY WARRANTY; without even the implied warranty of MERCHANTABILITY or
    FITNESS FOR A PARTICULAR PURPOSE.  See the GNU General Public License
    for more details.

    You should have received a copy of the GNU General Public License
    along with OpenFOAM.  If not, see <http://www.gnu.org/licenses/>.

\*---------------------------------------------------------------------------*/

#include "ConeNozzleInjection.H"
#include "TimeFunction1.H"
#include "mathematicalConstants.H"
#include "distributionModel.H"

using namespace Foam::constant;

// * * * * * * * * * * * Private Member Functions  * * * * * * * * * * * * * //

template<class CloudType>
void Foam::ConeNozzleInjection<CloudType>::setInjectionMethod()
{
    word injectionMethodType = this->coeffDict().lookup("injectionMethod");
    if (injectionMethodType == "disc")
    {
        injectionMethod_ = imDisc;
    }
    else if (injectionMethodType == "point")
    {
        injectionMethod_ = imPoint;

        // Set/cache the injector cell
        this->findCellAtPosition
        (
            injectorCell_,
            tetFacei_,
            tetPti_,
            position_,
            false
        );
    }
    else
    {
        FatalErrorInFunction
            << "injectionMethod must be either 'point' or 'disc'"
            << exit(FatalError);
    }
}


template<class CloudType>
void Foam::ConeNozzleInjection<CloudType>::setFlowType()
{
    word flowType = this->coeffDict().lookup("flowType");
    if (flowType == "constantVelocity")
    {
        this->coeffDict().lookup("UMag") >> UMag_;
        flowType_ = ftConstantVelocity;
    }
    else if (flowType == "pressureDrivenVelocity")
    {
        Pinj_.reset(this->coeffDict());
        flowType_ = ftPressureDrivenVelocity;
    }
    else if (flowType == "flowRateAndDischarge")
    {
        Cd_.reset(this->coeffDict());
        flowType_ = ftFlowRateAndDischarge;
    }
    else
    {
        FatalErrorInFunction
            << "flowType must be either 'constantVelocity', "
            <<"'pressureDrivenVelocity' or 'flowRateAndDischarge'"
            << exit(FatalError);
    }
}


// * * * * * * * * * * * * * * * * Constructors  * * * * * * * * * * * * * * //

template<class CloudType>
Foam::ConeNozzleInjection<CloudType>::ConeNozzleInjection
(
    const dictionary& dict,
    CloudType& owner,
    const word& modelName
)
:
    InjectionModel<CloudType>(dict, owner, modelName, typeName),
    injectionMethod_(imPoint),
    flowType_(ftConstantVelocity),
    outerDiameter_(readScalar(this->coeffDict().lookup("outerDiameter"))),
    innerDiameter_(readScalar(this->coeffDict().lookup("innerDiameter"))),
    duration_(readScalar(this->coeffDict().lookup("duration"))),
    position_(this->coeffDict().lookup("position")),
    injectorCell_(-1),
    tetFacei_(-1),
    tetPti_(-1),
    direction_(this->coeffDict().lookup("direction")),
    parcelsPerSecond_
    (
        readScalar(this->coeffDict().lookup("parcelsPerSecond"))
    ),
    flowRateProfile_
    (
        TimeFunction1<scalar>
        (
            owner.db().time(),
            "flowRateProfile",
            this->coeffDict()
        )
    ),
    thetaInner_
    (
        TimeFunction1<scalar>
        (
            owner.db().time(),
            "thetaInner",
            this->coeffDict()
        )
    ),
    thetaOuter_
    (
        TimeFunction1<scalar>
        (
            owner.db().time(),
            "thetaOuter",
            this->coeffDict()
        )
    ),
    sizeDistribution_
    (
        distributionModels::distributionModel::New
        (
            this->coeffDict().subDict("sizeDistribution"),
            owner.rndGen()
        )
    ),
    tanVec1_(Zero),
    tanVec2_(Zero),
    normal_(Zero),

    UMag_(0.0),
    Cd_(owner.db().time(), "Cd"),
    Pinj_(owner.db().time(), "Pinj")
{
    if (innerDiameter_ >= outerDiameter_)
    {
        FatalErrorInFunction
            << "Inner diameter must be less than the outer diameter:" << nl
            << "    innerDiameter: " << innerDiameter_ << nl
            << "    outerDiameter: " << outerDiameter_
            << exit(FatalError);
    }

    duration_ = owner.db().time().userTimeToTime(duration_);

    setInjectionMethod();

    setFlowType();

    cachedRandom& rndGen = this->owner().rndGen();

    // Normalise direction vector
    direction_ /= mag(direction_);

    // Determine direction vectors tangential to direction
    vector tangent = Zero;
    scalar magTangent = 0.0;

    while(magTangent < SMALL)
    {
        vector v = rndGen.sample01<vector>();

        tangent = v - (v & direction_)*direction_;
        magTangent = mag(tangent);
    }

    tanVec1_ = tangent/magTangent;
    tanVec2_ = direction_^tanVec1_;

    // Set total volume to inject
    this->volumeTotal_ = flowRateProfile_.integrate(0.0, duration_);

    updateMesh();
}


template<class CloudType>
Foam::ConeNozzleInjection<CloudType>::ConeNozzleInjection
(
    const ConeNozzleInjection<CloudType>& im
)
:
    InjectionModel<CloudType>(im),
    injectionMethod_(im.injectionMethod_),
    flowType_(im.flowType_),
    outerDiameter_(im.outerDiameter_),
    innerDiameter_(im.innerDiameter_),
    duration_(im.duration_),
    position_(im.position_),
    injectorCell_(im.injectorCell_),
    tetFacei_(im.tetFacei_),
    tetPti_(im.tetPti_),
    direction_(im.direction_),
    parcelsPerSecond_(im.parcelsPerSecond_),
    flowRateProfile_(im.flowRateProfile_),
    thetaInner_(im.thetaInner_),
    thetaOuter_(im.thetaOuter_),
    sizeDistribution_(im.sizeDistribution_, false),
    tanVec1_(im.tanVec1_),
    tanVec2_(im.tanVec2_),
    normal_(im.normal_),
    UMag_(im.UMag_),
    Cd_(im.Cd_),
    Pinj_(im.Pinj_)
{}


// * * * * * * * * * * * * * * * * Destructor  * * * * * * * * * * * * * * * //

template<class CloudType>
Foam::ConeNozzleInjection<CloudType>::~ConeNozzleInjection()
{}


// * * * * * * * * * * * * * * * Member Functions  * * * * * * * * * * * * * //

template<class CloudType>
void Foam::ConeNozzleInjection<CloudType>::updateMesh()
{
    // Set/cache the injector cells
    switch (injectionMethod_)
    {
        case imPoint:
        {
            this->findCellAtPosition
            (
                injectorCell_,
                tetFacei_,
                tetPti_,
                position_
            );
        }
        default:
        {
            // Do nothing
        }
    }
}


template<class CloudType>
Foam::scalar Foam::ConeNozzleInjection<CloudType>::timeEnd() const
{
    return this->SOI_ + duration_;
}


template<class CloudType>
Foam::label Foam::ConeNozzleInjection<CloudType>::parcelsToInject
(
    const scalar time0,
    const scalar time1
)
{
    if ((time0 >= 0.0) && (time0 < duration_))
    {
        return floor((time1 - time0)*parcelsPerSecond_);
    }
    else
    {
        return 0;
    }
}


template<class CloudType>
Foam::scalar Foam::ConeNozzleInjection<CloudType>::volumeToInject
(
    const scalar time0,
    const scalar time1
)
{
    if ((time0 >= 0.0) && (time0 < duration_))
    {
        return flowRateProfile_.integrate(time0, time1);
    }
    else
    {
        return 0.0;
    }
}


template<class CloudType>
void Foam::ConeNozzleInjection<CloudType>::setPositionAndCell
(
    const label,
    const label,
    const scalar,
    vector& position,
    label& cellOwner,
    label& tetFacei,
    label& tetPti
)
{
    cachedRandom& rndGen = this->owner().rndGen();

    scalar beta = mathematical::twoPi*rndGen.sample01<scalar>();
    normal_ = tanVec1_*cos(beta) + tanVec2_*sin(beta);

    switch (injectionMethod_)
    {
        case imPoint:
        {
            position = position_;
            cellOwner = injectorCell_;
            tetFacei = tetFacei_;
            tetPti = tetPti_;

            break;
        }
        case imDisc:
        {
            scalar frac = rndGen.globalSample01<scalar>();
            scalar dr = outerDiameter_ - innerDiameter_;
            scalar r = 0.5*(innerDiameter_ + frac*dr);

            position = position_ + r*normal_;

            this->findCellAtPosition
            (
                cellOwner,
<<<<<<< HEAD
                tetFaceI,
                tetPtI,
                position
=======
                tetFacei,
                tetPti,
                position,
                false
>>>>>>> 7b971a9e
            );
            break;
        }
        default:
        {
            FatalErrorInFunction
             << "Unknown injectionMethod type" << nl
             << exit(FatalError);
        }
    }
}


template<class CloudType>
void Foam::ConeNozzleInjection<CloudType>::setProperties
(
    const label parcelI,
    const label,
    const scalar time,
    typename CloudType::parcelType& parcel
)
{
    cachedRandom& rndGen = this->owner().rndGen();

    // Set particle velocity
    const scalar deg2Rad = mathematical::pi/180.0;

    scalar t = time - this->SOI_;
    scalar ti = thetaInner_.value(t);
    scalar to = thetaOuter_.value(t);
    scalar coneAngle = rndGen.sample01<scalar>()*(to - ti) + ti;

    coneAngle *= deg2Rad;
    scalar alpha = sin(coneAngle);
    scalar dcorr = cos(coneAngle);

    vector normal = alpha*normal_;
    vector dirVec = dcorr*direction_;
    dirVec += normal;
    dirVec /= mag(dirVec);

    switch (flowType_)
    {
        case ftConstantVelocity:
        {
            parcel.U() = UMag_*dirVec;
            break;
        }
        case ftPressureDrivenVelocity:
        {
            scalar pAmbient = this->owner().pAmbient();
            scalar rho = parcel.rho();
            scalar UMag = ::sqrt(2.0*(Pinj_.value(t) - pAmbient)/rho);
            parcel.U() = UMag*dirVec;
            break;
        }
        case ftFlowRateAndDischarge:
        {
            scalar Ao = 0.25*mathematical::pi*outerDiameter_*outerDiameter_;
            scalar Ai = 0.25*mathematical::pi*innerDiameter_*innerDiameter_;
            scalar massFlowRate =
                this->massTotal()
               *flowRateProfile_.value(t)
               /this->volumeTotal();

            scalar Umag = massFlowRate/(parcel.rho()*Cd_.value(t)*(Ao - Ai));
            parcel.U() = Umag*dirVec;
            break;
        }
        default:
        {
        }
    }

    // Set particle diameter
    parcel.d() = sizeDistribution_->sample();
}


template<class CloudType>
bool Foam::ConeNozzleInjection<CloudType>::fullyDescribed() const
{
    return false;
}


template<class CloudType>
bool Foam::ConeNozzleInjection<CloudType>::validInjection(const label)
{
    return true;
}


// ************************************************************************* //<|MERGE_RESOLUTION|>--- conflicted
+++ resolved
@@ -348,16 +348,9 @@
             this->findCellAtPosition
             (
                 cellOwner,
-<<<<<<< HEAD
-                tetFaceI,
-                tetPtI,
-                position
-=======
                 tetFacei,
                 tetPti,
-                position,
-                false
->>>>>>> 7b971a9e
+                position
             );
             break;
         }
