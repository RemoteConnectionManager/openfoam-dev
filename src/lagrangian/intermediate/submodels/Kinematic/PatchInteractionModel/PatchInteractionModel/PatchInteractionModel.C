--- conflicted
+++ resolved
@@ -2,13 +2,8 @@
   =========                 |
   \\      /  F ield         | OpenFOAM: The Open Source CFD Toolbox
    \\    /   O peration     |
-<<<<<<< HEAD
-    \\  /    A nd           | Copyright (C) 2011-2015 OpenFOAM Foundation
+    \\  /    A nd           | Copyright (C) 2011-2016 OpenFOAM Foundation
      \\/     M anipulation  | Copyright (C) 2016 OpenCFD Ltd.
-=======
-    \\  /    A nd           | Copyright (C) 2011-2016 OpenFOAM Foundation
-     \\/     M anipulation  |
->>>>>>> 7b971a9e
 -------------------------------------------------------------------------------
 License
     This file is part of OpenFOAM.
@@ -115,13 +110,9 @@
 )
 :
     CloudSubModelBase<CloudType>(owner),
-<<<<<<< HEAD
-    UName_("unknown_UName"),
+    UName_("unknown_U")
     escapedParcels_(0),
     escapedMass_(0.0)
-=======
-    UName_("unknown_U")
->>>>>>> 7b971a9e
 {}
 
 
@@ -134,13 +125,9 @@
 )
 :
     CloudSubModelBase<CloudType>(owner, dict, typeName, type),
-<<<<<<< HEAD
-    UName_(this->coeffDict().lookupOrDefault("UName", word("U"))),
+    UName_(this->coeffDict().lookupOrDefault("U", word("U")))
     escapedParcels_(0),
     escapedMass_(0.0)
-=======
-    UName_(this->coeffDict().lookupOrDefault("U", word("U")))
->>>>>>> 7b971a9e
 {}
 
 
