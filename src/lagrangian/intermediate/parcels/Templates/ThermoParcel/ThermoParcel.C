/*---------------------------------------------------------------------------*\
  =========                 |
  \\      /  F ield         | OpenFOAM: The Open Source CFD Toolbox
   \\    /   O peration     |
    \\  /    A nd           | Copyright (C) 2011-2016 OpenFOAM Foundation
     \\/     M anipulation  |
-------------------------------------------------------------------------------
License
    This file is part of OpenFOAM.

    OpenFOAM is free software: you can redistribute it and/or modify it
    under the terms of the GNU General Public License as published by
    the Free Software Foundation, either version 3 of the License, or
    (at your option) any later version.

    OpenFOAM is distributed in the hope that it will be useful, but WITHOUT
    ANY WARRANTY; without even the implied warranty of MERCHANTABILITY or
    FITNESS FOR A PARTICULAR PURPOSE.  See the GNU General Public License
    for more details.

    You should have received a copy of the GNU General Public License
    along with OpenFOAM.  If not, see <http://www.gnu.org/licenses/>.

\*---------------------------------------------------------------------------*/

#include "ThermoParcel.H"
#include "physicoChemicalConstants.H"

using namespace Foam::constant;

// * * * * * * * * * * *  Protected Member Functions * * * * * * * * * * * * //

template<class ParcelType>
template<class TrackData>
void Foam::ThermoParcel<ParcelType>::setCellValues
(
    TrackData& td,
    const scalar dt,
    const label celli
)
{
    ParcelType::setCellValues(td, dt, celli);

    tetIndices tetIs = this->currentTetIndices();

    Cpc_ = td.CpInterp().interpolate(this->position(), tetIs);

    Tc_ = td.TInterp().interpolate(this->position(), tetIs);

    if (Tc_ < td.cloud().constProps().TMin())
    {
        if (debug)
        {
            WarningInFunction
                << "Limiting observed temperature in cell " << celli << " to "
                << td.cloud().constProps().TMin() <<  nl << endl;
        }

        Tc_ = td.cloud().constProps().TMin();
    }
}


template<class ParcelType>
template<class TrackData>
void Foam::ThermoParcel<ParcelType>::cellValueSourceCorrection
(
    TrackData& td,
    const scalar dt,
    const label celli
)
{
    this->Uc_ += td.cloud().UTrans()[celli]/this->massCell(celli);

<<<<<<< HEAD
    const scalar CpMean = td.CpInterp().psi()[cellI];

    tetIndices tetIs = this->currentTetIndices();
    Tc_ = td.TInterp().interpolate(this->position(), tetIs);
    Tc_ += td.cloud().hsTrans()[cellI]/(CpMean*this->massCell(cellI));
=======
    const scalar CpMean = td.CpInterp().psi()[celli];
    Tc_ += td.cloud().hsTrans()[celli]/(CpMean*this->massCell(celli));
>>>>>>> 7b971a9e

    if (Tc_ < td.cloud().constProps().TMin())
    {
        if (debug)
        {
            WarningInFunction
                << "Limiting observed temperature in cell " << celli << " to "
                << td.cloud().constProps().TMin() <<  nl << endl;
        }

        Tc_ = td.cloud().constProps().TMin();
    }
}


template<class ParcelType>
template<class TrackData>
void Foam::ThermoParcel<ParcelType>::calcSurfaceValues
(
    TrackData& td,
    const label celli,
    const scalar T,
    scalar& Ts,
    scalar& rhos,
    scalar& mus,
    scalar& Pr,
    scalar& kappas
) const
{
    // Surface temperature using two thirds rule
    Ts = (2.0*T + Tc_)/3.0;

    if (Ts < td.cloud().constProps().TMin())
    {
        if (debug)
        {
            WarningInFunction
                << "Limiting parcel surface temperature to "
                << td.cloud().constProps().TMin() <<  nl << endl;
        }

        Ts = td.cloud().constProps().TMin();
    }

    // Assuming thermo props vary linearly with T for small d(T)
    const scalar TRatio = Tc_/Ts;

    rhos = this->rhoc_*TRatio;

    tetIndices tetIs = this->currentTetIndices();
    mus = td.muInterp().interpolate(this->position(), tetIs)/TRatio;
    kappas = td.kappaInterp().interpolate(this->position(), tetIs)/TRatio;

    Pr = Cpc_*mus/kappas;
    Pr = max(ROOTVSMALL, Pr);
}


template<class ParcelType>
template<class TrackData>
void Foam::ThermoParcel<ParcelType>::calc
(
    TrackData& td,
    const scalar dt,
    const label celli
)
{
    // Define local properties at beginning of time step
    // ~~~~~~~~~~~~~~~~~~~~~~~~~~~~~~~~~~~~~~~~~~~~~~~~~
    const scalar np0 = this->nParticle_;
    const scalar mass0 = this->mass();

    // Store T for consistent radiation source
    const scalar T0 = this->T_;


    // Calc surface values
    // ~~~~~~~~~~~~~~~~~~~
    scalar Ts, rhos, mus, Pr, kappas;
    calcSurfaceValues(td, celli, this->T_, Ts, rhos, mus, Pr, kappas);

    // Reynolds number
    scalar Re = this->Re(this->U_, this->d_, rhos, mus);


    // Sources
    // ~~~~~~~

    // Explicit momentum source for particle
    vector Su = Zero;

    // Linearised momentum source coefficient
    scalar Spu = 0.0;

    // Momentum transfer from the particle to the carrier phase
    vector dUTrans = Zero;

    // Explicit enthalpy source for particle
    scalar Sh = 0.0;

    // Linearised enthalpy source coefficient
    scalar Sph = 0.0;

    // Sensible enthalpy transfer from the particle to the carrier phase
    scalar dhsTrans = 0.0;


    // Heat transfer
    // ~~~~~~~~~~~~~

    // Sum Ni*Cpi*Wi of emission species
    scalar NCpW = 0.0;

    // Calculate new particle temperature
    this->T_ =
        this->calcHeatTransfer
        (
            td,
            dt,
            celli,
            Re,
            Pr,
            kappas,
            NCpW,
            Sh,
            dhsTrans,
            Sph
        );


    // Motion
    // ~~~~~~

    // Calculate new particle velocity
    this->U_ =
        this->calcVelocity(td, dt, celli, Re, mus, mass0, Su, dUTrans, Spu);


    //  Accumulate carrier phase source terms
    // ~~~~~~~~~~~~~~~~~~~~~~~~~~~~~~~~~~~~~~
    if (td.cloud().solution().coupled())
    {
        // Update momentum transfer
        td.cloud().UTrans()[celli] += np0*dUTrans;

        // Update momentum transfer coefficient
        td.cloud().UCoeff()[celli] += np0*Spu;

        // Update sensible enthalpy transfer
        td.cloud().hsTrans()[celli] += np0*dhsTrans;

        // Update sensible enthalpy coefficient
        td.cloud().hsCoeff()[celli] += np0*Sph;

        // Update radiation fields
        if (td.cloud().radiation())
        {
            const scalar ap = this->areaP();
            const scalar T4 = pow4(T0);
            td.cloud().radAreaP()[celli] += dt*np0*ap;
            td.cloud().radT4()[celli] += dt*np0*T4;
            td.cloud().radAreaPT4()[celli] += dt*np0*ap*T4;
        }
    }
}


template<class ParcelType>
template<class TrackData>
Foam::scalar Foam::ThermoParcel<ParcelType>::calcHeatTransfer
(
    TrackData& td,
    const scalar dt,
    const label celli,
    const scalar Re,
    const scalar Pr,
    const scalar kappa,
    const scalar NCpW,
    const scalar Sh,
    scalar& dhsTrans,
    scalar& Sph
)
{
    if (!td.cloud().heatTransfer().active())
    {
        return T_;
    }

    const scalar d = this->d();
    const scalar rho = this->rho();

    // Calc heat transfer coefficient
    scalar htc = td.cloud().heatTransfer().htc(d, Re, Pr, kappa, NCpW);

    if (mag(htc) < ROOTVSMALL && !td.cloud().radiation())
    {
        return
            max
            (
                T_ + dt*Sh/(this->volume(d)*rho*Cp_),
                td.cloud().constProps().TMin()
            );
    }

    htc = max(htc, ROOTVSMALL);
    const scalar As = this->areaS(d);

    scalar ap = Tc_ + Sh/(As*htc);
    scalar bp = 6.0*(Sh/As + htc*(Tc_ - T_));
    if (td.cloud().radiation())
    {
        tetIndices tetIs = this->currentTetIndices();
        const scalar Gc = td.GInterp().interpolate(this->position(), tetIs);
        const scalar sigma = physicoChemical::sigma.value();
        const scalar epsilon = td.cloud().constProps().epsilon0();

        // Assume constant source
        scalar s = epsilon*(Gc/4.0 - sigma*pow4(T_));

        ap += s/htc;
        bp += 6.0*s;
    }
    bp /= rho*d*Cp_*(ap - T_) + ROOTVSMALL;

    // Integrate to find the new parcel temperature
    IntegrationScheme<scalar>::integrationResult Tres =
        td.cloud().TIntegrator().integrate(T_, dt, ap*bp, bp);

    scalar Tnew =
        min
        (
            max
            (
                Tres.value(),
                td.cloud().constProps().TMin()
            ),
            td.cloud().constProps().TMax()
        );

    Sph = dt*htc*As;

    dhsTrans += Sph*(Tres.average() - Tc_);

    return Tnew;
}


// * * * * * * * * * * * * * * * * Constructors  * * * * * * * * * * * * * * //

template<class ParcelType>
Foam::ThermoParcel<ParcelType>::ThermoParcel
(
    const ThermoParcel<ParcelType>& p
)
:
    ParcelType(p),
    T_(p.T_),
    Cp_(p.Cp_),
    Tc_(p.Tc_),
    Cpc_(p.Cpc_)
{}


template<class ParcelType>
Foam::ThermoParcel<ParcelType>::ThermoParcel
(
    const ThermoParcel<ParcelType>& p,
    const polyMesh& mesh
)
:
    ParcelType(p, mesh),
    T_(p.T_),
    Cp_(p.Cp_),
    Tc_(p.Tc_),
    Cpc_(p.Cpc_)
{}


// * * * * * * * * * * * * * * IOStream operators  * * * * * * * * * * * * * //

#include "ThermoParcelIO.C"

// ************************************************************************* //<|MERGE_RESOLUTION|>--- conflicted
+++ resolved
@@ -72,16 +72,10 @@
 {
     this->Uc_ += td.cloud().UTrans()[celli]/this->massCell(celli);
 
-<<<<<<< HEAD
-    const scalar CpMean = td.CpInterp().psi()[cellI];
+    const scalar CpMean = td.CpInterp().psi()[celli];
 
     tetIndices tetIs = this->currentTetIndices();
     Tc_ = td.TInterp().interpolate(this->position(), tetIs);
-    Tc_ += td.cloud().hsTrans()[cellI]/(CpMean*this->massCell(cellI));
-=======
-    const scalar CpMean = td.CpInterp().psi()[celli];
-    Tc_ += td.cloud().hsTrans()[celli]/(CpMean*this->massCell(celli));
->>>>>>> 7b971a9e
 
     if (Tc_ < td.cloud().constProps().TMin())
     {
