/*---------------------------------------------------------------------------*\
  =========                 |
  \\      /  F ield         | OpenFOAM: The Open Source CFD Toolbox
   \\    /   O peration     |
    \\  /    A nd           | Copyright (C) 2011-2016 OpenFOAM Foundation
     \\/     M anipulation  |
-------------------------------------------------------------------------------
License
    This file is part of OpenFOAM.

    OpenFOAM is free software: you can redistribute it and/or modify it
    under the terms of the GNU General Public License as published by
    the Free Software Foundation, either version 3 of the License, or
    (at your option) any later version.

    OpenFOAM is distributed in the hope that it will be useful, but WITHOUT
    ANY WARRANTY; without even the implied warranty of MERCHANTABILITY or
    FITNESS FOR A PARTICULAR PURPOSE.  See the GNU General Public License
    for more details.

    You should have received a copy of the GNU General Public License
    along with OpenFOAM.  If not, see <http://www.gnu.org/licenses/>.

\*---------------------------------------------------------------------------*/

#include "KinematicParcel.H"
#include "forceSuSp.H"
#include "IntegrationScheme.H"
#include "meshTools.H"
#include "cloudSolution.H"

// * * * * * * * * * * * * * * Static Data Members * * * * * * * * * * * * * //

template<class ParcelType>
Foam::label Foam::KinematicParcel<ParcelType>::maxTrackAttempts = 1;


// * * * * * * * * * * *  Protected Member Functions * * * * * * * * * * * * //

template<class ParcelType>
template<class TrackData>
void Foam::KinematicParcel<ParcelType>::setCellValues
(
    TrackData& td,
    const scalar dt,
    const label celli
)
{
    tetIndices tetIs = this->currentTetIndices();

    rhoc_ = td.rhoInterp().interpolate(this->position(), tetIs);

    if (rhoc_ < td.cloud().constProps().rhoMin())
    {
        if (debug)
        {
            WarningInFunction
                << "Limiting observed density in cell " << celli << " to "
                << td.cloud().constProps().rhoMin() <<  nl << endl;
        }

        rhoc_ = td.cloud().constProps().rhoMin();
    }

    Uc_ = td.UInterp().interpolate(this->position(), tetIs);

    muc_ = td.muInterp().interpolate(this->position(), tetIs);

    // Apply dispersion components to carrier phase velocity
    Uc_ = td.cloud().dispersion().update
    (
        dt,
        celli,
        U_,
        Uc_,
        UTurb_,
        tTurb_
    );
}


template<class ParcelType>
template<class TrackData>
void Foam::KinematicParcel<ParcelType>::cellValueSourceCorrection
(
    TrackData& td,
    const scalar dt,
    const label celli
)
{
    Uc_ += td.cloud().UTrans()[celli]/massCell(celli);
}


template<class ParcelType>
template<class TrackData>
void Foam::KinematicParcel<ParcelType>::calc
(
    TrackData& td,
    const scalar dt,
    const label celli
)
{
    // Define local properties at beginning of time step
    // ~~~~~~~~~~~~~~~~~~~~~~~~~~~~~~~~~~~~~~~~~~~~~~~~~
    const scalar np0 = nParticle_;
    const scalar mass0 = mass();

    // Reynolds number
    const scalar Re = this->Re(U_, d_, rhoc_, muc_);


    // Sources
    //~~~~~~~~

    // Explicit momentum source for particle
    vector Su = Zero;

    // Linearised momentum source coefficient
    scalar Spu = 0.0;

    // Momentum transfer from the particle to the carrier phase
    vector dUTrans = Zero;


    // Motion
    // ~~~~~~

    // Calculate new particle velocity
    this->U_ = calcVelocity(td, dt, celli, Re, muc_, mass0, Su, dUTrans, Spu);


    // Accumulate carrier phase source terms
    // ~~~~~~~~~~~~~~~~~~~~~~~~~~~~~~~~~~~~~
    if (td.cloud().solution().coupled())
    {
        // Update momentum transfer
        td.cloud().UTrans()[celli] += np0*dUTrans;

        // Update momentum transfer coefficient
        td.cloud().UCoeff()[celli] += np0*Spu;
    }
}


template<class ParcelType>
template<class TrackData>
const Foam::vector Foam::KinematicParcel<ParcelType>::calcVelocity
(
    TrackData& td,
    const scalar dt,
    const label celli,
    const scalar Re,
    const scalar mu,
    const scalar mass,
    const vector& Su,
    vector& dUTrans,
    scalar& Spu
) const
{
    typedef typename TrackData::cloudType cloudType;
    typedef typename cloudType::parcelType parcelType;
    typedef typename cloudType::forceType forceType;

    const forceType& forces = td.cloud().forces();

    // Momentum source due to particle forces
    const parcelType& p = static_cast<const parcelType&>(*this);
    const forceSuSp Fcp = forces.calcCoupled(p, dt, mass, Re, mu);
    const forceSuSp Fncp = forces.calcNonCoupled(p, dt, mass, Re, mu);
    const forceSuSp Feff = Fcp + Fncp;
    const scalar massEff = forces.massEff(p, mass);


    // New particle velocity
    //~~~~~~~~~~~~~~~~~~~~~~

    // Update velocity - treat as 3-D
    const vector abp = (Feff.Sp()*Uc_ + (Feff.Su() + Su))/massEff;
    const scalar bp = Feff.Sp()/massEff;

    Spu = dt*Feff.Sp();

    IntegrationScheme<vector>::integrationResult Ures =
        td.cloud().UIntegrator().integrate(U_, dt, abp, bp);

    vector Unew = Ures.value();

    // note: Feff.Sp() and Fc.Sp() must be the same
    dUTrans += dt*(Feff.Sp()*(Ures.average() - Uc_) - Fcp.Su());

    // Apply correction to velocity and dUTrans for reduced-D cases
    const polyMesh& mesh = td.cloud().pMesh();
    meshTools::constrainDirection(mesh, mesh.solutionD(), Unew);
    meshTools::constrainDirection(mesh, mesh.solutionD(), dUTrans);

    return Unew;
}


// * * * * * * * * * * * * * * * * Constructors  * * * * * * * * * * * * * * //

template<class ParcelType>
Foam::KinematicParcel<ParcelType>::KinematicParcel
(
    const KinematicParcel<ParcelType>& p
)
:
    ParcelType(p),
    active_(p.active_),
    typeId_(p.typeId_),
    nParticle_(p.nParticle_),
    d_(p.d_),
    dTarget_(p.dTarget_),
    U_(p.U_),
    rho_(p.rho_),
    age_(p.age_),
    tTurb_(p.tTurb_),
    UTurb_(p.UTurb_),
    rhoc_(p.rhoc_),
    Uc_(p.Uc_),
    muc_(p.muc_)
{}


template<class ParcelType>
Foam::KinematicParcel<ParcelType>::KinematicParcel
(
    const KinematicParcel<ParcelType>& p,
    const polyMesh& mesh
)
:
    ParcelType(p, mesh),
    active_(p.active_),
    typeId_(p.typeId_),
    nParticle_(p.nParticle_),
    d_(p.d_),
    dTarget_(p.dTarget_),
    U_(p.U_),
    rho_(p.rho_),
    age_(p.age_),
    tTurb_(p.tTurb_),
    UTurb_(p.UTurb_),
    rhoc_(p.rhoc_),
    Uc_(p.Uc_),
    muc_(p.muc_)
{}


// * * * * * * * * * * * * * * * Member Functions  * * * * * * * * * * * * * //

template<class ParcelType>
template<class TrackData>
bool Foam::KinematicParcel<ParcelType>::move
(
    TrackData& td,
    const scalar trackTime
)
{
    typename TrackData::cloudType::parcelType& p =
        static_cast<typename TrackData::cloudType::parcelType&>(*this);

    td.switchProcessor = false;
    td.keepParticle = true;

    const polyMesh& mesh = td.cloud().pMesh();
    const polyBoundaryMesh& pbMesh = mesh.boundaryMesh();
    const cloudSolution& solution = td.cloud().solution();
    const scalarField& cellLengthScale = td.cloud().cellLengthScale();

    scalar tEnd = (1.0 - p.stepFraction())*trackTime;
    scalar dtMax = solution.deltaTMax(trackTime);

    bool tracking = true;
    label nTrackingStalled = 0;

    while (td.keepParticle && !td.switchProcessor && tEnd > ROOTVSMALL)
    {
        // Apply correction to position for reduced-D cases
        meshTools::constrainToMeshCentre(mesh, p.position());

        const point start(p.position());

        // Set the Lagrangian time-step
        scalar dt = min(dtMax, tEnd);

        // Cache the parcel current cell as this will change if a face is hit
        const label celli = p.cell();

        const scalar magU = mag(U_);
        if (p.active() && tracking && (magU > ROOTVSMALL))
        {
            const scalar d = dt*magU;
<<<<<<< HEAD
            const scalar deltaLMax = solution.deltaLMax(cellLengthScale[cellI]);
            const scalar dCorr = min(d, deltaLMax);
=======
            const scalar dCorr = min(d, maxCo*cellLengthScale[celli]);
>>>>>>> 7b971a9e
            dt *=
                dCorr/d
               *p.trackToFace(p.position() + dCorr*U_/magU, td);
        }

        tEnd -= dt;

        const scalar newStepFraction = 1.0 - tEnd/trackTime;

        if (tracking)
        {
            if
            (
                mag(p.stepFraction() - newStepFraction)
              < particle::minStepFractionTol
            )
            {
                nTrackingStalled++;

                if (nTrackingStalled > maxTrackAttempts)
                {
                    tracking = false;
                }
            }
            else
            {
                nTrackingStalled = 0;
            }
        }

        p.stepFraction() = newStepFraction;

        bool calcParcel = true;
        if (!tracking && solution.steadyState())
        {
            calcParcel = false;
        }

        // Avoid problems with extremely small timesteps
        if ((dt > ROOTVSMALL) && calcParcel)
        {
            // Update cell based properties
            p.setCellValues(td, dt, celli);

            if (solution.cellValueSourceCorrection())
            {
                p.cellValueSourceCorrection(td, dt, celli);
            }

            p.calc(td, dt, celli);
        }

        if (p.onBoundary() && td.keepParticle)
        {
            if (isA<processorPolyPatch>(pbMesh[p.patch(p.face())]))
            {
                td.switchProcessor = true;
            }
        }

        p.age() += dt;

        td.cloud().functions().postMove(p, celli, dt, start, td.keepParticle);
    }

    return td.keepParticle;
}


template<class ParcelType>
template<class TrackData>
void Foam::KinematicParcel<ParcelType>::hitFace(TrackData& td)
{
    typename TrackData::cloudType::parcelType& p =
        static_cast<typename TrackData::cloudType::parcelType&>(*this);

    td.cloud().functions().postFace(p, p.face(), td.keepParticle);
}


template<class ParcelType>
void Foam::KinematicParcel<ParcelType>::hitFace(int& td)
{}


template<class ParcelType>
template<class TrackData>
bool Foam::KinematicParcel<ParcelType>::hitPatch
(
    const polyPatch& pp,
    TrackData& td,
    const label patchi,
    const scalar trackFraction,
    const tetIndices& tetIs
)
{
    typename TrackData::cloudType::parcelType& p =
        static_cast<typename TrackData::cloudType::parcelType&>(*this);

    // Invoke post-processing model
    td.cloud().functions().postPatch
    (
        p,
        pp,
        trackFraction,
        tetIs,
        td.keepParticle
    );

    // Invoke surface film model
    if (td.cloud().surfaceFilm().transferParcel(p, pp, td.keepParticle))
    {
        // All interactions done
        return true;
    }
    else
    {
        // Invoke patch interaction model
        return td.cloud().patchInteraction().correct
        (
            p,
            pp,
            td.keepParticle,
            trackFraction,
            tetIs
        );
    }
}


template<class ParcelType>
template<class TrackData>
void Foam::KinematicParcel<ParcelType>::hitProcessorPatch
(
    const processorPolyPatch&,
    TrackData& td
)
{
    td.switchProcessor = true;
}


template<class ParcelType>
template<class TrackData>
void Foam::KinematicParcel<ParcelType>::hitWallPatch
(
    const wallPolyPatch& wpp,
    TrackData& td,
    const tetIndices&
)
{
    // Wall interactions handled by generic hitPatch function
}


template<class ParcelType>
template<class TrackData>
void Foam::KinematicParcel<ParcelType>::hitPatch
(
    const polyPatch&,
    TrackData& td
)
{
    td.keepParticle = false;

    td.cloud().patchInteraction().addToEscapedParcels(nParticle_*mass());
}


template<class ParcelType>
void Foam::KinematicParcel<ParcelType>::transformProperties(const tensor& T)
{
    ParcelType::transformProperties(T);

    U_ = transform(T, U_);
}


template<class ParcelType>
void Foam::KinematicParcel<ParcelType>::transformProperties
(
    const vector& separation
)
{
    ParcelType::transformProperties(separation);
}


template<class ParcelType>
Foam::scalar Foam::KinematicParcel<ParcelType>::wallImpactDistance
(
    const vector&
) const
{
    return 0.5*d_;
}


// * * * * * * * * * * * * * * IOStream operators  * * * * * * * * * * * * * //

#include "KinematicParcelIO.C"

// ************************************************************************* //<|MERGE_RESOLUTION|>--- conflicted
+++ resolved
@@ -291,12 +291,8 @@
         if (p.active() && tracking && (magU > ROOTVSMALL))
         {
             const scalar d = dt*magU;
-<<<<<<< HEAD
             const scalar deltaLMax = solution.deltaLMax(cellLengthScale[cellI]);
             const scalar dCorr = min(d, deltaLMax);
-=======
-            const scalar dCorr = min(d, maxCo*cellLengthScale[celli]);
->>>>>>> 7b971a9e
             dt *=
                 dCorr/d
                *p.trackToFace(p.position() + dCorr*U_/magU, td);
