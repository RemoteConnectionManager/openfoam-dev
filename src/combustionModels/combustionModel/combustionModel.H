/*---------------------------------------------------------------------------*\
  =========                 |
  \\      /  F ield         | OpenFOAM: The Open Source CFD Toolbox
   \\    /   O peration     |
    \\  /    A nd           | Copyright (C) 2011-2016 OpenFOAM Foundation
     \\/     M anipulation  |
-------------------------------------------------------------------------------
License
    This file is part of OpenFOAM.

    OpenFOAM is free software: you can redistribute it and/or modify it
    under the terms of the GNU General Public License as published by
    the Free Software Foundation, either version 3 of the License, or
    (at your option) any later version.

    OpenFOAM is distributed in the hope that it will be useful, but WITHOUT
    ANY WARRANTY; without even the implied warranty of MERCHANTABILITY or
    FITNESS FOR A PARTICULAR PURPOSE.  See the GNU General Public License
    for more details.

    You should have received a copy of the GNU General Public License
    along with OpenFOAM.  If not, see <http://www.gnu.org/licenses/>.

Class
    Foam::combustionModel

Group
    grpCombustionModels

Description
    Base class for combustion models

SourceFiles
    combustionModel.C

\*---------------------------------------------------------------------------*/

#ifndef combustionModel_H
#define combustionModel_H

#include "IOdictionary.H"
#include "turbulentFluidThermoModel.H"

// * * * * * * * * * * * * * * * * * * * * * * * * * * * * * * * * * * * * * //

namespace Foam
{

/*---------------------------------------------------------------------------*\
                     Class combustionModel Declaration
\*---------------------------------------------------------------------------*/

class combustionModel
:
    public IOdictionary
{
    // Private Member Functions

        //- Disallow copy construct
        combustionModel(const combustionModel&);

        //- Disallow default bitwise assignment
        void operator=(const combustionModel&);


protected:

    // Protected data

        //- Reference to the turbulence model
        compressibleTurbulenceModel* turbulencePtr_;

        //- Reference to the mesh database
        const fvMesh& mesh_;

        //- Active
        Switch active_;

        //- Dictionary of the model
        dictionary coeffs_;

        //- Model type
        const word modelType_;

        //- Phase name
        const word phaseName_;


public:

    //- Runtime type information
    TypeName("combustionModel");


    // Constructors

        //- Construct from components
        combustionModel
        (
            const word& modelType,
            const fvMesh& mesh,
            const word& phaseName=word::null
        );


    //- Destructor
    virtual ~combustionModel();


    // Member Functions

        // Access

            //- Return const access to the mesh database
            inline const fvMesh& mesh() const;

<<<<<<< HEAD
            //- Return const access to phi
            inline tmp<surfaceScalarField> phi() const;

            //- Returns rho
            virtual tmp<volScalarField> rho() const = 0;
=======
            //- Set turbulence
            inline void setTurbulence(compressibleTurbulenceModel& turbModel);
>>>>>>> deecbf9e

            //- Return access to turbulence
            inline const compressibleTurbulenceModel& turbulence() const;

            //- Return const access to rho
            inline const volScalarField& rho() const;

            //- Return const access to phi
            inline tmp<surfaceScalarField> phi() const;

            //- Is combustion active?
            inline const Switch& active() const;

            //- Return const dictionary of the model
            inline const dictionary& coeffs() const;


    // Evolution

        //- Correct combustion rate
        virtual void correct() = 0;

        //- Fuel consumption rate matrix, i.e. source term for fuel equation
        virtual tmp<fvScalarMatrix> R(volScalarField& Y) const = 0;

        //- Heat release rate calculated from fuel consumption rate matrix
        virtual tmp<volScalarField> dQ() const = 0;

        //-  Return source for enthalpy equation [kg/m/s3]
        virtual tmp<volScalarField> Sh() const;


    // IO

        //- Update properties from given dictionary
        virtual bool read();
};


// * * * * * * * * * * * * * * * * * * * * * * * * * * * * * * * * * * * * * //

} // End namespace Foam

// * * * * * * * * * * * * * * * * * * * * * * * * * * * * * * * * * * * * * //

#include "combustionModelI.H"

// * * * * * * * * * * * * * * * * * * * * * * * * * * * * * * * * * * * * * //

#endif

// ************************************************************************* //<|MERGE_RESOLUTION|>--- conflicted
+++ resolved
@@ -114,16 +114,8 @@
             //- Return const access to the mesh database
             inline const fvMesh& mesh() const;
 
-<<<<<<< HEAD
-            //- Return const access to phi
-            inline tmp<surfaceScalarField> phi() const;
-
-            //- Returns rho
-            virtual tmp<volScalarField> rho() const = 0;
-=======
             //- Set turbulence
             inline void setTurbulence(compressibleTurbulenceModel& turbModel);
->>>>>>> deecbf9e
 
             //- Return access to turbulence
             inline const compressibleTurbulenceModel& turbulence() const;
