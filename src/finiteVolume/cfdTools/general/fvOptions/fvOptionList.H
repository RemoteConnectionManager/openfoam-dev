--- conflicted
+++ resolved
@@ -88,7 +88,6 @@
         //- Check that all sources have been applied
         void checkApplied() const;
 
-<<<<<<< HEAD
         //- Return source for equation with specified name and dimensions
         template<class Type>
         tmp<fvMatrix<Type>> source
@@ -98,12 +97,8 @@
             const dimensionSet& ds
         );
 
-        //- Disallow default bitwise copy construct
-        optionList(const optionList&);
-=======
         //- No copy construct
         optionList(const optionList&) = delete;
->>>>>>> 3d1d44bd
 
         //- No copy assignment
         void operator=(const optionList&) = delete;
