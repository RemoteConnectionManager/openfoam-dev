--- conflicted
+++ resolved
@@ -2,11 +2,7 @@
   =========                 |
   \\      /  F ield         | OpenFOAM: The Open Source CFD Toolbox
    \\    /   O peration     |
-<<<<<<< HEAD
-    \\  /    A nd           | Copyright (C) 2011-2015 OpenFOAM Foundation
-=======
     \\  /    A nd           | Copyright (C) 2011-2016 OpenFOAM Foundation
->>>>>>> 449a9ecc
      \\/     M anipulation  |
 -------------------------------------------------------------------------------
 License
@@ -159,8 +155,7 @@
 
 
 template<class Type>
-<<<<<<< HEAD
-void volPointInterpolation::interpolateDimensionedInternalField
+void Foam::volPointInterpolation::interpolateDimensionedInternalField
 (
     const DimensionedField<Type, volMesh>& vf,
     DimensionedField<Type, pointMesh>& pf
@@ -220,10 +215,7 @@
 
 
 template<class Type>
-tmp<Field<Type> > volPointInterpolation::flatBoundaryField
-=======
 Foam::tmp<Foam::Field<Type>> Foam::volPointInterpolation::flatBoundaryField
->>>>>>> 449a9ecc
 (
     const GeometricField<Type, fvPatchField, volMesh>& vf
 ) const
@@ -525,7 +517,6 @@
 }
 
 
-<<<<<<< HEAD
 template<class Type>
 tmp<DimensionedField<Type, pointMesh> >
 volPointInterpolation::interpolate
@@ -640,6 +631,4 @@
 
 } // End namespace Foam
 
-=======
->>>>>>> 449a9ecc
 // ************************************************************************* //