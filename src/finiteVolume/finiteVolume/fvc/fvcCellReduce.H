--- conflicted
+++ resolved
@@ -54,11 +54,7 @@
     (
         const GeometricField<Type, fvsPatchField, surfaceMesh>&,
         const CombineOp& cop,
-<<<<<<< HEAD
-        const Type& nullValue = Type(Zero)
-=======
         const Type& nullValue = pTraits<Type>::zero
->>>>>>> 7b971a9e
     );
 
     template<class Type, class CombineOp>
@@ -66,11 +62,7 @@
     (
         const tmp<GeometricField<Type, fvsPatchField, surfaceMesh>>&,
         const CombineOp& cop,
-<<<<<<< HEAD
-        const Type& nullValue = Type(Zero)
-=======
         const Type& nullValue = pTraits<Type>::zero
->>>>>>> 7b971a9e
     );
 }
 
