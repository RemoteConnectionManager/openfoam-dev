/*---------------------------------------------------------------------------*\
  =========                 |
  \\      /  F ield         | OpenFOAM: The Open Source CFD Toolbox
   \\    /   O peration     |
<<<<<<< HEAD
    \\  /    A nd           | Copyright (C) 2013-2015 OpenFOAM Foundation
=======
    \\  /    A nd           | Copyright (C) 2013-2016 OpenFOAM Foundation
>>>>>>> 449a9ecc
     \\/     M anipulation  |
-------------------------------------------------------------------------------
License
    This file is part of OpenFOAM.

    OpenFOAM is free software: you can redistribute it and/or modify it
    under the terms of the GNU General Public License as published by
    the Free Software Foundation, either version 3 of the License, or
    (at your option) any later version.

    OpenFOAM is distributed in the hope that it will be useful, but WITHOUT
    ANY WARRANTY; without even the implied warranty of MERCHANTABILITY or
    FITNESS FOR A PARTICULAR PURPOSE.  See the GNU General Public License
    for more details.

    You should have received a copy of the GNU General Public License
    along with OpenFOAM.  If not, see <http://www.gnu.org/licenses/>.

\*---------------------------------------------------------------------------*/

#include "fvcCellReduce.H"
#include "fvMesh.H"
#include "volFields.H"
#include "surfaceFields.H"
#include "extrapolatedCalculatedFvPatchFields.H"

// * * * * * * * * * * * * * * * * * * * * * * * * * * * * * * * * * * * * * //

namespace Foam
{

// * * * * * * * * * * * * * * * * * * * * * * * * * * * * * * * * * * * * * //

namespace fvc
{

// * * * * * * * * * * * * * * * * * * * * * * * * * * * * * * * * * * * * * //

template<class Type, class CombineOp>
tmp<GeometricField<Type, fvPatchField, volMesh>> cellReduce
(
    const GeometricField<Type, fvsPatchField, surfaceMesh>& ssf,
    const CombineOp& cop,
    const Type& nullValue
)
{
    typedef GeometricField<Type, fvPatchField, volMesh> volFieldType;

    const fvMesh& mesh = ssf.mesh();

    tmp<volFieldType> tresult
    (
        new volFieldType
        (
            IOobject
            (
                "cellReduce(" + ssf.name() + ')',
                ssf.instance(),
                mesh,
                IOobject::NO_READ,
                IOobject::NO_WRITE
            ),
            mesh,
<<<<<<< HEAD
            dimensioned<Type>("initialValue", ssf.dimensions(), nullValue),
            zeroGradientFvPatchField<Type>::typeName
=======
            dimensioned<Type>("0", ssf.dimensions(), Zero),
            extrapolatedCalculatedFvPatchField<Type>::typeName
>>>>>>> 449a9ecc
        )
    );

    volFieldType& result = tresult.ref();

    const labelUList& own = mesh.owner();
    const labelUList& nbr = mesh.neighbour();

    // Internal field
    const Field<Type>& iField = ssf.internalField();
    forAll(iField, faceI)
    {
        label cellOwn = own[faceI];
        cop(result[cellOwn], iField[faceI]);

        label cellNbr = nbr[faceI];
        cop(result[cellNbr], iField[faceI]);
    }

    // Boundary field
    forAll(ssf.boundaryField(), patchI)
    {
        const fvsPatchField<Type>& pf = ssf.boundaryField()[patchI];
        const label start = pf.patch().start();

        forAll(pf, i)
        {
            label faceI = start + i;
            label cellI = own[faceI];
            cop(result[cellI], pf[i]);
        }
    }

    result.correctBoundaryConditions();

    return tresult;
}


template<class Type, class CombineOp>
tmp<GeometricField<Type, fvPatchField, volMesh>> cellReduce
(
    const tmp<GeometricField<Type, fvsPatchField, surfaceMesh>&> tssf,
    const CombineOp& cop,
    const Type& nullValue
)
{
<<<<<<< HEAD
    tmp<GeometricField<Type, fvPatchField, volMesh> >
        tvf(cellReduce(cop, tssf, nullValue));

    tssf.clear();
=======
    tmp<GeometricField<Type, fvPatchField, volMesh>>
        tvf(cellReduce(cop, tssf));

    tssf.clear();

>>>>>>> 449a9ecc
    return tvf;
}


// * * * * * * * * * * * * * * * * * * * * * * * * * * * * * * * * * * * * * //

} // End namespace fvc

// * * * * * * * * * * * * * * * * * * * * * * * * * * * * * * * * * * * * * //

} // End namespace Foam

// ************************************************************************* //<|MERGE_RESOLUTION|>--- conflicted
+++ resolved
@@ -2,11 +2,7 @@
   =========                 |
   \\      /  F ield         | OpenFOAM: The Open Source CFD Toolbox
    \\    /   O peration     |
-<<<<<<< HEAD
-    \\  /    A nd           | Copyright (C) 2013-2015 OpenFOAM Foundation
-=======
     \\  /    A nd           | Copyright (C) 2013-2016 OpenFOAM Foundation
->>>>>>> 449a9ecc
      \\/     M anipulation  |
 -------------------------------------------------------------------------------
 License
@@ -70,13 +66,8 @@
                 IOobject::NO_WRITE
             ),
             mesh,
-<<<<<<< HEAD
             dimensioned<Type>("initialValue", ssf.dimensions(), nullValue),
-            zeroGradientFvPatchField<Type>::typeName
-=======
-            dimensioned<Type>("0", ssf.dimensions(), Zero),
             extrapolatedCalculatedFvPatchField<Type>::typeName
->>>>>>> 449a9ecc
         )
     );
 
@@ -124,18 +115,11 @@
     const Type& nullValue
 )
 {
-<<<<<<< HEAD
-    tmp<GeometricField<Type, fvPatchField, volMesh> >
+    tmp<GeometricField<Type, fvPatchField, volMesh>>
         tvf(cellReduce(cop, tssf, nullValue));
 
     tssf.clear();
-=======
-    tmp<GeometricField<Type, fvPatchField, volMesh>>
-        tvf(cellReduce(cop, tssf));
 
-    tssf.clear();
-
->>>>>>> 449a9ecc
     return tvf;
 }
 
