--- conflicted
+++ resolved
@@ -2,13 +2,8 @@
   =========                 |
   \\      /  F ield         | OpenFOAM: The Open Source CFD Toolbox
    \\    /   O peration     |
-<<<<<<< HEAD
-    \\  /    A nd           | Copyright (C) 2013-2015 OpenFOAM Foundation
+    \\  /    A nd           | Copyright (C) 2013-2016 OpenFOAM Foundation
      \\/     M anipulation  | Copyright (C) 2015 OpenCFD Ltd.
-=======
-    \\  /    A nd           | Copyright (C) 2013-2016 OpenFOAM Foundation
-     \\/     M anipulation  |
->>>>>>> 449a9ecc
 -------------------------------------------------------------------------------
 License
     This file is part of OpenFOAM.
@@ -144,14 +139,9 @@
         return;
     }
 
-<<<<<<< HEAD
     // Update the uniform value as a function of time
     const scalar t = this->db().time().timeOutputValue();
     this->refValue() = uniformInletValue_->value(t);
-=======
-    this->refValue() =
-        uniformInletValue_->value(this->db().time().timeOutputValue());
->>>>>>> 449a9ecc
 
     const Field<scalar>& phip =
         this->patch().template lookupPatchField<surfaceScalarField, scalar>
