--- conflicted
+++ resolved
@@ -2,13 +2,8 @@
   =========                 |
   \\      /  F ield         | OpenFOAM: The Open Source CFD Toolbox
    \\    /   O peration     |
-<<<<<<< HEAD
-    \\  /    A nd           | Copyright (C) 2011-2015 OpenFOAM Foundation
+    \\  /    A nd           | Copyright (C) 2011-2016 OpenFOAM Foundation
      \\/     M anipulation  | OpenCFD Ltd 2016
-=======
-    \\  /    A nd           | Copyright (C) 2011-2016 OpenFOAM Foundation
-     \\/     M anipulation  |
->>>>>>> 7b971a9e
 -------------------------------------------------------------------------------
 License
     This file is part of OpenFOAM.
