--- conflicted
+++ resolved
@@ -2,13 +2,8 @@
   =========                 |
   \\      /  F ield         | OpenFOAM: The Open Source CFD Toolbox
    \\    /   O peration     |
-<<<<<<< HEAD
     \\  /    A nd           | Copyright (C) 2011-2016 OpenFOAM Foundation
-     \\/     M anipulation  |
-=======
-    \\  /    A nd           | Copyright (C) 2011-2015 OpenFOAM Foundation
-     \\/     M anipulation  | OpenCFD Ltd 2016
->>>>>>> 9bb6a9a8
+     \\/     M anipulation  | Copyright (C) 2016 OpenCFD Ltd.
 -------------------------------------------------------------------------------
 License
     This file is part of OpenFOAM.
@@ -202,14 +197,13 @@
             Info << "faceArea[active] "<< i << endl;
         }
     }
+
     if (patch().size() > 0)
     {
         const vectorField& areas = patch().boundaryMesh().mesh().faceAreas();
         initWallSf_ = patch().patchSlice(areas);
-        initCyclicSf_ = patch().boundaryMesh()
-        [
-            cyclicPatchLabel_
-        ].patchSlice(areas);
+        initCyclicSf_ =
+            patch().boundaryMesh()[cyclicPatchLabel_].patchSlice(areas);
         nbrCyclicSf_ = refCast<const cyclicFvPatch>
         (
             patch().boundaryMesh()
@@ -220,6 +214,7 @@
     }
 }
 
+
 void Foam::activePressureForceBaffleVelocityFvPatchVectorField::rmap
 (
     const fvPatchVectorField& ptf,
@@ -231,10 +226,8 @@
     // See autoMap.
     const vectorField& areas = patch().boundaryMesh().mesh().faceAreas();
     initWallSf_ = patch().patchSlice(areas);
-    initCyclicSf_ = patch().boundaryMesh()
-    [
-        cyclicPatchLabel_
-    ].patchSlice(areas);
+    initCyclicSf_ =
+        patch().boundaryMesh()[cyclicPatchLabel_].patchSlice(areas);
     nbrCyclicSf_ = refCast<const cyclicFvPatch>
     (
         patch().boundaryMesh()
@@ -251,21 +244,17 @@
     {
         return;
     }
+
     // Execute the change to the openFraction only once per time-step
     if (curTimeIndex_ != this->db().time().timeIndex())
     {
-
-        const volScalarField& p = db().lookupObject<volScalarField>
-        (
-            pName_
-        );
+        const volScalarField& p =
+            db().lookupObject<volScalarField>(pName_);
 
         const fvPatch& cyclicPatch = patch().boundaryMesh()[cyclicPatchLabel_];
         const labelList& cyclicFaceCells = cyclicPatch.patch().faceCells();
-        const fvPatch& nbrPatch = refCast<const cyclicFvPatch>
-        (
-            cyclicPatch
-        ).neighbFvPatch();
+        const fvPatch& nbrPatch =
+            refCast<const cyclicFvPatch>(cyclicPatch).neighbFvPatch();
 
         const labelList& nbrFaceCells = nbrPatch.patch().faceCells();
 
@@ -350,18 +339,14 @@
         const_cast<scalarField&>(patch().magSf()) = mag(patch().Sf());
 
         // Update owner side of cyclic
-        const_cast<vectorField&>(cyclicPatch.Sf()) =
-            areaFraction*initCyclicSf_;
-
-        const_cast<scalarField&>(cyclicPatch.magSf()) =
-            mag(cyclicPatch.Sf());
+        const_cast<vectorField&>(cyclicPatch.Sf()) = areaFraction*initCyclicSf_;
+
+        const_cast<scalarField&>(cyclicPatch.magSf()) = mag(cyclicPatch.Sf());
 
         // Update neighbour side of cyclic
-        const_cast<vectorField&>(nbrPatch.Sf()) =
-            areaFraction*nbrCyclicSf_;
-
-        const_cast<scalarField&>(nbrPatch.magSf()) =
-            mag(nbrPatch.Sf());
+        const_cast<vectorField&>(nbrPatch.Sf()) = areaFraction*nbrCyclicSf_;
+
+        const_cast<scalarField&>(nbrPatch.magSf()) = mag(nbrPatch.Sf());
 
         curTimeIndex_ = this->db().time().timeIndex();
     }
@@ -404,4 +389,5 @@
     );
 }
 
+
 // ************************************************************************* //