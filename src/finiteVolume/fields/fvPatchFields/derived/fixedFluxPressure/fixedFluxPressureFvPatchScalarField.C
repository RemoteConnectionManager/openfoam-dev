/*---------------------------------------------------------------------------*\
  =========                 |
  \\      /  F ield         | OpenFOAM: The Open Source CFD Toolbox
   \\    /   O peration     |
<<<<<<< HEAD
    \\  /    A nd           | Copyright (C) 2011-2014 OpenFOAM Foundation
     \\/     M anipulation  | Copyright (C) 2015 OpenCFD Ltd.
=======
    \\  /    A nd           | Copyright (C) 2011-2015 OpenFOAM Foundation
     \\/     M anipulation  |
>>>>>>> 9a536b02
-------------------------------------------------------------------------------
License
    This file is part of OpenFOAM.

    OpenFOAM is free software: you can redistribute it and/or modify it
    under the terms of the GNU General Public License as published by
    the Free Software Foundation, either version 3 of the License, or
    (at your option) any later version.

    OpenFOAM is distributed in the hope that it will be useful, but WITHOUT
    ANY WARRANTY; without even the implied warranty of MERCHANTABILITY or
    FITNESS FOR A PARTICULAR PURPOSE.  See the GNU General Public License
    for more details.

    You should have received a copy of the GNU General Public License
    along with OpenFOAM.  If not, see <http://www.gnu.org/licenses/>.

\*---------------------------------------------------------------------------*/

#include "fixedFluxPressureFvPatchScalarField.H"
#include "fvPatchFieldMapper.H"
#include "volFields.H"
#include "surfaceFields.H"
#include "addToRunTimeSelectionTable.H"

// * * * * * * * * * * * * * * * * Constructors  * * * * * * * * * * * * * * //

Foam::fixedFluxPressureFvPatchScalarField::fixedFluxPressureFvPatchScalarField
(
    const fvPatch& p,
    const DimensionedField<scalar, volMesh>& iF
)
:
    fixedGradientFvPatchScalarField(p, iF),
    curTimeIndex_(-1)
{}


Foam::fixedFluxPressureFvPatchScalarField::fixedFluxPressureFvPatchScalarField
(
    const fvPatch& p,
    const DimensionedField<scalar, volMesh>& iF,
    const dictionary& dict
)
:
    fixedGradientFvPatchScalarField(p, iF),
    curTimeIndex_(-1)
{
<<<<<<< HEAD
    patchType() = ptf.patchType();

    // Map gradient. Set unmapped values and overwrite with mapped ptf
    gradient() = 0.0;
    gradient().map(ptf.gradient(), mapper);

    // Evaluate the value field from the gradient if the internal field is valid
    if (notNull(iF))
    {
        if (iF.size())
        {
            // Note: cannot ask for nf() if zero faces

            scalarField::operator=
            (
                //patchInternalField() + gradient()/patch().deltaCoeffs()
                // ***HGW Hack to avoid the construction of mesh.deltaCoeffs
                // which fails for AMI patches for some mapping operations
                patchInternalField()
              + gradient()*(patch().nf() & patch().delta())
            );
        }
    }
    else
    {
        // Enforce mapping of values so we have a valid starting value
        this->map(ptf, mapper);
=======
    if (dict.found("value") && dict.found("gradient"))
    {
        fvPatchField<scalar>::operator=
        (
            scalarField("value", dict, p.size())
        );
        gradient() = scalarField("gradient", dict, p.size());
    }
    else
    {
        fvPatchField<scalar>::operator=(patchInternalField());
        gradient() = 0.0;
>>>>>>> 9a536b02
    }
}


Foam::fixedFluxPressureFvPatchScalarField::fixedFluxPressureFvPatchScalarField
(
    const fixedFluxPressureFvPatchScalarField& ptf,
    const fvPatch& p,
    const DimensionedField<scalar, volMesh>& iF,
    const fvPatchFieldMapper& mapper
)
:
    fixedGradientFvPatchScalarField(p, iF),
    curTimeIndex_(-1)
{
    patchType() = ptf.patchType();

    // Map gradient. Set unmapped values and overwrite with mapped ptf
    gradient() = 0.0;
    gradient().map(ptf.gradient(), mapper);

    // Evaluate the value field from the gradient if the internal field is valid
    if (notNull(iF) && iF.size())
    {
        scalarField::operator=
        (
            //patchInternalField() + gradient()/patch().deltaCoeffs()
            // ***HGW Hack to avoid the construction of mesh.deltaCoeffs
            // which fails for AMI patches for some mapping operations
            patchInternalField() + gradient()*(patch().nf() & patch().delta())
        );
    }
}


Foam::fixedFluxPressureFvPatchScalarField::fixedFluxPressureFvPatchScalarField
(
    const fixedFluxPressureFvPatchScalarField& wbppsf
)
:
    fixedGradientFvPatchScalarField(wbppsf),
    curTimeIndex_(-1)
{}


Foam::fixedFluxPressureFvPatchScalarField::fixedFluxPressureFvPatchScalarField
(
    const fixedFluxPressureFvPatchScalarField& wbppsf,
    const DimensionedField<scalar, volMesh>& iF
)
:
    fixedGradientFvPatchScalarField(wbppsf, iF),
    curTimeIndex_(-1)
{}


// * * * * * * * * * * * * * * * Member Functions  * * * * * * * * * * * * * //

void Foam::fixedFluxPressureFvPatchScalarField::updateCoeffs
(
    const scalarField& snGradp
)
{
    if (updated())
    {
        return;
    }

    curTimeIndex_ = this->db().time().timeIndex();

    gradient() = snGradp;
    fixedGradientFvPatchScalarField::updateCoeffs();
}


void Foam::fixedFluxPressureFvPatchScalarField::updateCoeffs()
{
    if (updated())
    {
        return;
    }

    if (curTimeIndex_ != this->db().time().timeIndex())
    {
        FatalErrorInFunction
            << "updateCoeffs(const scalarField& snGradp) MUST be called before"
               " updateCoeffs() or evaluate() to set the boundary gradient."
            << exit(FatalError);
    }
}


void Foam::fixedFluxPressureFvPatchScalarField::write(Ostream& os) const
{
    fixedGradientFvPatchScalarField::write(os);
    writeEntry("value", os);
}


// * * * * * * * * * * * * * * * * * * * * * * * * * * * * * * * * * * * * * //

namespace Foam
{
    makePatchTypeField
    (
        fvPatchScalarField,
        fixedFluxPressureFvPatchScalarField
    );
}


// ************************************************************************* //<|MERGE_RESOLUTION|>--- conflicted
+++ resolved
@@ -2,13 +2,8 @@
   =========                 |
   \\      /  F ield         | OpenFOAM: The Open Source CFD Toolbox
    \\    /   O peration     |
-<<<<<<< HEAD
-    \\  /    A nd           | Copyright (C) 2011-2014 OpenFOAM Foundation
+    \\  /    A nd           | Copyright (C) 2011-2015 OpenFOAM Foundation
      \\/     M anipulation  | Copyright (C) 2015 OpenCFD Ltd.
-=======
-    \\  /    A nd           | Copyright (C) 2011-2015 OpenFOAM Foundation
-     \\/     M anipulation  |
->>>>>>> 9a536b02
 -------------------------------------------------------------------------------
 License
     This file is part of OpenFOAM.
@@ -57,35 +52,6 @@
     fixedGradientFvPatchScalarField(p, iF),
     curTimeIndex_(-1)
 {
-<<<<<<< HEAD
-    patchType() = ptf.patchType();
-
-    // Map gradient. Set unmapped values and overwrite with mapped ptf
-    gradient() = 0.0;
-    gradient().map(ptf.gradient(), mapper);
-
-    // Evaluate the value field from the gradient if the internal field is valid
-    if (notNull(iF))
-    {
-        if (iF.size())
-        {
-            // Note: cannot ask for nf() if zero faces
-
-            scalarField::operator=
-            (
-                //patchInternalField() + gradient()/patch().deltaCoeffs()
-                // ***HGW Hack to avoid the construction of mesh.deltaCoeffs
-                // which fails for AMI patches for some mapping operations
-                patchInternalField()
-              + gradient()*(patch().nf() & patch().delta())
-            );
-        }
-    }
-    else
-    {
-        // Enforce mapping of values so we have a valid starting value
-        this->map(ptf, mapper);
-=======
     if (dict.found("value") && dict.found("gradient"))
     {
         fvPatchField<scalar>::operator=
@@ -98,7 +64,6 @@
     {
         fvPatchField<scalar>::operator=(patchInternalField());
         gradient() = 0.0;
->>>>>>> 9a536b02
     }
 }
 
