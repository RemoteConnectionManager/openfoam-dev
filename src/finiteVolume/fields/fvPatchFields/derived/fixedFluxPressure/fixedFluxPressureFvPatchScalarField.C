/*---------------------------------------------------------------------------*\
  =========                 |
  \\      /  F ield         | OpenFOAM: The Open Source CFD Toolbox
   \\    /   O peration     |
<<<<<<< HEAD
    \\  /    A nd           | Copyright (C) 2011-2015 OpenFOAM Foundation
     \\/     M anipulation  | Copyright (C) 2015-2016 OpenCFD Ltd.
=======
    \\  /    A nd           | Copyright (C) 2011-2016 OpenFOAM Foundation
     \\/     M anipulation  |
>>>>>>> 7b971a9e
-------------------------------------------------------------------------------
License
    This file is part of OpenFOAM.

    OpenFOAM is free software: you can redistribute it and/or modify it
    under the terms of the GNU General Public License as published by
    the Free Software Foundation, either version 3 of the License, or
    (at your option) any later version.

    OpenFOAM is distributed in the hope that it will be useful, but WITHOUT
    ANY WARRANTY; without even the implied warranty of MERCHANTABILITY or
    FITNESS FOR A PARTICULAR PURPOSE.  See the GNU General Public License
    for more details.

    You should have received a copy of the GNU General Public License
    along with OpenFOAM.  If not, see <http://www.gnu.org/licenses/>.

\*---------------------------------------------------------------------------*/

#include "fixedFluxPressureFvPatchScalarField.H"
#include "fvPatchFieldMapper.H"
#include "volFields.H"
#include "surfaceFields.H"
#include "addToRunTimeSelectionTable.H"

// * * * * * * * * * * * * * * * * Constructors  * * * * * * * * * * * * * * //

Foam::fixedFluxPressureFvPatchScalarField::fixedFluxPressureFvPatchScalarField
(
    const fvPatch& p,
    const DimensionedField<scalar, volMesh>& iF
)
:
    fixedGradientFvPatchScalarField(p, iF),
    curTimeIndex_(-1)
{}


Foam::fixedFluxPressureFvPatchScalarField::fixedFluxPressureFvPatchScalarField
(
    const fvPatch& p,
    const DimensionedField<scalar, volMesh>& iF,
    const dictionary& dict
)
:
    fixedGradientFvPatchScalarField(p, iF),
    curTimeIndex_(-1)
{
    if (dict.found("value") && dict.found("gradient"))
    {
        fvPatchField<scalar>::operator=
        (
            scalarField("value", dict, p.size())
        );
        gradient() = scalarField("gradient", dict, p.size());
    }
    else
    {
        fvPatchField<scalar>::operator=(patchInternalField());
        gradient() = 0.0;
    }
}


Foam::fixedFluxPressureFvPatchScalarField::fixedFluxPressureFvPatchScalarField
(
    const fixedFluxPressureFvPatchScalarField& ptf,
    const fvPatch& p,
    const DimensionedField<scalar, volMesh>& iF,
    const fvPatchFieldMapper& mapper
)
:
    fixedGradientFvPatchScalarField(p, iF),
    curTimeIndex_(-1)
{
    patchType() = ptf.patchType();

    // Map gradient. Set unmapped values and overwrite with mapped ptf
    gradient() = 0.0;
    gradient().map(ptf.gradient(), mapper);

    // Evaluate the value field from the gradient if the internal field is valid
    if (notNull(iF))
    {
        if (iF.size())
        {
            // Note: cannot ask for nf() if zero faces

            scalarField::operator=
            (
                //patchInternalField() + gradient()/patch().deltaCoeffs()
                // ***HGW Hack to avoid the construction of mesh.deltaCoeffs
                // which fails for AMI patches for some mapping operations
                patchInternalField()
              + gradient()*(patch().nf() & patch().delta())
            );
        }
    }
    else
    {
        // Enforce mapping of values so we have a valid starting value
        this->map(ptf, mapper);
    }
    else
    {
        // Enforce mapping of values so we have a valid starting value. This
        // constructor is used when reconstructing fields
        this->map(ptf, mapper);
    }
}


Foam::fixedFluxPressureFvPatchScalarField::fixedFluxPressureFvPatchScalarField
(
    const fixedFluxPressureFvPatchScalarField& wbppsf
)
:
    fixedGradientFvPatchScalarField(wbppsf),
    curTimeIndex_(-1)
{}


Foam::fixedFluxPressureFvPatchScalarField::fixedFluxPressureFvPatchScalarField
(
    const fixedFluxPressureFvPatchScalarField& wbppsf,
    const DimensionedField<scalar, volMesh>& iF
)
:
    fixedGradientFvPatchScalarField(wbppsf, iF),
    curTimeIndex_(-1)
{}


// * * * * * * * * * * * * * * * Member Functions  * * * * * * * * * * * * * //

void Foam::fixedFluxPressureFvPatchScalarField::updateSnGrad
(
    const scalarField& snGradp
)
{
    if (updated())
    {
        return;
    }

    curTimeIndex_ = this->db().time().timeIndex();

    gradient() = snGradp;
    fixedGradientFvPatchScalarField::updateCoeffs();
}


void Foam::fixedFluxPressureFvPatchScalarField::updateCoeffs()
{
    if (updated())
    {
        return;
    }

    if (curTimeIndex_ != this->db().time().timeIndex())
    {
        FatalErrorInFunction
            << "updateCoeffs(const scalarField& snGradp) MUST be called before"
               " updateCoeffs() or evaluate() to set the boundary gradient."
            << exit(FatalError);
    }
}


void Foam::fixedFluxPressureFvPatchScalarField::write(Ostream& os) const
{
    fixedGradientFvPatchScalarField::write(os);
    writeEntry("value", os);
}


// * * * * * * * * * * * * * * * * * * * * * * * * * * * * * * * * * * * * * //

namespace Foam
{
    makePatchTypeField
    (
        fvPatchScalarField,
        fixedFluxPressureFvPatchScalarField
    );
}


// ************************************************************************* //<|MERGE_RESOLUTION|>--- conflicted
+++ resolved
@@ -2,13 +2,8 @@
   =========                 |
   \\      /  F ield         | OpenFOAM: The Open Source CFD Toolbox
    \\    /   O peration     |
-<<<<<<< HEAD
-    \\  /    A nd           | Copyright (C) 2011-2015 OpenFOAM Foundation
+    \\  /    A nd           | Copyright (C) 2011-2016 OpenFOAM Foundation
      \\/     M anipulation  | Copyright (C) 2015-2016 OpenCFD Ltd.
-=======
-    \\  /    A nd           | Copyright (C) 2011-2016 OpenFOAM Foundation
-     \\/     M anipulation  |
->>>>>>> 7b971a9e
 -------------------------------------------------------------------------------
 License
     This file is part of OpenFOAM.
@@ -105,17 +100,17 @@
                 patchInternalField()
               + gradient()*(patch().nf() & patch().delta())
             );
+    }
+    else
+    {
+        // Enforce mapping of values so we have a valid starting value. This
+        // constructor is used when reconstructing fields
+        this->map(ptf, mapper);
         }
     }
     else
     {
         // Enforce mapping of values so we have a valid starting value
-        this->map(ptf, mapper);
-    }
-    else
-    {
-        // Enforce mapping of values so we have a valid starting value. This
-        // constructor is used when reconstructing fields
         this->map(ptf, mapper);
     }
 }
