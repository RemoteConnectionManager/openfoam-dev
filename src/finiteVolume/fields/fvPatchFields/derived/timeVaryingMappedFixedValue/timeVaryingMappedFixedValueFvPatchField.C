/*---------------------------------------------------------------------------*\
  =========                 |
  \\      /  F ield         | OpenFOAM: The Open Source CFD Toolbox
   \\    /   O peration     |
    \\  /    A nd           | Copyright (C) 2011-2016 OpenFOAM Foundation
     \\/     M anipulation  | Copyright (C) 2015 OpenCFD Ltd.
-------------------------------------------------------------------------------
License
    This file is part of OpenFOAM.

    OpenFOAM is free software: you can redistribute it and/or modify it
    under the terms of the GNU General Public License as published by
    the Free Software Foundation, either version 3 of the License, or
    (at your option) any later version.

    OpenFOAM is distributed in the hope that it will be useful, but WITHOUT
    ANY WARRANTY; without even the implied warranty of MERCHANTABILITY or
    FITNESS FOR A PARTICULAR PURPOSE.  See the GNU General Public License
    for more details.

    You should have received a copy of the GNU General Public License
    along with OpenFOAM.  If not, see <http://www.gnu.org/licenses/>.

\*---------------------------------------------------------------------------*/

#include "timeVaryingMappedFixedValueFvPatchField.H"
#include "Time.H"
#include "AverageField.H"
#include "IFstream.H"

// * * * * * * * * * * * * * * * * Constructors  * * * * * * * * * * * * * * //

template<class Type>
Foam::timeVaryingMappedFixedValueFvPatchField<Type>::
timeVaryingMappedFixedValueFvPatchField
(
    const fvPatch& p,
    const DimensionedField<Type, volMesh>& iF
)
:
    fixedValueFvPatchField<Type>(p, iF),
    fieldTableName_(iF.name()),
    setAverage_(false),
    perturb_(0),
    mapperPtr_(nullptr),
    sampleTimes_(0),
    startSampleTime_(-1),
    startSampledValues_(0),
    startAverage_(Zero),
    endSampleTime_(-1),
    endSampledValues_(0),
    endAverage_(Zero),
    offset_()
{}


template<class Type>
Foam::timeVaryingMappedFixedValueFvPatchField<Type>::
timeVaryingMappedFixedValueFvPatchField
(
    const fvPatch& p,
    const DimensionedField<Type, volMesh>& iF,
    const dictionary& dict
)
:
    fixedValueFvPatchField<Type>(p, iF),
    fieldTableName_(iF.name()),
    setAverage_(dict.lookupOrDefault("setAverage", false)),
    perturb_(dict.lookupOrDefault("perturb", 1e-5)),
    mapMethod_
    (
        dict.lookupOrDefault<word>
        (
            "mapMethod",
            "planarInterpolation"
        )
    ),
    mapperPtr_(nullptr),
    sampleTimes_(0),
    startSampleTime_(-1),
    startSampledValues_(0),
    startAverage_(Zero),
    endSampleTime_(-1),
    endSampledValues_(0),
    endAverage_(Zero),
    offset_()
{
    if (dict.found("offset"))
    {
        offset_ = Function1<Type>::New("offset", dict);
    }

    if
    (
        mapMethod_ != "planarInterpolation"
     && mapMethod_ != "nearest"
    )
    {
        FatalIOErrorInFunction
        (
            dict
        )   << "mapMethod should be one of 'planarInterpolation'"
            << ", 'nearest'" << exit(FatalIOError);
    }

    dict.readIfPresent("fieldTable", fieldTableName_);

    if (dict.found("value"))
    {
        fvPatchField<Type>::operator==(Field<Type>("value", dict, p.size()));
    }
    else
    {
        // Note: we use evaluate() here to trigger updateCoeffs followed
        //       by re-setting of fvatchfield::updated_ flag. This is
        //       so if first use is in the next time step it retriggers
        //       a new update.
        this->evaluate(Pstream::blocking);
    }
}


template<class Type>
Foam::timeVaryingMappedFixedValueFvPatchField<Type>::
timeVaryingMappedFixedValueFvPatchField
(
    const timeVaryingMappedFixedValueFvPatchField<Type>& ptf,
    const fvPatch& p,
    const DimensionedField<Type, volMesh>& iF,
    const fvPatchFieldMapper& mapper
)
:
    fixedValueFvPatchField<Type>(ptf, p, iF, mapper),
    fieldTableName_(ptf.fieldTableName_),
    setAverage_(ptf.setAverage_),
    perturb_(ptf.perturb_),
    mapMethod_(ptf.mapMethod_),
    mapperPtr_(nullptr),
    sampleTimes_(0),
    startSampleTime_(-1),
    startSampledValues_(0),
    startAverage_(Zero),
    endSampleTime_(-1),
    endSampledValues_(0),
    endAverage_(Zero),
    offset_(ptf.offset_, false)
{}


template<class Type>
Foam::timeVaryingMappedFixedValueFvPatchField<Type>::
timeVaryingMappedFixedValueFvPatchField
(
    const timeVaryingMappedFixedValueFvPatchField<Type>& ptf
)
:
    fixedValueFvPatchField<Type>(ptf),
    fieldTableName_(ptf.fieldTableName_),
    setAverage_(ptf.setAverage_),
    perturb_(ptf.perturb_),
    mapMethod_(ptf.mapMethod_),
    mapperPtr_(nullptr),
    sampleTimes_(ptf.sampleTimes_),
    startSampleTime_(ptf.startSampleTime_),
    startSampledValues_(ptf.startSampledValues_),
    startAverage_(ptf.startAverage_),
    endSampleTime_(ptf.endSampleTime_),
    endSampledValues_(ptf.endSampledValues_),
    endAverage_(ptf.endAverage_),
    offset_(ptf.offset_, false)
{}


template<class Type>
Foam::timeVaryingMappedFixedValueFvPatchField<Type>::
timeVaryingMappedFixedValueFvPatchField
(
    const timeVaryingMappedFixedValueFvPatchField<Type>& ptf,
    const DimensionedField<Type, volMesh>& iF
)
:
    fixedValueFvPatchField<Type>(ptf, iF),
    fieldTableName_(ptf.fieldTableName_),
    setAverage_(ptf.setAverage_),
    perturb_(ptf.perturb_),
    mapMethod_(ptf.mapMethod_),
    mapperPtr_(nullptr),
    sampleTimes_(ptf.sampleTimes_),
    startSampleTime_(ptf.startSampleTime_),
    startSampledValues_(ptf.startSampledValues_),
    startAverage_(ptf.startAverage_),
    endSampleTime_(ptf.endSampleTime_),
    endSampledValues_(ptf.endSampledValues_),
    endAverage_(ptf.endAverage_),
    offset_(ptf.offset_, false)
{}


// * * * * * * * * * * * * * * * Member Functions  * * * * * * * * * * * * * //

template<class Type>
void Foam::timeVaryingMappedFixedValueFvPatchField<Type>::autoMap
(
    const fvPatchFieldMapper& m
)
{
    fixedValueFvPatchField<Type>::autoMap(m);
    if (startSampledValues_.size())
    {
        startSampledValues_.autoMap(m);
        endSampledValues_.autoMap(m);
    }
    // Clear interpolator
    mapperPtr_.clear();
    startSampleTime_ = -1;
    endSampleTime_ = -1;
}


template<class Type>
void Foam::timeVaryingMappedFixedValueFvPatchField<Type>::rmap
(
    const fvPatchField<Type>& ptf,
    const labelList& addr
)
{
    fixedValueFvPatchField<Type>::rmap(ptf, addr);

    const timeVaryingMappedFixedValueFvPatchField<Type>& tiptf =
        refCast<const timeVaryingMappedFixedValueFvPatchField<Type>>(ptf);

    startSampledValues_.rmap(tiptf.startSampledValues_, addr);
    endSampledValues_.rmap(tiptf.endSampledValues_, addr);

    // Clear interpolator
    mapperPtr_.clear();
    startSampleTime_ = -1;
    endSampleTime_ = -1;
}


template<class Type>
void Foam::timeVaryingMappedFixedValueFvPatchField<Type>::checkTable()
{
    // Initialise
    if (mapperPtr_.empty())
    {
        // Reread values and interpolate
        fileName samplePointsFile
        (
<<<<<<< HEAD
            IOobject
            (
                "points",
                this->db().time().caseConstant(),
                "boundaryData"/this->patch().name(),
                this->db(),
                IOobject::MUST_READ,
                IOobject::AUTO_WRITE,
                false
            )
=======
            this->db().time().constant()
           /"boundaryData"
           /this->patch().name()
           /"points"
>>>>>>> 7b971a9e
        );

        pointField samplePoints((IFstream(samplePointsFile)()));

        if (debug)
        {
            Info<< "timeVaryingMappedFixedValueFvPatchField :"
                << " Read " << samplePoints.size() << " sample points from "
                << samplePointsFile << endl;
        }


        // tbd: run-time selection
        bool nearestOnly =
        (
           !mapMethod_.empty()
         && mapMethod_ != "planarInterpolation"
        );

        // Allocate the interpolator
        mapperPtr_.reset
        (
            new pointToPointPlanarInterpolation
            (
                samplePoints,
                this->patch().patch().faceCentres(),
                perturb_,
                nearestOnly
            )
        );

        // Read the times for which data is available
        const fileName samplePointsDir = samplePointsFile.path();
        sampleTimes_ = Time::findTimes(samplePointsDir);

        if (debug)
        {
            Info<< "timeVaryingMappedFixedValueFvPatchField : In directory "
                << samplePointsDir << " found times "
                << pointToPointPlanarInterpolation::timeNames(sampleTimes_)
                << endl;
        }
    }


    // Find current time in sampleTimes
    label lo = -1;
    label hi = -1;

    bool foundTime = mapperPtr_().findTime
    (
        sampleTimes_,
        startSampleTime_,
        this->db().time().value(),
        lo,
        hi
    );

    if (!foundTime)
    {
        FatalErrorInFunction
            << "Cannot find starting sampling values for current time "
            << this->db().time().value() << nl
            << "Have sampling values for times "
            << pointToPointPlanarInterpolation::timeNames(sampleTimes_) << nl
            << "In directory "
            <<  this->db().time().constant()/"boundaryData"/this->patch().name()
            << "\n    on patch " << this->patch().name()
            << " of field " << fieldTableName_
            << exit(FatalError);
    }


    // Update sampled data fields.

    if (lo != startSampleTime_)
    {
        startSampleTime_ = lo;

        if (startSampleTime_ == endSampleTime_)
        {
            // No need to reread since are end values
            if (debug)
            {
                Pout<< "checkTable : Setting startValues to (already read) "
                    <<   "boundaryData"
                        /this->patch().name()
                        /sampleTimes_[startSampleTime_].name()
                    << endl;
            }
            startSampledValues_ = endSampledValues_;
            startAverage_ = endAverage_;
        }
        else
        {
            if (debug)
            {
                Pout<< "checkTable : Reading startValues from "
                    <<   "boundaryData"
                        /this->patch().name()
                        /sampleTimes_[lo].name()
                    << endl;
            }


            // Reread values and interpolate
            fileName valsFile
            (
<<<<<<< HEAD
                IOobject
                (
                    fieldTableName_,
                    this->db().time().caseConstant(),
                    "boundaryData"
                   /this->patch().name()
                   /sampleTimes_[startSampleTime_].name(),
                    this->db(),
                    IOobject::MUST_READ,
                    IOobject::AUTO_WRITE,
                    false
                )
=======
                this->db().time().constant()
               /"boundaryData"
               /this->patch().name()
               /sampleTimes_[startSampleTime_].name()
               /fieldTableName_
>>>>>>> 7b971a9e
            );

            Field<Type> vals;

            if (setAverage_)
            {
                AverageField<Type> avals((IFstream(valsFile)()));
                vals = avals;
                startAverage_ = avals.average();
            }
            else
            {
                IFstream(valsFile)() >> vals;
            }

            if (vals.size() != mapperPtr_().sourceSize())
            {
                FatalErrorInFunction
                    << "Number of values (" << vals.size()
                    << ") differs from the number of points ("
                    <<  mapperPtr_().sourceSize()
                    << ") in file " << valsFile << exit(FatalError);
            }

            startSampledValues_ = mapperPtr_().interpolate(vals);
        }
    }

    if (hi != endSampleTime_)
    {
        endSampleTime_ = hi;

        if (endSampleTime_ == -1)
        {
            // endTime no longer valid. Might as well clear endValues.
            if (debug)
            {
                Pout<< "checkTable : Clearing endValues" << endl;
            }
            endSampledValues_.clear();
        }
        else
        {
            if (debug)
            {
                Pout<< "checkTable : Reading endValues from "
                    <<   "boundaryData"
                        /this->patch().name()
                        /sampleTimes_[endSampleTime_].name()
                    << endl;
            }

            // Reread values and interpolate
            fileName valsFile
            (
<<<<<<< HEAD
                IOobject
                (
                    fieldTableName_,
                    this->db().time().caseConstant(),
                    "boundaryData"
                   /this->patch().name()
                   /sampleTimes_[endSampleTime_].name(),
                    this->db(),
                    IOobject::MUST_READ,
                    IOobject::AUTO_WRITE,
                    false
                )
=======
                this->db().time().constant()
               /"boundaryData"
               /this->patch().name()
               /sampleTimes_[endSampleTime_].name()
               /fieldTableName_
>>>>>>> 7b971a9e
            );

            Field<Type> vals;

            if (setAverage_)
            {
                AverageField<Type> avals((IFstream(valsFile)()));
                vals = avals;
                endAverage_ = avals.average();
            }
            else
            {
                IFstream(valsFile)() >> vals;
            }

            if (vals.size() != mapperPtr_().sourceSize())
            {
                FatalErrorInFunction
                    << "Number of values (" << vals.size()
                    << ") differs from the number of points ("
                    <<  mapperPtr_().sourceSize()
                    << ") in file " << valsFile << exit(FatalError);
            }

            endSampledValues_ = mapperPtr_().interpolate(vals);
        }
    }
}


template<class Type>
void Foam::timeVaryingMappedFixedValueFvPatchField<Type>::updateCoeffs()
{
    if (this->updated())
    {
        return;
    }


    checkTable();

    // Interpolate between the sampled data

    Type wantedAverage;

    if (endSampleTime_ == -1)
    {
        // Only start value
        if (debug)
        {
            Pout<< "updateCoeffs : Sampled, non-interpolated values"
                << " from start time:"
                << sampleTimes_[startSampleTime_].name() << nl;
        }

        this->operator==(startSampledValues_);
        wantedAverage = startAverage_;
    }
    else
    {
        scalar start = sampleTimes_[startSampleTime_].value();
        scalar end = sampleTimes_[endSampleTime_].value();

        scalar s = (this->db().time().value() - start)/(end - start);

        if (debug)
        {
            Pout<< "updateCoeffs : Sampled, interpolated values"
                << " between start time:"
                << sampleTimes_[startSampleTime_].name()
                << " and end time:" << sampleTimes_[endSampleTime_].name()
                << " with weight:" << s << endl;
        }

        this->operator==((1 - s)*startSampledValues_ + s*endSampledValues_);
        wantedAverage = (1 - s)*startAverage_ + s*endAverage_;
    }

    // Enforce average. Either by scaling (if scaling factor > 0.5) or by
    // offsetting.
    if (setAverage_)
    {
        const Field<Type>& fld = *this;

        Type averagePsi =
            gSum(this->patch().magSf()*fld)
           /gSum(this->patch().magSf());

        if (debug)
        {
            Pout<< "updateCoeffs :"
                << " actual average:" << averagePsi
                << " wanted average:" << wantedAverage
                << endl;
        }

        if (mag(averagePsi) < VSMALL)
        {
            // Field too small to scale. Offset instead.
            const Type offset = wantedAverage - averagePsi;
            if (debug)
            {
                Pout<< "updateCoeffs :"
                    << " offsetting with:" << offset << endl;
            }
            this->operator==(fld + offset);
        }
        else
        {
            const scalar scale = mag(wantedAverage)/mag(averagePsi);

            if (debug)
            {
                Pout<< "updateCoeffs :"
                    << " scaling with:" << scale << endl;
            }
            this->operator==(scale*fld);
        }
    }

    // Apply offset to mapped values
    if (offset_.valid())
    {
        const scalar t = this->db().time().timeOutputValue();
        this->operator==(*this + offset_->value(t));
    }

    if (debug)
    {
        Pout<< "updateCoeffs : set fixedValue to min:" << gMin(*this)
            << " max:" << gMax(*this)
            << " avg:" << gAverage(*this) << endl;
    }

    fixedValueFvPatchField<Type>::updateCoeffs();
}


template<class Type>
void Foam::timeVaryingMappedFixedValueFvPatchField<Type>::write
(
    Ostream& os
) const
{
    fvPatchField<Type>::write(os);

    this->writeEntryIfDifferent(os, "setAverage", Switch(false), setAverage_);

    this->writeEntryIfDifferent(os, "perturb", scalar(1e-5), perturb_);

    this->writeEntryIfDifferent
    (
        os,
        "fieldTable",
        this->internalField().name(),
        fieldTableName_
    );

    this->writeEntryIfDifferent
    (
        os,
        "mapMethod",
        word("planarInterpolation"),
        mapMethod_
    );

    if (offset_.valid())
    {
        offset_->writeData(os);
    }

    this->writeEntry("value", os);
}


// ************************************************************************* //<|MERGE_RESOLUTION|>--- conflicted
+++ resolved
@@ -248,33 +248,18 @@
         // Reread values and interpolate
         fileName samplePointsFile
         (
-<<<<<<< HEAD
-            IOobject
-            (
-                "points",
-                this->db().time().caseConstant(),
-                "boundaryData"/this->patch().name(),
-                this->db(),
-                IOobject::MUST_READ,
-                IOobject::AUTO_WRITE,
-                false
-            )
-=======
-            this->db().time().constant()
+            this->db().time().caseConstant()
            /"boundaryData"
            /this->patch().name()
            /"points"
->>>>>>> 7b971a9e
         );
 
         pointField samplePoints((IFstream(samplePointsFile)()));
 
-        if (debug)
-        {
-            Info<< "timeVaryingMappedFixedValueFvPatchField :"
-                << " Read " << samplePoints.size() << " sample points from "
-                << samplePointsFile << endl;
-        }
+        DebugInfo
+            << "timeVaryingMappedFixedValueFvPatchField :"
+            << " Read " << samplePoints.size() << " sample points from "
+            << samplePointsFile << endl;
 
 
         // tbd: run-time selection
@@ -300,13 +285,11 @@
         const fileName samplePointsDir = samplePointsFile.path();
         sampleTimes_ = Time::findTimes(samplePointsDir);
 
-        if (debug)
-        {
-            Info<< "timeVaryingMappedFixedValueFvPatchField : In directory "
-                << samplePointsDir << " found times "
-                << pointToPointPlanarInterpolation::timeNames(sampleTimes_)
-                << endl;
-        }
+        DebugInfo
+            << "timeVaryingMappedFixedValueFvPatchField : In directory "
+            << samplePointsDir << " found times "
+            << pointToPointPlanarInterpolation::timeNames(sampleTimes_)
+            << endl;
     }
 
 
@@ -373,26 +356,11 @@
             // Reread values and interpolate
             fileName valsFile
             (
-<<<<<<< HEAD
-                IOobject
-                (
-                    fieldTableName_,
-                    this->db().time().caseConstant(),
-                    "boundaryData"
-                   /this->patch().name()
-                   /sampleTimes_[startSampleTime_].name(),
-                    this->db(),
-                    IOobject::MUST_READ,
-                    IOobject::AUTO_WRITE,
-                    false
-                )
-=======
-                this->db().time().constant()
+                this->db().time().caseConstant()
                /"boundaryData"
                /this->patch().name()
                /sampleTimes_[startSampleTime_].name()
                /fieldTableName_
->>>>>>> 7b971a9e
             );
 
             Field<Type> vals;
@@ -448,26 +416,11 @@
             // Reread values and interpolate
             fileName valsFile
             (
-<<<<<<< HEAD
-                IOobject
-                (
-                    fieldTableName_,
-                    this->db().time().caseConstant(),
-                    "boundaryData"
-                   /this->patch().name()
-                   /sampleTimes_[endSampleTime_].name(),
-                    this->db(),
-                    IOobject::MUST_READ,
-                    IOobject::AUTO_WRITE,
-                    false
-                )
-=======
-                this->db().time().constant()
+                this->db().time().caseConstant()
                /"boundaryData"
                /this->patch().name()
                /sampleTimes_[endSampleTime_].name()
                /fieldTableName_
->>>>>>> 7b971a9e
             );
 
             Field<Type> vals;
