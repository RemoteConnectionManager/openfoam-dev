/*---------------------------------------------------------------------------*\
  =========                 |
  \\      /  F ield         | OpenFOAM: The Open Source CFD Toolbox
   \\    /   O peration     |
    \\  /    A nd           | Copyright (C) 2011-2016 OpenFOAM Foundation
     \\/     M anipulation  |
-------------------------------------------------------------------------------
License
    This file is part of OpenFOAM.

    OpenFOAM is free software: you can redistribute it and/or modify it
    under the terms of the GNU General Public License as published by
    the Free Software Foundation, either version 3 of the License, or
    (at your option) any later version.

    OpenFOAM is distributed in the hope that it will be useful, but WITHOUT
    ANY WARRANTY; without even the implied warranty of MERCHANTABILITY or
    FITNESS FOR A PARTICULAR PURPOSE.  See the GNU General Public License
    for more details.

    You should have received a copy of the GNU General Public License
    along with OpenFOAM.  If not, see <http://www.gnu.org/licenses/>.

Class
    Foam::fvPatchField

Description
    Abstract base class with a fat-interface to all derived classes
    covering all possible ways in which they might be used.

    The first level of derivation is to basic patchFields which cover
    zero-gradient, fixed-gradient, fixed-value and mixed conditions.

    The next level of derivation covers all the specialised types with
    specific evaluation proceedures, particularly with respect to specific
    fields.

SourceFiles
    fvPatchField.C
    fvPatchFieldNew.C

\*---------------------------------------------------------------------------*/

#ifndef fvPatchField_H
#define fvPatchField_H

#include "fvPatch.H"
#include "DimensionedField.H"

// * * * * * * * * * * * * * * * * * * * * * * * * * * * * * * * * * * * * * //

namespace Foam
{

// Forward declaration of classes

class objectRegistry;
class dictionary;
class fvPatchFieldMapper;
class volMesh;


// Forward declaration of friend functions and operators

template<class Type>
class fvPatchField;

template<class Type>
class calculatedFvPatchField;

template<class Type>
class fvMatrix;

template<class Type>
Ostream& operator<<(Ostream&, const fvPatchField<Type>&);


/*---------------------------------------------------------------------------*\
                        Class fvPatchField Declaration
\*---------------------------------------------------------------------------*/

template<class Type>
class fvPatchField
:
    public Field<Type>
{
    // Private data

        //- Reference to patch
        const fvPatch& patch_;

        //- Reference to internal field
        const DimensionedField<Type, volMesh>& internalField_;

        //- Update index used so that updateCoeffs is called only once during
        //  the construction of the matrix
        bool updated_;

        //- Update index used so that manipulateMatrix is called only once
        //  during the construction of the matrix
        bool manipulatedMatrix_;

        //- Optional patch type, used to allow specified boundary conditions
        //  to be applied to constraint patches by providing the constraint
        //  patch type as 'patchType'
        word patchType_;


public:

    typedef fvPatch Patch;
    typedef calculatedFvPatchField<Type> Calculated;


    //- Runtime type information
    TypeName("fvPatchField");

    //- Debug switch to disallow the use of genericFvPatchField
    static int disallowGenericFvPatchField;


    // Declare run-time constructor selection tables

        declareRunTimeSelectionTable
        (
            tmp,
            fvPatchField,
            patch,
            (
                const fvPatch& p,
                const DimensionedField<Type, volMesh>& iF
            ),
            (p, iF)
        );

        declareRunTimeSelectionTable
        (
            tmp,
            fvPatchField,
            patchMapper,
            (
                const fvPatchField<Type>& ptf,
                const fvPatch& p,
                const DimensionedField<Type, volMesh>& iF,
                const fvPatchFieldMapper& m
            ),
            (dynamic_cast<const fvPatchFieldType&>(ptf), p, iF, m)
        );

        declareRunTimeSelectionTable
        (
            tmp,
            fvPatchField,
            dictionary,
            (
                const fvPatch& p,
                const DimensionedField<Type, volMesh>& iF,
                const dictionary& dict
            ),
            (p, iF, dict)
        );


    // Constructors

        //- Construct from patch and internal field
        fvPatchField
        (
            const fvPatch&,
            const DimensionedField<Type, volMesh>&
        );

        //- Construct from patch, internal field and value
        fvPatchField
        (
            const fvPatch&,
            const DimensionedField<Type, volMesh>&,
            const Type& value
        );

        //- Construct from patch and internal field and patch type
        fvPatchField
        (
            const fvPatch&,
            const DimensionedField<Type, volMesh>&,
            const word& patchType
        );

        //- Construct from patch and internal field and patch field
        fvPatchField
        (
            const fvPatch&,
            const DimensionedField<Type, volMesh>&,
            const Field<Type>&
        );

        //- Construct from patch, internal field and dictionary
        fvPatchField
        (
            const fvPatch&,
            const DimensionedField<Type, volMesh>&,
            const dictionary&,
            const bool valueRequired=false
        );

        //- Construct by mapping the given fvPatchField onto a new patch
        fvPatchField
        (
            const fvPatchField<Type>&,
            const fvPatch&,
            const DimensionedField<Type, volMesh>&,
            const fvPatchFieldMapper&
        );

        //- Construct as copy
        fvPatchField(const fvPatchField<Type>&);

        //- Construct and return a clone
        virtual tmp<fvPatchField<Type>> clone() const
        {
            return tmp<fvPatchField<Type>>(new fvPatchField<Type>(*this));
        }

        //- Construct as copy setting internal field reference
        fvPatchField
        (
            const fvPatchField<Type>&,
            const DimensionedField<Type, volMesh>&
        );

        //- Construct and return a clone setting internal field reference
        virtual tmp<fvPatchField<Type>> clone
        (
            const DimensionedField<Type, volMesh>& iF
        ) const
        {
            return tmp<fvPatchField<Type>>(new fvPatchField<Type>(*this, iF));
        }


    // Selectors

        //- Return a pointer to a new patchField created on freestore given
        //  patch and internal field
        //  (does not set the patch field values)
        static tmp<fvPatchField<Type>> New
        (
            const word&,
            const fvPatch&,
            const DimensionedField<Type, volMesh>&
        );

        //- Return a pointer to a new patchField created on freestore given
        //  patch and internal field
        //  (does not set the patch field values).
        //  Allows override of constraint type
        static tmp<fvPatchField<Type>> New
        (
            const word&,
            const word& actualPatchType,
            const fvPatch&,
            const DimensionedField<Type, volMesh>&
        );

        //- Return a pointer to a new patchField created on freestore from
        //  a given fvPatchField mapped onto a new patch
        static tmp<fvPatchField<Type>> New
        (
            const fvPatchField<Type>&,
            const fvPatch&,
            const DimensionedField<Type, volMesh>&,
            const fvPatchFieldMapper&
        );

        //- Return a pointer to a new patchField created on freestore
        //  from dictionary
        static tmp<fvPatchField<Type>> New
        (
            const fvPatch&,
            const DimensionedField<Type, volMesh>&,
            const dictionary&
        );

        //- Return a pointer to a new calculatedFvPatchField created on
        //  freestore without setting patchField values
        static tmp<fvPatchField<Type>> NewCalculatedType
        (
            const fvPatch&
        );

        //- Return a pointer to a new calculatedFvPatchField created on
        //  freestore without setting patchField values
        template<class Type2>
        static tmp<fvPatchField<Type>> NewCalculatedType
        (
            const fvPatchField<Type2>&
        );


    //- Destructor
    virtual ~fvPatchField<Type>()
    {}


    // Member functions

        // Attributes

            //- Return the type of the calculated for of fvPatchField
            static const word& calculatedType();

            //- Return true if this patch field fixes a value.
            //  Needed to check if a level has to be specified while solving
            //  Poissons equations.
            virtual bool fixesValue() const
            {
                return false;
            }

            //- Return true if the value of the patch field
            //  is altered by assignment (the default)
            virtual bool assignable() const
            {
                return true;
            }

            //- Return true if this patch field is coupled
            virtual bool coupled() const
            {
                return false;
            }


        // Access

            //- Return local objectRegistry
            const objectRegistry& db() const;

            //- Return patch
            const fvPatch& patch() const
            {
                return patch_;
            }

            //- Return dimensioned internal field reference
            const DimensionedField<Type, volMesh>&
            internalField() const
            {
                return internalField_;
            }

            //- Return internal field reference
            const Field<Type>& primitiveField() const
            {
                return internalField_;
            }

            //- Optional patch type
            const word& patchType() const
            {
                return patchType_;
            }

            //- Optional patch type
            word& patchType()
            {
                return patchType_;
            }

            //- Return true if the boundary condition has already been updated
            bool updated() const
            {
                return updated_;
            }

            //- Return true if the matrix has already been manipulated
            bool manipulatedMatrix() const
            {
                return manipulatedMatrix_;
            }


        // Mapping functions

            //- Map (and resize as needed) from self given a mapping object
            virtual void autoMap
            (
                const fvPatchFieldMapper&
            );

            //- Reverse map the given fvPatchField onto this fvPatchField
            virtual void rmap
            (
                const fvPatchField<Type>&,
                const labelList&
            );


        // Evaluation functions

            //- Return patch-normal gradient
            virtual tmp<Field<Type>> snGrad() const;

            //- Return patch-normal gradient for coupled-patches
            //  using the deltaCoeffs provided
            virtual tmp<Field<Type>> snGrad
            (
                const scalarField& deltaCoeffs
            ) const
            {
                NotImplemented;
                return *this;
            }

            //- Update the coefficients associated with the patch field
            //  Sets Updated to true
            virtual void updateCoeffs();

            //- Update the coefficients associated with the patch field
<<<<<<< HEAD
            //  and optionally apply weight field.
            //  Sets Updated to true
            virtual void updateCoeffs(const scalarField& weights);
=======
            //  with a weight field (0..1). This weight field is ususally
            //  provided as the amount of geometric overlap for 'duplicate'
            //  patches. Sets Updated to true
            virtual void updateWeightedCoeffs(const scalarField& weights);
>>>>>>> 7b971a9e

            //- Return internal field next to patch as patch field
            virtual tmp<Field<Type>> patchInternalField() const;

            //- Return internal field next to patch as patch field
            virtual void patchInternalField(Field<Type>&) const;

            //- Return patchField on the opposite patch of a coupled patch
            virtual tmp<Field<Type>> patchNeighbourField() const
            {
                NotImplemented;
                return *this;
            }

            //- Initialise the evaluation of the patch field
            virtual void initEvaluate
            (
                const Pstream::commsTypes commsType=Pstream::blocking
            )
            {}

            //- Evaluate the patch field, sets Updated to false
            virtual void evaluate
            (
                const Pstream::commsTypes commsType=Pstream::blocking
            );


            //- Return the matrix diagonal coefficients corresponding to the
            //  evaluation of the value of this patchField with given weights
            virtual tmp<Field<Type>> valueInternalCoeffs
            (
                const tmp<Field<scalar>>&
            ) const
            {
                NotImplemented;
                return *this;
            }

            //- Return the matrix source coefficients corresponding to the
            //  evaluation of the value of this patchField with given weights
            virtual tmp<Field<Type>> valueBoundaryCoeffs
            (
                const tmp<Field<scalar>>&
            ) const
            {
                NotImplemented;
                return *this;
            }

            //- Return the matrix diagonal coefficients corresponding to the
            //  evaluation of the gradient of this patchField
            virtual tmp<Field<Type>> gradientInternalCoeffs() const
            {
                NotImplemented;
                return *this;
            }

            //- Return the matrix diagonal coefficients corresponding to the
            //  evaluation of the gradient of this coupled patchField
            //  using the deltaCoeffs provided
            virtual tmp<Field<Type>> gradientInternalCoeffs
            (
                const scalarField& deltaCoeffs
            ) const
            {
                NotImplemented;
                return *this;
            }

            //- Return the matrix source coefficients corresponding to the
            //  evaluation of the gradient of this patchField
            virtual tmp<Field<Type>> gradientBoundaryCoeffs() const
            {
                NotImplemented;
                return *this;
            }

            //- Return the matrix source coefficients corresponding to the
            //  evaluation of the gradient of this coupled patchField
            //  using the deltaCoeffs provided
            virtual tmp<Field<Type>> gradientBoundaryCoeffs
            (
                const scalarField& deltaCoeffs
            ) const
            {
                NotImplemented;
                return *this;
            }


            //- Manipulate matrix
            virtual void manipulateMatrix(fvMatrix<Type>& matrix);

            //- Manipulate matrix with given weights
            virtual void manipulateMatrix
            (
                fvMatrix<Type>& matrix,
                const scalarField& weights
            );


        // I-O

            //- Write
            virtual void write(Ostream&) const;

            //- Helper function to write the keyword and entry only if the
            //  values are not equal. The value is then output as value2
            template<class EntryType>
            void writeEntryIfDifferent
            (
                Ostream& os,
                const word& entryName,
                const EntryType& value1,
                const EntryType& value2
            ) const;


        // Check

            //- Check fvPatchField<Type> against given fvPatchField<Type>
            void check(const fvPatchField<Type>&) const;


    // Member operators

        virtual void operator=(const UList<Type>&);

        virtual void operator=(const fvPatchField<Type>&);
        virtual void operator+=(const fvPatchField<Type>&);
        virtual void operator-=(const fvPatchField<Type>&);
        virtual void operator*=(const fvPatchField<scalar>&);
        virtual void operator/=(const fvPatchField<scalar>&);

        virtual void operator+=(const Field<Type>&);
        virtual void operator-=(const Field<Type>&);

        virtual void operator*=(const Field<scalar>&);
        virtual void operator/=(const Field<scalar>&);

        virtual void operator=(const Type&);
        virtual void operator+=(const Type&);
        virtual void operator-=(const Type&);
        virtual void operator*=(const scalar);
        virtual void operator/=(const scalar);


        // Force an assignment irrespective of form of patch

        virtual void operator==(const fvPatchField<Type>&);
        virtual void operator==(const Field<Type>&);
        virtual void operator==(const Type&);


    // Ostream operator

        friend Ostream& operator<< <Type>(Ostream&, const fvPatchField<Type>&);
};


// * * * * * * * * * * * * * * * * * * * * * * * * * * * * * * * * * * * * * //

} // End namespace Foam

// * * * * * * * * * * * * * * * * * * * * * * * * * * * * * * * * * * * * * //

#ifdef NoRepository
    #include "fvPatchField.C"
    #include "calculatedFvPatchField.H"
#endif


#define makeFvPatchField(fvPatchTypeField)                                     \
                                                                               \
defineNamedTemplateTypeNameAndDebug(fvPatchTypeField, 0);                      \
template<>                                                                     \
int fvPatchTypeField::disallowGenericFvPatchField                              \
(                                                                              \
    debug::debugSwitch("disallowGenericFvPatchField", 0)                       \
);                                                                             \
defineTemplateRunTimeSelectionTable(fvPatchTypeField, patch);                  \
defineTemplateRunTimeSelectionTable(fvPatchTypeField, patchMapper);            \
defineTemplateRunTimeSelectionTable(fvPatchTypeField, dictionary);


#define addToPatchFieldRunTimeSelection(PatchTypeField, typePatchTypeField)    \
    addToRunTimeSelectionTable                                                 \
    (                                                                          \
        PatchTypeField,                                                        \
        typePatchTypeField,                                                    \
        patch                                                                  \
    );                                                                         \
    addToRunTimeSelectionTable                                                 \
    (                                                                          \
        PatchTypeField,                                                        \
        typePatchTypeField,                                                    \
        patchMapper                                                            \
    );                                                                         \
    addToRunTimeSelectionTable                                                 \
    (                                                                          \
        PatchTypeField,                                                        \
        typePatchTypeField,                                                    \
        dictionary                                                             \
    );


// use with caution
#define addRemovableToPatchFieldRunTimeSelection\
(PatchTypeField, typePatchTypeField)                                           \
                                                                               \
    addRemovableToRunTimeSelectionTable                                        \
    (                                                                          \
        PatchTypeField,                                                        \
        typePatchTypeField,                                                    \
        patch                                                                  \
    );                                                                         \
    addRemovableToRunTimeSelectionTable                                        \
    (                                                                          \
        PatchTypeField,                                                        \
        typePatchTypeField,                                                    \
        patchMapper                                                            \
    );                                                                         \
    addRemovableToRunTimeSelectionTable                                        \
    (                                                                          \
        PatchTypeField,                                                        \
        typePatchTypeField,                                                    \
        dictionary                                                             \
    );


// for non-templated patch fields
#define makePatchTypeField(PatchTypeField, typePatchTypeField)                 \
    defineTypeNameAndDebug(typePatchTypeField, 0);                             \
    addToPatchFieldRunTimeSelection(PatchTypeField, typePatchTypeField)

// for non-templated patch fields - use with caution
#define makeRemovablePatchTypeField(PatchTypeField, typePatchTypeField)        \
    defineTypeNameAndDebug(typePatchTypeField, 0);                             \
    addRemovableToPatchFieldRunTimeSelection(PatchTypeField, typePatchTypeField)


// for templated patch fields
#define makeTemplatePatchTypeField(PatchTypeField, typePatchTypeField)         \
    defineNamedTemplateTypeNameAndDebug(typePatchTypeField, 0);                \
    addToPatchFieldRunTimeSelection(PatchTypeField, typePatchTypeField)


#define makePatchFields(type)                                                  \
    makeTemplatePatchTypeField                                                 \
    (                                                                          \
        fvPatchScalarField,                                                    \
        type##FvPatchScalarField                                               \
    );                                                                         \
    makeTemplatePatchTypeField                                                 \
    (                                                                          \
        fvPatchVectorField,                                                    \
        type##FvPatchVectorField                                               \
    );                                                                         \
    makeTemplatePatchTypeField                                                 \
    (                                                                          \
        fvPatchSphericalTensorField,                                           \
        type##FvPatchSphericalTensorField                                      \
    );                                                                         \
    makeTemplatePatchTypeField                                                 \
    (                                                                          \
        fvPatchSymmTensorField,                                                \
        type##FvPatchSymmTensorField                                           \
    );                                                                         \
    makeTemplatePatchTypeField                                                 \
    (                                                                          \
        fvPatchTensorField,                                                    \
        type##FvPatchTensorField                                               \
    );


#define makePatchFieldsTypeName(type)                                          \
    defineNamedTemplateTypeNameAndDebug(type##FvPatchScalarField, 0);          \
    defineNamedTemplateTypeNameAndDebug(type##FvPatchVectorField, 0);          \
    defineNamedTemplateTypeNameAndDebug(type##FvPatchSphericalTensorField, 0); \
    defineNamedTemplateTypeNameAndDebug(type##FvPatchSymmTensorField, 0);      \
    defineNamedTemplateTypeNameAndDebug(type##FvPatchTensorField, 0)


#define makePatchTypeFieldTypedefs(type)                                       \
    typedef type##FvPatchField<scalar> type##FvPatchScalarField;               \
    typedef type##FvPatchField<vector> type##FvPatchVectorField;               \
    typedef type##FvPatchField<sphericalTensor>                                \
        type##FvPatchSphericalTensorField;                                     \
    typedef type##FvPatchField<symmTensor> type##FvPatchSymmTensorField;       \
    typedef type##FvPatchField<tensor> type##FvPatchTensorField;


// * * * * * * * * * * * * * * * * * * * * * * * * * * * * * * * * * * * * * //

#endif

// ************************************************************************* //<|MERGE_RESOLUTION|>--- conflicted
+++ resolved
@@ -417,16 +417,10 @@
             virtual void updateCoeffs();
 
             //- Update the coefficients associated with the patch field
-<<<<<<< HEAD
-            //  and optionally apply weight field.
-            //  Sets Updated to true
-            virtual void updateCoeffs(const scalarField& weights);
-=======
             //  with a weight field (0..1). This weight field is ususally
             //  provided as the amount of geometric overlap for 'duplicate'
             //  patches. Sets Updated to true
             virtual void updateWeightedCoeffs(const scalarField& weights);
->>>>>>> 7b971a9e
 
             //- Return internal field next to patch as patch field
             virtual tmp<Field<Type>> patchInternalField() const;
