/*---------------------------------------------------------------------------*\
  =========                 |
  \\      /  F ield         | OpenFOAM: The Open Source CFD Toolbox
   \\    /   O peration     |
<<<<<<< HEAD
    \\  /    A nd           | Copyright (C) 2011-2015 OpenFOAM Foundation
     \\/     M anipulation  | Copyright (C) 2015 OpenCFD Ltd.
=======
    \\  /    A nd           | Copyright (C) 2011-2016 OpenFOAM Foundation
     \\/     M anipulation  |
>>>>>>> 449a9ecc
-------------------------------------------------------------------------------
License
    This file is part of OpenFOAM.

    OpenFOAM is free software: you can redistribute it and/or modify it
    under the terms of the GNU General Public License as published by
    the Free Software Foundation, either version 3 of the License, or
    (at your option) any later version.

    OpenFOAM is distributed in the hope that it will be useful, but WITHOUT
    ANY WARRANTY; without even the implied warranty of MERCHANTABILITY or
    FITNESS FOR A PARTICULAR PURPOSE.  See the GNU General Public License
    for more details.

    You should have received a copy of the GNU General Public License
    along with OpenFOAM.  If not, see <http://www.gnu.org/licenses/>.

\*---------------------------------------------------------------------------*/

#include "IOobject.H"
#include "dictionary.H"
#include "fvMesh.H"
#include "fvPatchFieldMapper.H"
#include "volMesh.H"

// * * * * * * * * * * * * * * * * Constructors  * * * * * * * * * * * * * * //

template<class Type>
Foam::fvPatchField<Type>::fvPatchField
(
    const fvPatch& p,
    const DimensionedField<Type, volMesh>& iF
)
:
    Field<Type>(p.size()),
    patch_(p),
    internalField_(iF),
    updated_(false),
    manipulatedMatrix_(false),
    patchType_(word::null)
{}


template<class Type>
Foam::fvPatchField<Type>::fvPatchField
(
    const fvPatch& p,
    const DimensionedField<Type, volMesh>& iF,
    const Type& value
)
:
    Field<Type>(p.size(), value),
    patch_(p),
    internalField_(iF),
    updated_(false),
    manipulatedMatrix_(false),
    patchType_(word::null)
{}


template<class Type>
Foam::fvPatchField<Type>::fvPatchField
(
    const fvPatch& p,
    const DimensionedField<Type, volMesh>& iF,
    const word& patchType
)
:
    Field<Type>(p.size()),
    patch_(p),
    internalField_(iF),
    updated_(false),
    manipulatedMatrix_(false),
    patchType_(patchType)
{}


template<class Type>
Foam::fvPatchField<Type>::fvPatchField
(
    const fvPatch& p,
    const DimensionedField<Type, volMesh>& iF,
    const Field<Type>& f
)
:
    Field<Type>(f),
    patch_(p),
    internalField_(iF),
    updated_(false),
    manipulatedMatrix_(false),
<<<<<<< HEAD
    patchType_(ptf.patchType_)
{
    // For unmapped faces set to internal field value (zero-gradient)
    if (notNull(iF) && mapper.hasUnmapped())
    {
        fvPatchField<Type>::operator=(this->patchInternalField());
    }
    this->map(ptf, mapper);
}
=======
    patchType_(word::null)
{}
>>>>>>> 449a9ecc


template<class Type>
Foam::fvPatchField<Type>::fvPatchField
(
    const fvPatch& p,
    const DimensionedField<Type, volMesh>& iF,
    const dictionary& dict,
    const bool valueRequired
)
:
    Field<Type>(p.size()),
    patch_(p),
    internalField_(iF),
    updated_(false),
    manipulatedMatrix_(false),
    patchType_(dict.lookupOrDefault<word>("patchType", word::null))
{
    if (dict.found("value"))
    {
        Field<Type>::operator=
        (
            Field<Type>("value", dict, p.size())
        );
    }
    else if (!valueRequired)
    {
        Field<Type>::operator=(Zero);
    }
    else
    {
        FatalIOErrorInFunction
        (
            dict
        )   << "Essential entry 'value' missing"
            << exit(FatalIOError);
    }
}


template<class Type>
Foam::fvPatchField<Type>::fvPatchField
(
    const fvPatchField<Type>& ptf,
    const fvPatch& p,
    const DimensionedField<Type, volMesh>& iF,
    const fvPatchFieldMapper& mapper
)
:
    Field<Type>(p.size()),
    patch_(p),
    internalField_(iF),
    updated_(false),
    manipulatedMatrix_(false),
    patchType_(ptf.patchType_)
{
    // For unmapped faces set to internal field value (zero-gradient)
    if (notNull(iF) && iF.size())
    {
        fvPatchField<Type>::operator=(this->patchInternalField());
    }
    this->map(ptf, mapper);
}


template<class Type>
Foam::fvPatchField<Type>::fvPatchField
(
    const fvPatchField<Type>& ptf
)
:
    Field<Type>(ptf),
    patch_(ptf.patch_),
    internalField_(ptf.internalField_),
    updated_(false),
    manipulatedMatrix_(false),
    patchType_(ptf.patchType_)
{}


template<class Type>
Foam::fvPatchField<Type>::fvPatchField
(
    const fvPatchField<Type>& ptf,
    const DimensionedField<Type, volMesh>& iF
)
:
    Field<Type>(ptf),
    patch_(ptf.patch_),
    internalField_(iF),
    updated_(false),
    manipulatedMatrix_(false),
    patchType_(ptf.patchType_)
{}


// * * * * * * * * * * * * * * * Member Functions  * * * * * * * * * * * * * //

template<class Type>
const Foam::objectRegistry& Foam::fvPatchField<Type>::db() const
{
    return patch_.boundaryMesh().mesh();
}


template<class Type>
void Foam::fvPatchField<Type>::check(const fvPatchField<Type>& ptf) const
{
    if (&patch_ != &(ptf.patch_))
    {
        FatalErrorInFunction
            << "different patches for fvPatchField<Type>s"
            << abort(FatalError);
    }
}


template<class Type>
Foam::tmp<Foam::Field<Type>> Foam::fvPatchField<Type>::snGrad() const
{
    return patch_.deltaCoeffs()*(*this - patchInternalField());
}


template<class Type>
Foam::tmp<Foam::Field<Type>>
Foam::fvPatchField<Type>::patchInternalField() const
{
    return patch_.patchInternalField(internalField_);
}


template<class Type>
void Foam::fvPatchField<Type>::patchInternalField(Field<Type>& pif) const
{
    patch_.patchInternalField(internalField_, pif);
}


template<class Type>
void Foam::fvPatchField<Type>::autoMap
(
    const fvPatchFieldMapper& mapper
)
{
    Field<Type>& f = *this;

    if (!this->size() && !mapper.distributed())
    {
        f.setSize(mapper.size());
        if (f.size())
        {
            f = this->patchInternalField();
        }
    }
    else
    {
        // Map all faces provided with mapping data
        Field<Type>::autoMap(mapper);


        // For unmapped faces set to internal field value (zero-gradient)
        if (mapper.hasUnmapped())
        {
            Field<Type> pif(this->patchInternalField());

            if
            (
                mapper.direct()
             && notNull(mapper.directAddressing())
             && mapper.directAddressing().size()
            )
            {
                const labelList& mapAddressing = mapper.directAddressing();

                forAll(mapAddressing, i)
                {
                    if (mapAddressing[i] < 0)
                    {
                        f[i] = pif[i];
                    }
                }
            }
            else if (!mapper.direct() && mapper.addressing().size())
            {
                const labelListList& mapAddressing = mapper.addressing();

                forAll(mapAddressing, i)
                {
                    const labelList& localAddrs = mapAddressing[i];

                    if (!localAddrs.size())
                    {
                        f[i] = pif[i];
                    }
                }
            }
        }
    }
}


template<class Type>
void Foam::fvPatchField<Type>::rmap
(
    const fvPatchField<Type>& ptf,
    const labelList& addr
)
{
    Field<Type>::rmap(ptf, addr);
}


template<class Type>
void Foam::fvPatchField<Type>::updateCoeffs()
{
    updated_ = true;
}


template<class Type>
void Foam::fvPatchField<Type>::updateCoeffs(const scalarField& weights)
{
    if (!updated_)
    {
        updateCoeffs();

        Field<Type>& fld = *this;
        fld *= weights;

        updated_ = true;
    }
}


template<class Type>
void Foam::fvPatchField<Type>::evaluate(const Pstream::commsTypes)
{
    if (!updated_)
    {
        updateCoeffs();
    }

    updated_ = false;
    manipulatedMatrix_ = false;
}


template<class Type>
void Foam::fvPatchField<Type>::manipulateMatrix(fvMatrix<Type>& matrix)
{
    manipulatedMatrix_ = true;
}


template<class Type>
void Foam::fvPatchField<Type>::manipulateMatrix
(
    fvMatrix<Type>& matrix,
    const scalarField& weights
)
{
    manipulatedMatrix_ = true;
}


template<class Type>
void Foam::fvPatchField<Type>::write(Ostream& os) const
{
    os.writeKeyword("type") << type() << token::END_STATEMENT << nl;

    if (patchType_.size())
    {
        os.writeKeyword("patchType") << patchType_
            << token::END_STATEMENT << nl;
    }
}


template<class Type>
template<class EntryType>
void Foam::fvPatchField<Type>::writeEntryIfDifferent
(
    Ostream& os,
    const word& entryName,
    const EntryType& value1,
    const EntryType& value2
) const
{
    if (value1 != value2)
    {
        os.writeKeyword(entryName) << value2 << token::END_STATEMENT << nl;
    }
}


// * * * * * * * * * * * * * * * Member Operators  * * * * * * * * * * * * * //

template<class Type>
void Foam::fvPatchField<Type>::operator=
(
    const UList<Type>& ul
)
{
    Field<Type>::operator=(ul);
}


template<class Type>
void Foam::fvPatchField<Type>::operator=
(
    const fvPatchField<Type>& ptf
)
{
    check(ptf);
    Field<Type>::operator=(ptf);
}


template<class Type>
void Foam::fvPatchField<Type>::operator+=
(
    const fvPatchField<Type>& ptf
)
{
    check(ptf);
    Field<Type>::operator+=(ptf);
}


template<class Type>
void Foam::fvPatchField<Type>::operator-=
(
    const fvPatchField<Type>& ptf
)
{
    check(ptf);
    Field<Type>::operator-=(ptf);
}


template<class Type>
void Foam::fvPatchField<Type>::operator*=
(
    const fvPatchField<scalar>& ptf
)
{
    if (&patch_ != &ptf.patch())
    {
        FatalErrorInFunction
            << "incompatible patches for patch fields"
            << abort(FatalError);
    }

    Field<Type>::operator*=(ptf);
}


template<class Type>
void Foam::fvPatchField<Type>::operator/=
(
    const fvPatchField<scalar>& ptf
)
{
    if (&patch_ != &ptf.patch())
    {
        FatalErrorInFunction
            << abort(FatalError);
    }

    Field<Type>::operator/=(ptf);
}


template<class Type>
void Foam::fvPatchField<Type>::operator+=
(
    const Field<Type>& tf
)
{
    Field<Type>::operator+=(tf);
}


template<class Type>
void Foam::fvPatchField<Type>::operator-=
(
    const Field<Type>& tf
)
{
    Field<Type>::operator-=(tf);
}


template<class Type>
void Foam::fvPatchField<Type>::operator*=
(
    const scalarField& tf
)
{
    Field<Type>::operator*=(tf);
}


template<class Type>
void Foam::fvPatchField<Type>::operator/=
(
    const scalarField& tf
)
{
    Field<Type>::operator/=(tf);
}


template<class Type>
void Foam::fvPatchField<Type>::operator=
(
    const Type& t
)
{
    Field<Type>::operator=(t);
}


template<class Type>
void Foam::fvPatchField<Type>::operator+=
(
    const Type& t
)
{
    Field<Type>::operator+=(t);
}


template<class Type>
void Foam::fvPatchField<Type>::operator-=
(
    const Type& t
)
{
    Field<Type>::operator-=(t);
}


template<class Type>
void Foam::fvPatchField<Type>::operator*=
(
    const scalar s
)
{
    Field<Type>::operator*=(s);
}


template<class Type>
void Foam::fvPatchField<Type>::operator/=
(
    const scalar s
)
{
    Field<Type>::operator/=(s);
}


template<class Type>
void Foam::fvPatchField<Type>::operator==
(
    const fvPatchField<Type>& ptf
)
{
    Field<Type>::operator=(ptf);
}


template<class Type>
void Foam::fvPatchField<Type>::operator==
(
    const Field<Type>& tf
)
{
    Field<Type>::operator=(tf);
}


template<class Type>
void Foam::fvPatchField<Type>::operator==
(
    const Type& t
)
{
    Field<Type>::operator=(t);
}


// * * * * * * * * * * * * * * * IOstream Operators  * * * * * * * * * * * * //

template<class Type>
Foam::Ostream& Foam::operator<<(Ostream& os, const fvPatchField<Type>& ptf)
{
    ptf.write(os);

    os.check("Ostream& operator<<(Ostream&, const fvPatchField<Type>&");

    return os;
}


// * * * * * * * * * * * * * * * * * * * * * * * * * * * * * * * * * * * * * //

    #include "fvPatchFieldNew.C"

// ************************************************************************* //<|MERGE_RESOLUTION|>--- conflicted
+++ resolved
@@ -2,13 +2,8 @@
   =========                 |
   \\      /  F ield         | OpenFOAM: The Open Source CFD Toolbox
    \\    /   O peration     |
-<<<<<<< HEAD
-    \\  /    A nd           | Copyright (C) 2011-2015 OpenFOAM Foundation
+    \\  /    A nd           | Copyright (C) 2011-2016 OpenFOAM Foundation
      \\/     M anipulation  | Copyright (C) 2015 OpenCFD Ltd.
-=======
-    \\  /    A nd           | Copyright (C) 2011-2016 OpenFOAM Foundation
-     \\/     M anipulation  |
->>>>>>> 449a9ecc
 -------------------------------------------------------------------------------
 License
     This file is part of OpenFOAM.
@@ -99,20 +94,8 @@
     internalField_(iF),
     updated_(false),
     manipulatedMatrix_(false),
-<<<<<<< HEAD
-    patchType_(ptf.patchType_)
-{
-    // For unmapped faces set to internal field value (zero-gradient)
-    if (notNull(iF) && mapper.hasUnmapped())
-    {
-        fvPatchField<Type>::operator=(this->patchInternalField());
-    }
-    this->map(ptf, mapper);
-}
-=======
     patchType_(word::null)
 {}
->>>>>>> 449a9ecc
 
 
 template<class Type>
