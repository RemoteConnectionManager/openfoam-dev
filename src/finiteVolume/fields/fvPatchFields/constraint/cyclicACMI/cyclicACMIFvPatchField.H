--- conflicted
+++ resolved
@@ -217,12 +217,6 @@
                 const Pstream::commsTypes commsType
             ) const;
 
-<<<<<<< HEAD
-            //- Update the coefficients associated with the patch field
-            virtual void updateCoeffs();
-
-=======
->>>>>>> 7b971a9e
             //- Manipulate matrix
             virtual void manipulateMatrix(fvMatrix<Type>& matrix);
 
