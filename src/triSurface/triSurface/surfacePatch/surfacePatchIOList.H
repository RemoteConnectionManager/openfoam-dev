--- conflicted
+++ resolved
@@ -2,11 +2,7 @@
   =========                 |
   \\      /  F ield         | OpenFOAM: The Open Source CFD Toolbox
    \\    /   O peration     |
-<<<<<<< HEAD
-    \\  /    A nd           | Copyright (C) 2011-2014 OpenFOAM Foundation
-=======
     \\  /    A nd           | Copyright (C) 2011-2016 OpenFOAM Foundation
->>>>>>> 7b971a9e
      \\/     M anipulation  |
 -------------------------------------------------------------------------------
 License
@@ -109,8 +105,6 @@
         {
             return true;
         }
-
-<<<<<<< HEAD
         //- Return complete path + object name if the file exists
         //  either in the case/processor or case otherwise null
         virtual fileName filePath() const
@@ -118,8 +112,6 @@
             return globalFilePath();
         }
 
-=======
->>>>>>> 7b971a9e
     // IOstream Operators
 
         friend Ostream& operator<<(Ostream&, const surfacePatchIOList&);
