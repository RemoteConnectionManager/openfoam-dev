--- conflicted
+++ resolved
@@ -6,10 +6,5 @@
 
 LIB_LIBS = \
     -ldecompositionMethods \
-<<<<<<< HEAD
-    -lfiniteVolume \
-    -ldynamicMesh \
-    -lmeshTools
-=======
     -ldynamicMesh
->>>>>>> 7b971a9e
+    -ldynamicMesh \