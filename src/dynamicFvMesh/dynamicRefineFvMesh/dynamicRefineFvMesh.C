/*---------------------------------------------------------------------------*\
  =========                 |
  \\      /  F ield         | OpenFOAM: The Open Source CFD Toolbox
   \\    /   O peration     |
    \\  /    A nd           | Copyright (C) 2011-2016 OpenFOAM Foundation
     \\/     M anipulation  |
-------------------------------------------------------------------------------
License
    This file is part of OpenFOAM.

    OpenFOAM is free software: you can redistribute it and/or modify it
    under the terms of the GNU General Public License as published by
    the Free Software Foundation, either version 3 of the License, or
    (at your option) any later version.

    OpenFOAM is distributed in the hope that it will be useful, but WITHOUT
    ANY WARRANTY; without even the implied warranty of MERCHANTABILITY or
    FITNESS FOR A PARTICULAR PURPOSE.  See the GNU General Public License
    for more details.

    You should have received a copy of the GNU General Public License
    along with OpenFOAM.  If not, see <http://www.gnu.org/licenses/>.

\*---------------------------------------------------------------------------*/

#include "dynamicRefineFvMesh.H"
#include "addToRunTimeSelectionTable.H"
#include "surfaceInterpolate.H"
#include "volFields.H"
#include "polyTopoChange.H"
#include "surfaceFields.H"
#include "syncTools.H"
#include "pointFields.H"
#include "sigFpe.H"
#include "cellSet.H"

// * * * * * * * * * * * * * * Static Data Members * * * * * * * * * * * * * //

namespace Foam
{
    defineTypeNameAndDebug(dynamicRefineFvMesh, 0);
    addToRunTimeSelectionTable(dynamicFvMesh, dynamicRefineFvMesh, IOobject);
}

// * * * * * * * * * * * * * Private Member Functions  * * * * * * * * * * * //

// the PackedBoolList::count method would probably be faster
// since we are only checking for 'true' anyhow
Foam::label Foam::dynamicRefineFvMesh::count
(
    const PackedBoolList& l,
    const unsigned int val
)
{
    label n = 0;
    forAll(l, i)
    {
        if (l.get(i) == val)
        {
            n++;
        }

        // debug also serves to get-around Clang compiler trying to optimsie
        // out this forAll loop under O3 optimisation
        if (debug)
        {
            Info<< "n=" << n << endl;
        }
    }

    return n;
}


void Foam::dynamicRefineFvMesh::calculateProtectedCells
(
    PackedBoolList& unrefineableCell
) const
{
    if (protectedCell_.empty())
    {
        unrefineableCell.clear();
        return;
    }

    const labelList& cellLevel = meshCutter_.cellLevel();

    unrefineableCell = protectedCell_;

    // Get neighbouring cell level
    labelList neiLevel(nFaces()-nInternalFaces());

    for (label facei = nInternalFaces(); facei < nFaces(); facei++)
    {
        neiLevel[facei-nInternalFaces()] = cellLevel[faceOwner()[facei]];
    }
    syncTools::swapBoundaryFaceList(*this, neiLevel);


    while (true)
    {
        // Pick up faces on border of protected cells
        boolList seedFace(nFaces(), false);

        forAll(faceNeighbour(), facei)
        {
            label own = faceOwner()[facei];
            bool ownProtected = unrefineableCell.get(own);
            label nei = faceNeighbour()[facei];
            bool neiProtected = unrefineableCell.get(nei);

            if (ownProtected && (cellLevel[nei] > cellLevel[own]))
            {
                seedFace[facei] = true;
            }
            else if (neiProtected && (cellLevel[own] > cellLevel[nei]))
            {
                seedFace[facei] = true;
            }
        }
        for (label facei = nInternalFaces(); facei < nFaces(); facei++)
        {
            label own = faceOwner()[facei];
            bool ownProtected = unrefineableCell.get(own);
            if
            (
                ownProtected
             && (neiLevel[facei-nInternalFaces()] > cellLevel[own])
            )
            {
                seedFace[facei] = true;
            }
        }

        syncTools::syncFaceList(*this, seedFace, orEqOp<bool>());


        // Extend unrefineableCell
        bool hasExtended = false;

        for (label facei = 0; facei < nInternalFaces(); facei++)
        {
            if (seedFace[facei])
            {
                label own = faceOwner()[facei];
                if (unrefineableCell.get(own) == 0)
                {
                    unrefineableCell.set(own, 1);
                    hasExtended = true;
                }

                label nei = faceNeighbour()[facei];
                if (unrefineableCell.get(nei) == 0)
                {
                    unrefineableCell.set(nei, 1);
                    hasExtended = true;
                }
            }
        }
        for (label facei = nInternalFaces(); facei < nFaces(); facei++)
        {
            if (seedFace[facei])
            {
                label own = faceOwner()[facei];
                if (unrefineableCell.get(own) == 0)
                {
                    unrefineableCell.set(own, 1);
                    hasExtended = true;
                }
            }
        }

        if (!returnReduce(hasExtended, orOp<bool>()))
        {
            break;
        }
    }
}


void Foam::dynamicRefineFvMesh::readDict()
{
    dictionary refineDict
    (
        IOdictionary
        (
            IOobject
            (
                "dynamicMeshDict",
                time().constant(),
                *this,
                IOobject::MUST_READ_IF_MODIFIED,
                IOobject::NO_WRITE,
                false
            )
        ).subDict(typeName + "Coeffs")
    );

    List<Pair<word>> fluxVelocities = List<Pair<word>>
    (
        refineDict.lookup("correctFluxes")
    );
    // Rework into hashtable.
    correctFluxes_.resize(fluxVelocities.size());
    forAll(fluxVelocities, i)
    {
        correctFluxes_.insert(fluxVelocities[i][0], fluxVelocities[i][1]);
    }

    dumpLevel_ = Switch(refineDict.lookup("dumpLevel"));
}


// Refines cells, maps fields and recalculates (an approximate) flux
Foam::autoPtr<Foam::mapPolyMesh>
Foam::dynamicRefineFvMesh::refine
(
    const labelList& cellsToRefine
)
{
    // Mesh changing engine.
    polyTopoChange meshMod(*this);

    // Play refinement commands into mesh changer.
    meshCutter_.setRefinement(cellsToRefine, meshMod);

    // Create mesh (with inflation), return map from old to new mesh.
    //autoPtr<mapPolyMesh> map = meshMod.changeMesh(*this, true);
    autoPtr<mapPolyMesh> map = meshMod.changeMesh(*this, false);

    Info<< "Refined from "
        << returnReduce(map().nOldCells(), sumOp<label>())
        << " to " << globalData().nTotalCells() << " cells." << endl;

    if (debug)
    {
        // Check map.
        for (label facei = 0; facei < nInternalFaces(); facei++)
        {
            label oldFacei = map().faceMap()[facei];

            if (oldFacei >= nInternalFaces())
            {
                FatalErrorInFunction
                    << "New internal face:" << facei
                    << " fc:" << faceCentres()[facei]
                    << " originates from boundary oldFace:" << oldFacei
                    << abort(FatalError);
            }
        }
    }

//    // Remove the stored tet base points
//    tetBasePtIsPtr_.clear();
//    // Remove the cell tree
//    cellTreePtr_.clear();

    // Update fields
    updateMesh(map);


    // Move mesh
    /*
    pointField newPoints;
    if (map().hasMotionPoints())
    {
        newPoints = map().preMotionPoints();
    }
    else
    {
        newPoints = points();
    }
    movePoints(newPoints);
    */

    // Correct the flux for modified/added faces. All the faces which only
    // have been renumbered will already have been handled by the mapping.
    {
        const labelList& faceMap = map().faceMap();
        const labelList& reverseFaceMap = map().reverseFaceMap();

        // Storage for any master faces. These will be the original faces
        // on the coarse cell that get split into four (or rather the
        // master face gets modified and three faces get added from the master)
        labelHashSet masterFaces(4*cellsToRefine.size());

        forAll(faceMap, facei)
        {
            label oldFacei = faceMap[facei];

            if (oldFacei >= 0)
            {
                label masterFacei = reverseFaceMap[oldFacei];

                if (masterFacei < 0)
                {
                    FatalErrorInFunction
                        << "Problem: should not have removed faces"
                        << " when refining."
                        << nl << "face:" << facei << abort(FatalError);
                }
                else if (masterFacei != facei)
                {
                    masterFaces.insert(masterFacei);
                }
            }
        }
        if (debug)
        {
            Pout<< "Found " << masterFaces.size() << " split faces " << endl;
        }

        HashTable<surfaceScalarField*> fluxes
        (
            lookupClass<surfaceScalarField>()
        );
        forAllIter(HashTable<surfaceScalarField*>, fluxes, iter)
        {
            if (!correctFluxes_.found(iter.key()))
            {
                WarningInFunction
                    << "Cannot find surfaceScalarField " << iter.key()
                    << " in user-provided flux mapping table "
                    << correctFluxes_ << endl
                    << "    The flux mapping table is used to recreate the"
                    << " flux on newly created faces." << endl
                    << "    Either add the entry if it is a flux or use ("
                    << iter.key() << " none) to suppress this warning."
                    << endl;
                continue;
            }

            const word& UName = correctFluxes_[iter.key()];

            if (UName == "none")
            {
                continue;
            }

            if (UName == "NaN")
            {
                Pout<< "Setting surfaceScalarField " << iter.key()
                    << " to NaN" << endl;

                surfaceScalarField& phi = *iter();

                sigFpe::fillNan(phi.primitiveFieldRef());

                continue;
            }

            if (debug)
            {
                Pout<< "Mapping flux " << iter.key()
                    << " using interpolated flux " << UName
                    << endl;
            }

            surfaceScalarField& phi = *iter();
            const surfaceScalarField phiU
            (
                fvc::interpolate
                (
                    lookupObject<volVectorField>(UName)
                )
              & Sf()
            );

            // Recalculate new internal faces.
            for (label facei = 0; facei < nInternalFaces(); facei++)
            {
                label oldFacei = faceMap[facei];

                if (oldFacei == -1)
                {
                    // Inflated/appended
                    phi[facei] = phiU[facei];
                }
                else if (reverseFaceMap[oldFacei] != facei)
                {
                    // face-from-masterface
                    phi[facei] = phiU[facei];
                }
            }

            // Recalculate new boundary faces.
            surfaceScalarField::Boundary& phiBf =
                phi.boundaryFieldRef();
            forAll(phiBf, patchi)
            {
                fvsPatchScalarField& patchPhi = phiBf[patchi];
                const fvsPatchScalarField& patchPhiU =
                    phiU.boundaryField()[patchi];

                label facei = patchPhi.patch().start();

                forAll(patchPhi, i)
                {
                    label oldFacei = faceMap[facei];

                    if (oldFacei == -1)
                    {
                        // Inflated/appended
                        patchPhi[i] = patchPhiU[i];
                    }
                    else if (reverseFaceMap[oldFacei] != facei)
                    {
                        // face-from-masterface
                        patchPhi[i] = patchPhiU[i];
                    }

                    facei++;
                }
            }

            // Update master faces
            forAllConstIter(labelHashSet, masterFaces, iter)
            {
                label facei = iter.key();

                if (isInternalFace(facei))
                {
                    phi[facei] = phiU[facei];
                }
                else
                {
                    label patchi = boundaryMesh().whichPatch(facei);
                    label i = facei - boundaryMesh()[patchi].start();

                    const fvsPatchScalarField& patchPhiU =
                        phiU.boundaryField()[patchi];

                    fvsPatchScalarField& patchPhi = phiBf[patchi];

                    patchPhi[i] = patchPhiU[i];
                }
            }
        }
    }



    // Update numbering of cells/vertices.
    meshCutter_.updateMesh(map);

    // Update numbering of protectedCell_
    if (protectedCell_.size())
    {
        PackedBoolList newProtectedCell(nCells());

        forAll(newProtectedCell, celli)
        {
            label oldCelli = map().cellMap()[celli];
            newProtectedCell.set(celli, protectedCell_.get(oldCelli));
        }
        protectedCell_.transfer(newProtectedCell);
    }

    // Debug: Check refinement levels (across faces only)
    meshCutter_.checkRefinementLevels(-1, labelList(0));

    return map;
}


// Combines previously split cells, maps fields and recalculates
// (an approximate) flux
Foam::autoPtr<Foam::mapPolyMesh>
Foam::dynamicRefineFvMesh::unrefine
(
    const labelList& splitPoints
)
{
    polyTopoChange meshMod(*this);

    // Play refinement commands into mesh changer.
    meshCutter_.setUnrefinement(splitPoints, meshMod);


    // Save information on faces that will be combined
    // ~~~~~~~~~~~~~~~~~~~~~~~~~~~~~~~~~~~~~~~~~~~~~~~

    // Find the faceMidPoints on cells to be combined.
    // for each face resulting of split of face into four store the
    // midpoint
    Map<label> faceToSplitPoint(3*splitPoints.size());

    {
        forAll(splitPoints, i)
        {
            label pointi = splitPoints[i];

            const labelList& pEdges = pointEdges()[pointi];

            forAll(pEdges, j)
            {
                label otherPointi = edges()[pEdges[j]].otherVertex(pointi);

                const labelList& pFaces = pointFaces()[otherPointi];

                forAll(pFaces, pFacei)
                {
                    faceToSplitPoint.insert(pFaces[pFacei], otherPointi);
                }
            }
        }
    }


    // Change mesh and generate map.
    //autoPtr<mapPolyMesh> map = meshMod.changeMesh(*this, true);
    autoPtr<mapPolyMesh> map = meshMod.changeMesh(*this, false);

    Info<< "Unrefined from "
        << returnReduce(map().nOldCells(), sumOp<label>())
        << " to " << globalData().nTotalCells() << " cells."
        << endl;

    // Update fields
    updateMesh(map);


    // Move mesh
    /*
    pointField newPoints;
    if (map().hasMotionPoints())
    {
        newPoints = map().preMotionPoints();
    }
    else
    {
        newPoints = points();
    }
    movePoints(newPoints);
    */

    // Correct the flux for modified faces.
    {
        const labelList& reversePointMap = map().reversePointMap();
        const labelList& reverseFaceMap = map().reverseFaceMap();

        HashTable<surfaceScalarField*> fluxes
        (
            lookupClass<surfaceScalarField>()
        );
        forAllIter(HashTable<surfaceScalarField*>, fluxes, iter)
        {
            if (!correctFluxes_.found(iter.key()))
            {
                WarningInFunction
                    << "Cannot find surfaceScalarField " << iter.key()
                    << " in user-provided flux mapping table "
                    << correctFluxes_ << endl
                    << "    The flux mapping table is used to recreate the"
                    << " flux on newly created faces." << endl
                    << "    Either add the entry if it is a flux or use ("
                    << iter.key() << " none) to suppress this warning."
                    << endl;
                continue;
            }

            const word& UName = correctFluxes_[iter.key()];

            if (UName == "none")
            {
                continue;
            }

            if (debug)
            {
                Info<< "Mapping flux " << iter.key()
                    << " using interpolated flux " << UName
                    << endl;
            }

            surfaceScalarField& phi = *iter();
            surfaceScalarField::Boundary& phiBf =
                phi.boundaryFieldRef();

            const surfaceScalarField phiU
            (
                fvc::interpolate
                (
                    lookupObject<volVectorField>(UName)
                )
              & Sf()
            );


            forAllConstIter(Map<label>, faceToSplitPoint, iter)
            {
                label oldFacei = iter.key();
                label oldPointi = iter();

                if (reversePointMap[oldPointi] < 0)
                {
                    // midpoint was removed. See if face still exists.
                    label facei = reverseFaceMap[oldFacei];

                    if (facei >= 0)
                    {
                        if (isInternalFace(facei))
                        {
                            phi[facei] = phiU[facei];
                        }
                        else
                        {
                            label patchi = boundaryMesh().whichPatch(facei);
                            label i = facei - boundaryMesh()[patchi].start();

                            const fvsPatchScalarField& patchPhiU =
                                phiU.boundaryField()[patchi];
                            fvsPatchScalarField& patchPhi = phiBf[patchi];
                            patchPhi[i] = patchPhiU[i];
                        }
                    }
                }
            }
        }
    }


    // Update numbering of cells/vertices.
    meshCutter_.updateMesh(map);

    // Update numbering of protectedCell_
    if (protectedCell_.size())
    {
        PackedBoolList newProtectedCell(nCells());

        forAll(newProtectedCell, celli)
        {
            label oldCelli = map().cellMap()[celli];
            if (oldCelli >= 0)
            {
                newProtectedCell.set(celli, protectedCell_.get(oldCelli));
            }
        }
        protectedCell_.transfer(newProtectedCell);
    }

    // Debug: Check refinement levels (across faces only)
    meshCutter_.checkRefinementLevels(-1, labelList(0));

    return map;
}


// Get max of connected point
Foam::scalarField
Foam::dynamicRefineFvMesh::maxPointField(const scalarField& pFld) const
{
    scalarField vFld(nCells(), -GREAT);

    forAll(pointCells(), pointi)
    {
        const labelList& pCells = pointCells()[pointi];

        forAll(pCells, i)
        {
            vFld[pCells[i]] = max(vFld[pCells[i]], pFld[pointi]);
        }
    }
    return vFld;
}


// Get max of connected cell
Foam::scalarField
Foam::dynamicRefineFvMesh::maxCellField(const volScalarField& vFld) const
{
    scalarField pFld(nPoints(), -GREAT);

    forAll(pointCells(), pointi)
    {
        const labelList& pCells = pointCells()[pointi];

        forAll(pCells, i)
        {
            pFld[pointi] = max(pFld[pointi], vFld[pCells[i]]);
        }
    }
    return pFld;
}


// Simple (non-parallel) interpolation by averaging.
Foam::scalarField
Foam::dynamicRefineFvMesh::cellToPoint(const scalarField& vFld) const
{
    scalarField pFld(nPoints());

    forAll(pointCells(), pointi)
    {
        const labelList& pCells = pointCells()[pointi];

        scalar sum = 0.0;
        forAll(pCells, i)
        {
            sum += vFld[pCells[i]];
        }
        pFld[pointi] = sum/pCells.size();
    }
    return pFld;
}


// Calculate error. Is < 0 or distance to minLevel, maxLevel
Foam::scalarField Foam::dynamicRefineFvMesh::error
(
    const scalarField& fld,
    const scalar minLevel,
    const scalar maxLevel
) const
{
    scalarField c(fld.size(), -1);

    forAll(fld, i)
    {
        scalar err = min(fld[i]-minLevel, maxLevel-fld[i]);

        if (err >= 0)
        {
            c[i] = err;
        }
    }
    return c;
}


void Foam::dynamicRefineFvMesh::selectRefineCandidates
(
    const scalar lowerRefineLevel,
    const scalar upperRefineLevel,
    const scalarField& vFld,
    PackedBoolList& candidateCell
) const
{
    // Get error per cell. Is -1 (not to be refined) to >0 (to be refined,
    // higher more desirable to be refined).
    scalarField cellError
    (
        maxPointField
        (
            error
            (
                cellToPoint(vFld),
                lowerRefineLevel,
                upperRefineLevel
            )
        )
    );

    // Mark cells that are candidates for refinement.
    forAll(cellError, celli)
    {
        if (cellError[celli] > 0)
        {
            candidateCell.set(celli, 1);
        }
    }
}


Foam::labelList Foam::dynamicRefineFvMesh::selectRefineCells
(
    const label maxCells,
    const label maxRefinement,
    const PackedBoolList& candidateCell
) const
{
    // Every refined cell causes 7 extra cells
    label nTotToRefine = (maxCells - globalData().nTotalCells()) / 7;

    const labelList& cellLevel = meshCutter_.cellLevel();

    // Mark cells that cannot be refined since they would trigger refinement
    // of protected cells (since 2:1 cascade)
    PackedBoolList unrefineableCell;
    calculateProtectedCells(unrefineableCell);

    // Count current selection
    label nLocalCandidates = count(candidateCell, 1);
    label nCandidates = returnReduce(nLocalCandidates, sumOp<label>());

    // Collect all cells
    DynamicList<label> candidates(nLocalCandidates);

    if (nCandidates < nTotToRefine)
    {
        forAll(candidateCell, celli)
        {
            if
            (
                cellLevel[celli] < maxRefinement
             && candidateCell.get(celli)
             && (
                    unrefineableCell.empty()
                 || !unrefineableCell.get(celli)
                )
            )
            {
                candidates.append(celli);
            }
        }
    }
    else
    {
        // Sort by error? For now just truncate.
        for (label level = 0; level < maxRefinement; level++)
        {
            forAll(candidateCell, celli)
            {
                if
                (
                    cellLevel[celli] == level
                 && candidateCell.get(celli)
                 && (
                        unrefineableCell.empty()
                     || !unrefineableCell.get(celli)
                    )
                )
                {
                    candidates.append(celli);
                }
            }

            if (returnReduce(candidates.size(), sumOp<label>()) > nTotToRefine)
            {
                break;
            }
        }
    }

    // Guarantee 2:1 refinement after refinement
    labelList consistentSet
    (
        meshCutter_.consistentRefinement
        (
            candidates.shrink(),
            true               // Add to set to guarantee 2:1
        )
    );

    Info<< "Selected " << returnReduce(consistentSet.size(), sumOp<label>())
        << " cells for refinement out of " << globalData().nTotalCells()
        << "." << endl;

    return consistentSet;
}


Foam::labelList Foam::dynamicRefineFvMesh::selectUnrefinePoints
(
    const scalar unrefineLevel,
    const PackedBoolList& markedCell,
    const scalarField& pFld
) const
{
    // All points that can be unrefined
    const labelList splitPoints(meshCutter_.getSplitPoints());


    const labelListList& pointCells = this->pointCells();

    // If we have any protected cells make sure they also are not being
    // unrefined

    PackedBoolList protectedPoint(nPoints());

    if (protectedCell_.size())
    {
        // Get all points on a protected cell
        forAll(pointCells, pointI)
        {
            const labelList& pCells = pointCells[pointI];

            forAll(pCells, pCellI)
            {
                label cellI = pCells[pCellI];

                if (protectedCell_[cellI])
                {
                    protectedPoint[pointI] = true;
                    break;
                }
            }
        }

        syncTools::syncPointList
        (
            *this,
            protectedPoint,
            orEqOp<unsigned int>(),
            0U
        );

        if (debug)
        {
            Info<< "From "
                << returnReduce(protectedCell_.count(), sumOp<label>())
                << " protected cells found "
                << returnReduce(protectedPoint.count(), sumOp<label>())
                << " protected points." << endl;
        }
    }


    DynamicList<label> newSplitPoints(splitPoints.size());

    forAll(splitPoints, i)
    {
        label pointi = splitPoints[i];

<<<<<<< HEAD
        if (!protectedPoint[pointI] && pFld[pointI] < unrefineLevel)
        {
            // Check that all cells are not marked
            const labelList& pCells = pointCells[pointI];
=======
        if (pFld[pointi] < unrefineLevel)
        {
            // Check that all cells are not marked
            const labelList& pCells = pointCells()[pointi];
>>>>>>> 7b971a9e

            bool hasMarked = false;

            forAll(pCells, pCelli)
            {
                if (markedCell.get(pCells[pCelli]))
                {
                    hasMarked = true;
                    break;
                }
            }

            if (!hasMarked)
            {
                newSplitPoints.append(pointi);
            }
        }
    }


    newSplitPoints.shrink();

    // Guarantee 2:1 refinement after unrefinement
    labelList consistentSet
    (
        meshCutter_.consistentUnrefinement
        (
            newSplitPoints,
            false
        )
    );
    Info<< "Selected " << returnReduce(consistentSet.size(), sumOp<label>())
        << " split points out of a possible "
        << returnReduce(splitPoints.size(), sumOp<label>())
        << "." << endl;

    return consistentSet;
}


void Foam::dynamicRefineFvMesh::extendMarkedCells
(
    PackedBoolList& markedCell
) const
{
    // Mark faces using any marked cell
    boolList markedFace(nFaces(), false);

    forAll(markedCell, celli)
    {
        if (markedCell.get(celli))
        {
            const cell& cFaces = cells()[celli];

            forAll(cFaces, i)
            {
                markedFace[cFaces[i]] = true;
            }
        }
    }

    syncTools::syncFaceList(*this, markedFace, orEqOp<bool>());

    // Update cells using any markedFace
    for (label facei = 0; facei < nInternalFaces(); facei++)
    {
        if (markedFace[facei])
        {
            markedCell.set(faceOwner()[facei], 1);
            markedCell.set(faceNeighbour()[facei], 1);
        }
    }
    for (label facei = nInternalFaces(); facei < nFaces(); facei++)
    {
        if (markedFace[facei])
        {
            markedCell.set(faceOwner()[facei], 1);
        }
    }
}


void Foam::dynamicRefineFvMesh::checkEightAnchorPoints
(
    PackedBoolList& protectedCell,
    label& nProtected
) const
{
    const labelList& cellLevel = meshCutter_.cellLevel();
    const labelList& pointLevel = meshCutter_.pointLevel();

    labelList nAnchorPoints(nCells(), 0);

    forAll(pointLevel, pointi)
    {
        const labelList& pCells = pointCells(pointi);

        forAll(pCells, pCelli)
        {
            label celli = pCells[pCelli];

            if (pointLevel[pointi] <= cellLevel[celli])
            {
                // Check if cell has already 8 anchor points -> protect cell
                if (nAnchorPoints[celli] == 8)
                {
                    if (protectedCell.set(celli, true))
                    {
                        nProtected++;
                    }
                }

                if (!protectedCell[celli])
                {
                    nAnchorPoints[celli]++;
                }
            }
        }
    }


    forAll(protectedCell, celli)
    {
        if (!protectedCell[celli] && nAnchorPoints[celli] != 8)
        {
            protectedCell.set(celli, true);
            nProtected++;
        }
    }
}


// * * * * * * * * * * * * * * * * Constructors  * * * * * * * * * * * * * * //

Foam::dynamicRefineFvMesh::dynamicRefineFvMesh(const IOobject& io)
:
    dynamicFvMesh(io),
    meshCutter_(*this),
    dumpLevel_(false),
    nRefinementIterations_(0),
    protectedCell_(nCells(), 0)
{
    // Read static part of dictionary
    readDict();


    const labelList& cellLevel = meshCutter_.cellLevel();
    const labelList& pointLevel = meshCutter_.pointLevel();

    // Set cells that should not be refined.
    // This is currently any cell which does not have 8 anchor points or
    // uses any face which does not have 4 anchor points.
    // Note: do not use cellPoint addressing

    // Count number of points <= cellLevel
    // ~~~~~~~~~~~~~~~~~~~~~~~~~~~~~~~~~~~

    labelList nAnchors(nCells(), 0);

    label nProtected = 0;

    forAll(pointCells(), pointi)
    {
        const labelList& pCells = pointCells()[pointi];

        forAll(pCells, i)
        {
            label celli = pCells[i];

            if (!protectedCell_.get(celli))
            {
                if (pointLevel[pointi] <= cellLevel[celli])
                {
                    nAnchors[celli]++;

                    if (nAnchors[celli] > 8)
                    {
                        protectedCell_.set(celli, 1);
                        nProtected++;
                    }
                }
            }
        }
    }


    // Count number of points <= faceLevel
    // ~~~~~~~~~~~~~~~~~~~~~~~~~~~~~~~~~~~
    // Bit tricky since proc face might be one more refined than the owner since
    // the coupled one is refined.

    {
        labelList neiLevel(nFaces());

        for (label facei = 0; facei < nInternalFaces(); facei++)
        {
            neiLevel[facei] = cellLevel[faceNeighbour()[facei]];
        }
        for (label facei = nInternalFaces(); facei < nFaces(); facei++)
        {
            neiLevel[facei] = cellLevel[faceOwner()[facei]];
        }
        syncTools::swapFaceList(*this, neiLevel);


        boolList protectedFace(nFaces(), false);

        forAll(faceOwner(), facei)
        {
            label faceLevel = max
            (
                cellLevel[faceOwner()[facei]],
                neiLevel[facei]
            );

            const face& f = faces()[facei];

            label nAnchors = 0;

            forAll(f, fp)
            {
                if (pointLevel[f[fp]] <= faceLevel)
                {
                    nAnchors++;

                    if (nAnchors > 4)
                    {
                        protectedFace[facei] = true;
                        break;
                    }
                }
            }
        }

        syncTools::syncFaceList(*this, protectedFace, orEqOp<bool>());

        for (label facei = 0; facei < nInternalFaces(); facei++)
        {
            if (protectedFace[facei])
            {
                protectedCell_.set(faceOwner()[facei], 1);
                nProtected++;
                protectedCell_.set(faceNeighbour()[facei], 1);
                nProtected++;
            }
        }
        for (label facei = nInternalFaces(); facei < nFaces(); facei++)
        {
            if (protectedFace[facei])
            {
                protectedCell_.set(faceOwner()[facei], 1);
                nProtected++;
            }
        }

        // Also protect any cells that are less than hex
        forAll(cells(), celli)
        {
            const cell& cFaces = cells()[celli];

            if (cFaces.size() < 6)
            {
                if (protectedCell_.set(celli, 1))
                {
                    nProtected++;
                }
            }
            else
            {
                forAll(cFaces, cFacei)
                {
                    if (faces()[cFaces[cFacei]].size() < 4)
                    {
                        if (protectedCell_.set(celli, 1))
                        {
                            nProtected++;
                        }
                        break;
                    }
                }
            }
        }

        // Check cells for 8 corner points
        checkEightAnchorPoints(protectedCell_, nProtected);
    }

    if (returnReduce(nProtected, sumOp<label>()) == 0)
    {
        protectedCell_.clear();
    }
    else
    {

        cellSet protectedCells(*this, "protectedCells", nProtected);
        forAll(protectedCell_, celli)
        {
            if (protectedCell_[celli])
            {
                protectedCells.insert(celli);
            }
        }

        Info<< "Detected " << returnReduce(nProtected, sumOp<label>())
            << " cells that are protected from refinement."
            << " Writing these to cellSet "
            << protectedCells.name()
            << "." << endl;

        protectedCells.write();
    }
}


// * * * * * * * * * * * * * * * * Destructor  * * * * * * * * * * * * * * * //

Foam::dynamicRefineFvMesh::~dynamicRefineFvMesh()
{}


// * * * * * * * * * * * * * * * Member Functions  * * * * * * * * * * * * * //

bool Foam::dynamicRefineFvMesh::update()
{
    // Re-read dictionary. Choosen since usually -small so trivial amount
    // of time compared to actual refinement. Also very useful to be able
    // to modify on-the-fly.
    dictionary refineDict
    (
        IOdictionary
        (
            IOobject
            (
                "dynamicMeshDict",
                time().constant(),
                *this,
                IOobject::MUST_READ_IF_MODIFIED,
                IOobject::NO_WRITE,
                false
            )
        ).subDict(typeName + "Coeffs")
    );

    label refineInterval = readLabel(refineDict.lookup("refineInterval"));

    bool hasChanged = false;

    if (refineInterval == 0)
    {
        topoChanging(hasChanged);

        return false;
    }
    else if (refineInterval < 0)
    {
        FatalErrorInFunction
            << "Illegal refineInterval " << refineInterval << nl
            << "The refineInterval setting in the dynamicMeshDict should"
            << " be >= 1." << nl
            << exit(FatalError);
    }




    // Note: cannot refine at time 0 since no V0 present since mesh not
    //       moved yet.

    if (time().timeIndex() > 0 && time().timeIndex() % refineInterval == 0)
    {
        label maxCells = readLabel(refineDict.lookup("maxCells"));

        if (maxCells <= 0)
        {
            FatalErrorInFunction
                << "Illegal maximum number of cells " << maxCells << nl
                << "The maxCells setting in the dynamicMeshDict should"
                << " be > 0." << nl
                << exit(FatalError);
        }

        label maxRefinement = readLabel(refineDict.lookup("maxRefinement"));

        if (maxRefinement <= 0)
        {
            FatalErrorInFunction
                << "Illegal maximum refinement level " << maxRefinement << nl
                << "The maxCells setting in the dynamicMeshDict should"
                << " be > 0." << nl
                << exit(FatalError);
        }

        const word fieldName(refineDict.lookup("field"));

        const volScalarField& vFld = lookupObject<volScalarField>(fieldName);

        const scalar lowerRefineLevel =
            readScalar(refineDict.lookup("lowerRefineLevel"));
        const scalar upperRefineLevel =
            readScalar(refineDict.lookup("upperRefineLevel"));
        const scalar unrefineLevel = refineDict.lookupOrDefault<scalar>
        (
            "unrefineLevel",
            GREAT
        );
        const label nBufferLayers =
            readLabel(refineDict.lookup("nBufferLayers"));

        // Cells marked for refinement or otherwise protected from unrefinement.
        PackedBoolList refineCell(nCells());

        // Determine candidates for refinement (looking at field only)
        selectRefineCandidates
        (
            lowerRefineLevel,
            upperRefineLevel,
            vFld,
            refineCell
        );

        if (globalData().nTotalCells() < maxCells)
        {
            // Select subset of candidates. Take into account max allowable
            // cells, refinement level, protected cells.
            labelList cellsToRefine
            (
                selectRefineCells
                (
                    maxCells,
                    maxRefinement,
                    refineCell
                )
            );

            label nCellsToRefine = returnReduce
            (
                cellsToRefine.size(), sumOp<label>()
            );

            if (nCellsToRefine > 0)
            {
                // Refine/update mesh and map fields
                autoPtr<mapPolyMesh> map = refine(cellsToRefine);

                // Update refineCell. Note that some of the marked ones have
                // not been refined due to constraints.
                {
                    const labelList& cellMap = map().cellMap();
                    const labelList& reverseCellMap = map().reverseCellMap();

                    PackedBoolList newRefineCell(cellMap.size());

                    forAll(cellMap, celli)
                    {
                        label oldCelli = cellMap[celli];

                        if (oldCelli < 0)
                        {
                            newRefineCell.set(celli, 1);
                        }
                        else if (reverseCellMap[oldCelli] != celli)
                        {
                            newRefineCell.set(celli, 1);
                        }
                        else
                        {
                            newRefineCell.set(celli, refineCell.get(oldCelli));
                        }
                    }
                    refineCell.transfer(newRefineCell);
                }

                // Extend with a buffer layer to prevent neighbouring points
                // being unrefined.
                for (label i = 0; i < nBufferLayers; i++)
                {
                    extendMarkedCells(refineCell);
                }

                hasChanged = true;
            }
        }


        {
            // Select unrefineable points that are not marked in refineCell
            labelList pointsToUnrefine
            (
                selectUnrefinePoints
                (
                    unrefineLevel,
                    refineCell,
                    maxCellField(vFld)
                )
            );

            label nSplitPoints = returnReduce
            (
                pointsToUnrefine.size(),
                sumOp<label>()
            );

            if (nSplitPoints > 0)
            {
                // Refine/update mesh
                unrefine(pointsToUnrefine);

                hasChanged = true;
            }
        }


        if ((nRefinementIterations_ % 10) == 0)
        {
            // Compact refinement history occassionally (how often?).
            // Unrefinement causes holes in the refinementHistory.
            const_cast<refinementHistory&>(meshCutter().history()).compact();
        }
        nRefinementIterations_++;
    }

    topoChanging(hasChanged);
    if (hasChanged)
    {
        // Reset moving flag (if any). If not using inflation we'll not move,
        // if are using inflation any follow on movePoints will set it.
        moving(false);
    }

    return hasChanged;
}


bool Foam::dynamicRefineFvMesh::writeObject
(
    IOstream::streamFormat fmt,
    IOstream::versionNumber ver,
    IOstream::compressionType cmp
) const
{
    // Force refinement data to go to the current time directory.
    const_cast<hexRef8&>(meshCutter_).setInstance(time().timeName());

    bool writeOk =
    (
        dynamicFvMesh::writeObject(fmt, ver, cmp)
     && meshCutter_.write()
    );

    if (dumpLevel_)
    {
        volScalarField scalarCellLevel
        (
            IOobject
            (
                "cellLevel",
                time().timeName(),
                *this,
                IOobject::NO_READ,
                IOobject::AUTO_WRITE,
                false
            ),
            *this,
            dimensionedScalar("level", dimless, 0)
        );

        const labelList& cellLevel = meshCutter_.cellLevel();

        forAll(cellLevel, celli)
        {
            scalarCellLevel[celli] = cellLevel[celli];
        }

        writeOk = writeOk && scalarCellLevel.write();
    }

    return writeOk;
}


// ************************************************************************* //<|MERGE_RESOLUTION|>--- conflicted
+++ resolved
@@ -912,17 +912,10 @@
     {
         label pointi = splitPoints[i];
 
-<<<<<<< HEAD
-        if (!protectedPoint[pointI] && pFld[pointI] < unrefineLevel)
+        if (!protectedPoint[pointi] && pFld[pointi] < unrefineLevel)
         {
             // Check that all cells are not marked
-            const labelList& pCells = pointCells[pointI];
-=======
-        if (pFld[pointi] < unrefineLevel)
-        {
-            // Check that all cells are not marked
-            const labelList& pCells = pointCells()[pointi];
->>>>>>> 7b971a9e
+            const labelList& pCells = pointCells[pointi];
 
             bool hasMarked = false;
 
