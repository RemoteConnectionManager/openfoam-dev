/*---------------------------------------------------------------------------*\
  =========                 |
  \\      /  F ield         | OpenFOAM: The Open Source CFD Toolbox
   \\    /   O peration     |
    \\  /    A nd           | Copyright (C) 2011-2016 OpenFOAM Foundation
     \\/     M anipulation  | Copyright (C) 2015 OpenCFD Ltd.
-------------------------------------------------------------------------------
License
    This file is part of OpenFOAM.

    OpenFOAM is free software: you can redistribute it and/or modify it
    under the terms of the GNU General Public License as published by
    the Free Software Foundation, either version 3 of the License, or
    (at your option) any later version.

    OpenFOAM is distributed in the hope that it will be useful, but WITHOUT
    ANY WARRANTY; without even the implied warranty of MERCHANTABILITY or
    FITNESS FOR A PARTICULAR PURPOSE.  See the GNU General Public License
    for more details.

    You should have received a copy of the GNU General Public License
    along with OpenFOAM.  If not, see <http://www.gnu.org/licenses/>.

\*---------------------------------------------------------------------------*/

#include "meshTools.H"
#include "polyMesh.H"
#include "hexMatcher.H"

// * * * * * * * * * * * * * * * Member Functions  * * * * * * * * * * * * * //

bool Foam::meshTools::visNormal
(
    const vector& n,
    const vectorField& faceNormals,
    const labelList& faceLabels
)
{
    forAll(faceLabels, i)
    {
        if ((faceNormals[faceLabels[i]] & n) < SMALL)
        {
            // Found normal in different direction from n.
            return false;
        }
    }

    return true;
}


Foam::vectorField Foam::meshTools::calcBoxPointNormals(const primitivePatch& pp)
{
    vectorField octantNormal(8);
    octantNormal[mXmYmZ] = vector(-1, -1, -1);
    octantNormal[pXmYmZ] = vector(1, -1, -1);
    octantNormal[mXpYmZ] = vector(-1, 1, -1);
    octantNormal[pXpYmZ] = vector(1, 1, -1);

    octantNormal[mXmYpZ] = vector(-1, -1, 1);
    octantNormal[pXmYpZ] = vector(1, -1, 1);
    octantNormal[mXpYpZ] = vector(-1, 1, 1);
    octantNormal[pXpYpZ] = vector(1, 1, 1);

    octantNormal /= mag(octantNormal);


    vectorField pn(pp.nPoints());

    const vectorField& faceNormals = pp.faceNormals();
    const vectorField& pointNormals = pp.pointNormals();
    const labelListList& pointFaces = pp.pointFaces();

    forAll(pointFaces, pointi)
    {
        const labelList& pFaces = pointFaces[pointi];

        if (visNormal(pointNormals[pointi], faceNormals, pFaces))
        {
            pn[pointi] = pointNormals[pointi];
        }
        else
        {
            WarningInFunction
                << "Average point normal not visible for point:"
                << pp.meshPoints()[pointi] << endl;

            label visOctant =
                mXmYmZMask
              | pXmYmZMask
              | mXpYmZMask
              | pXpYmZMask
              | mXmYpZMask
              | pXmYpZMask
              | mXpYpZMask
              | pXpYpZMask;

            forAll(pFaces, i)
            {
                const vector& n = faceNormals[pFaces[i]];

                if (n.x() > SMALL)
                {
                    // All -x octants become invisible
                    visOctant &= ~mXmYmZMask;
                    visOctant &= ~mXmYpZMask;
                    visOctant &= ~mXpYmZMask;
                    visOctant &= ~mXpYpZMask;
                }
                else if (n.x() < -SMALL)
                {
                    // All +x octants become invisible
                    visOctant &= ~pXmYmZMask;
                    visOctant &= ~pXmYpZMask;
                    visOctant &= ~pXpYmZMask;
                    visOctant &= ~pXpYpZMask;
                }

                if (n.y() > SMALL)
                {
                    visOctant &= ~mXmYmZMask;
                    visOctant &= ~mXmYpZMask;
                    visOctant &= ~pXmYmZMask;
                    visOctant &= ~pXmYpZMask;
                }
                else if (n.y() < -SMALL)
                {
                    visOctant &= ~mXpYmZMask;
                    visOctant &= ~mXpYpZMask;
                    visOctant &= ~pXpYmZMask;
                    visOctant &= ~pXpYpZMask;
                }

                if (n.z() > SMALL)
                {
                    visOctant &= ~mXmYmZMask;
                    visOctant &= ~mXpYmZMask;
                    visOctant &= ~pXmYmZMask;
                    visOctant &= ~pXpYmZMask;
                }
                else if (n.z() < -SMALL)
                {
                    visOctant &= ~mXmYpZMask;
                    visOctant &= ~mXpYpZMask;
                    visOctant &= ~pXmYpZMask;
                    visOctant &= ~pXpYpZMask;
                }
            }

            label visI = -1;

            label mask = 1;

            for (label octant = 0; octant < 8; octant++)
            {
                if (visOctant & mask)
                {
                    // Take first visible octant found. Note: could use
                    // combination of visible octants here.
                    visI = octant;

                    break;
                }
                mask <<= 1;
            }

            if (visI != -1)
            {
                // Take a vector in this octant.
                pn[pointi] = octantNormal[visI];
            }
            else
            {
                pn[pointi] = Zero;

                WarningInFunction
                    << "No visible octant for point:" << pp.meshPoints()[pointi]
                    << " cooord:" << pp.points()[pp.meshPoints()[pointi]] << nl
                    << "Normal set to " << pn[pointi] << endl;
            }
        }
    }

    return pn;
}


Foam::vector Foam::meshTools::normEdgeVec
(
    const primitiveMesh& mesh,
    const label edgeI
)
{
    vector eVec = mesh.edges()[edgeI].vec(mesh.points());

    eVec /= mag(eVec);

    return eVec;
}


void Foam::meshTools::writeOBJ
(
    Ostream& os,
    const point& pt
)
{
    os << "v " << pt.x() << ' ' << pt.y() << ' ' << pt.z() << endl;
}


void Foam::meshTools::writeOBJ
(
    Ostream& os,
    const triad& t,
    const point& pt
)
{
    forAll(t, dirI)
    {
        writeOBJ(os, pt, pt + t[dirI]);
    }
}


void Foam::meshTools::writeOBJ
(
    Ostream& os,
    const point& p1,
    const point& p2,
    label& count
)
{
    os << "v" << ' ' << p1.x() << ' ' << p1.y() << ' ' << p1.z() << endl;
    os << "v" << ' ' << p2.x() << ' ' << p2.y() << ' ' << p2.z() << endl;

    os << "l" << " " << (count + 1) << " " << (count + 2) << endl;

    count += 2;
}


void Foam::meshTools::writeOBJ
(
    Ostream& os,
    const point& p1,
    const point& p2
)
{
    os << "v" << ' ' << p1.x() << ' ' << p1.y() << ' ' << p1.z() << endl;

    os << "vn"
        << ' ' << p2.x() - p1.x()
        << ' ' << p2.y() - p1.y()
        << ' ' << p2.z() - p1.z() << endl;
}


void Foam::meshTools::writeOBJ
(
    Ostream& os,
    const cellList& cells,
    const faceList& faces,
    const pointField& points,
    const labelList& cellLabels
)
{
    labelHashSet usedFaces(4*cellLabels.size());

    forAll(cellLabels, i)
    {
        const cell& cFaces = cells[cellLabels[i]];

        forAll(cFaces, j)
        {
            usedFaces.insert(cFaces[j]);
        }
    }

    writeOBJ(os, faces, points, usedFaces.toc());
}


bool Foam::meshTools::edgeOnCell
(
    const primitiveMesh& mesh,
    const label celli,
    const label edgeI
)
{
    return findIndex(mesh.edgeCells(edgeI), celli) != -1;
}


bool Foam::meshTools::edgeOnFace
(
    const primitiveMesh& mesh,
    const label facei,
    const label edgeI
)
{
    return findIndex(mesh.faceEdges(facei), edgeI) != -1;
}


<<<<<<< HEAD
=======
// Return true if facei part of celli
>>>>>>> 7b971a9e
bool Foam::meshTools::faceOnCell
(
    const primitiveMesh& mesh,
    const label celli,
    const label facei
)
{
    if (mesh.isInternalFace(facei))
    {
        if
        (
            (mesh.faceOwner()[facei] == celli)
         || (mesh.faceNeighbour()[facei] == celli)
        )
        {
            return true;
        }
    }
    else
    {
        if (mesh.faceOwner()[facei] == celli)
        {
            return true;
        }
    }
    return false;
}


Foam::label Foam::meshTools::findEdge
(
    const edgeList& edges,
    const labelList& candidates,
    const label v0,
    const label v1
)
{
    forAll(candidates, i)
    {
        label edgeI = candidates[i];

        const edge& e = edges[edgeI];

        if ((e[0] == v0 && e[1] == v1) || (e[0] == v1 && e[1] == v0))
        {
            return edgeI;
        }
    }
    return -1;
}


Foam::label Foam::meshTools::findEdge
(
    const primitiveMesh& mesh,
    const label v0,
    const label v1
)
{
    const edgeList& edges = mesh.edges();

    const labelList& v0Edges = mesh.pointEdges()[v0];

    forAll(v0Edges, i)
    {
        label edgeI = v0Edges[i];

        const edge& e = edges[edgeI];

        if ((e.start() == v1) || (e.end() == v1))
        {
            return edgeI;
        }
    }
    return -1;
}


Foam::label Foam::meshTools::getSharedEdge
(
    const primitiveMesh& mesh,
    const label f0,
    const label f1
)
{
    const labelList& f0Edges = mesh.faceEdges()[f0];
    const labelList& f1Edges = mesh.faceEdges()[f1];

    forAll(f0Edges, f0EdgeI)
    {
        label edge0 = f0Edges[f0EdgeI];

        forAll(f1Edges, f1EdgeI)
        {
            label edge1 = f1Edges[f1EdgeI];

            if (edge0 == edge1)
            {
                return edge0;
            }
        }
    }
    FatalErrorInFunction
        << "Faces " << f0 << " and " << f1 << " do not share an edge"
        << abort(FatalError);

    return -1;

}


Foam::label Foam::meshTools::getSharedFace
(
    const primitiveMesh& mesh,
    const label cell0I,
    const label cell1I
)
{
    const cell& cFaces = mesh.cells()[cell0I];

    forAll(cFaces, cFacei)
    {
        label facei = cFaces[cFacei];

        if
        (
            mesh.isInternalFace(facei)
         && (
                mesh.faceOwner()[facei] == cell1I
             || mesh.faceNeighbour()[facei] == cell1I
            )
        )
        {
            return facei;
        }
    }


    FatalErrorInFunction
        << "No common face for"
        << "  cell0I:" << cell0I << "  faces:" << cFaces
        << "  cell1I:" << cell1I << "  faces:"
        << mesh.cells()[cell1I]
        << abort(FatalError);

    return -1;
}


<<<<<<< HEAD
=======
// Get the two faces on celli using edgeI.
>>>>>>> 7b971a9e
void Foam::meshTools::getEdgeFaces
(
    const primitiveMesh& mesh,
    const label celli,
    const label edgeI,
    label& face0,
    label& face1
)
{
    const labelList& eFaces = mesh.edgeFaces(edgeI);

    face0 = -1;
    face1 = -1;

    forAll(eFaces, eFacei)
    {
        label facei = eFaces[eFacei];

        if (faceOnCell(mesh, celli, facei))
        {
            if (face0 == -1)
            {
                face0 = facei;
            }
            else
            {
                face1 = facei;

                return;
            }
        }
    }

    if ((face0 == -1) || (face1 == -1))
    {
        FatalErrorInFunction
            << "Can not find faces using edge " << mesh.edges()[edgeI]
            << " on cell " << celli << abort(FatalError);
    }
}


Foam::label Foam::meshTools::otherEdge
(
    const primitiveMesh& mesh,
    const labelList& edgeLabels,
    const label thisEdgeI,
    const label thisVertI
)
{
    forAll(edgeLabels, edgeLabelI)
    {
        label edgeI = edgeLabels[edgeLabelI];

        if (edgeI != thisEdgeI)
        {
            const edge& e = mesh.edges()[edgeI];

            if ((e.start() == thisVertI) || (e.end() == thisVertI))
            {
                return edgeI;
            }
        }
    }

    FatalErrorInFunction
        << "Can not find edge in "
        << UIndirectList<edge>(mesh.edges(), edgeLabels)()
        << " connected to edge "
        << thisEdgeI << " with vertices " << mesh.edges()[thisEdgeI]
        << " on side " << thisVertI << abort(FatalError);

    return -1;
}


Foam::label Foam::meshTools::otherFace
(
    const primitiveMesh& mesh,
    const label celli,
    const label facei,
    const label edgeI
)
{
    label face0;
    label face1;

    getEdgeFaces(mesh, celli, edgeI, face0, face1);

    if (face0 == facei)
    {
        return face1;
    }
    else
    {
        return face0;
    }
}


Foam::label Foam::meshTools::otherCell
(
    const primitiveMesh& mesh,
    const label otherCelli,
    const label facei
)
{
    if (!mesh.isInternalFace(facei))
    {
        FatalErrorInFunction
            << "Face " << facei << " is not internal"
            << abort(FatalError);
    }

    label newCelli = mesh.faceOwner()[facei];

    if (newCelli == otherCelli)
    {
        newCelli = mesh.faceNeighbour()[facei];
    }
    return newCelli;
}


Foam::label Foam::meshTools::walkFace
(
    const primitiveMesh& mesh,
    const label facei,
    const label startEdgeI,
    const label startVertI,
    const label nEdges
)
{
    const labelList& fEdges = mesh.faceEdges(facei);

    label edgeI = startEdgeI;

    label vertI = startVertI;

    for (label iter = 0; iter < nEdges; iter++)
    {
        edgeI = otherEdge(mesh, fEdges, edgeI, vertI);

        vertI = mesh.edges()[edgeI].otherVertex(vertI);
    }

    return edgeI;
}


void Foam::meshTools::constrainToMeshCentre
(
    const polyMesh& mesh,
    point& pt
)
{
    const Vector<label>& dirs = mesh.geometricD();

    const point& min = mesh.bounds().min();
    const point& max = mesh.bounds().max();

    for (direction cmpt=0; cmpt<vector::nComponents; cmpt++)
    {
        if (dirs[cmpt] == -1)
        {
            pt[cmpt] = 0.5*(min[cmpt] + max[cmpt]);
        }
    }
}


void Foam::meshTools::constrainToMeshCentre
(
    const polyMesh& mesh,
    pointField& pts
)
{
    const Vector<label>& dirs = mesh.geometricD();

    const point& min = mesh.bounds().min();
    const point& max = mesh.bounds().max();

    bool isConstrained = false;
    for (direction cmpt=0; cmpt<vector::nComponents; cmpt++)
    {
        if (dirs[cmpt] == -1)
        {
            isConstrained = true;
            break;
        }
    }

    if (isConstrained)
    {
        forAll(pts, i)
        {
            for (direction cmpt=0; cmpt<vector::nComponents; cmpt++)
            {
                if (dirs[cmpt] == -1)
                {
                    pts[i][cmpt] = 0.5*(min[cmpt] + max[cmpt]);
                }
            }
        }
    }
}


void Foam::meshTools::constrainDirection
(
    const polyMesh& mesh,
    const Vector<label>& dirs,
    vector& d
)
{
    for (direction cmpt=0; cmpt<vector::nComponents; cmpt++)
    {
        if (dirs[cmpt] == -1)
        {
            d[cmpt] = 0.0;
        }
    }
}


void Foam::meshTools::constrainDirection
(
    const polyMesh& mesh,
    const Vector<label>& dirs,
    vectorField& d
)
{
    bool isConstrained = false;
    for (direction cmpt=0; cmpt<vector::nComponents; cmpt++)
    {
        if (dirs[cmpt] == -1)
        {
            isConstrained = true;
            break;
        }
    }

    if (isConstrained)
    {
        forAll(d, i)
        {
            for (direction cmpt=0; cmpt<vector::nComponents; cmpt++)
            {
                if (dirs[cmpt] == -1)
                {
                    d[i][cmpt] = 0.0;
                }
            }
        }
    }
}


void Foam::meshTools::getParallelEdges
(
    const primitiveMesh& mesh,
    const label celli,
    const label e0,
    label& e1,
    label& e2,
    label& e3
)
{
    // Go to any face using e0
    label facei = meshTools::otherFace(mesh, celli, -1, e0);

    // Opposite edge on face
    e1 = meshTools::walkFace(mesh, facei, e0, mesh.edges()[e0].end(), 2);

    facei = meshTools::otherFace(mesh, celli, facei, e1);

    e2 = meshTools::walkFace(mesh, facei, e1, mesh.edges()[e1].end(), 2);

    facei = meshTools::otherFace(mesh, celli, facei, e2);

    e3 = meshTools::walkFace(mesh, facei, e2, mesh.edges()[e2].end(), 2);
}


Foam::vector Foam::meshTools::edgeToCutDir
(
    const primitiveMesh& mesh,
    const label celli,
    const label startEdgeI
)
{
    if (!hexMatcher().isA(mesh, celli))
    {
        FatalErrorInFunction
            << "Not a hex : cell:" << celli << abort(FatalError);
    }


    vector avgVec(normEdgeVec(mesh, startEdgeI));

    label edgeI = startEdgeI;

    label facei = -1;

    for (label i = 0; i < 3; i++)
    {
        // Step to next face, next edge
        facei = meshTools::otherFace(mesh, celli, facei, edgeI);

        vector eVec(normEdgeVec(mesh, edgeI));

        if ((eVec & avgVec) > 0)
        {
            avgVec += eVec;
        }
        else
        {
            avgVec -= eVec;
        }

        label vertI = mesh.edges()[edgeI].end();

        edgeI = meshTools::walkFace(mesh, facei, edgeI, vertI, 2);
    }

    avgVec /= mag(avgVec) + VSMALL;

    return avgVec;
}


Foam::label Foam::meshTools::cutDirToEdge
(
    const primitiveMesh& mesh,
    const label celli,
    const vector& cutDir
)
{
    if (!hexMatcher().isA(mesh, celli))
    {
        FatalErrorInFunction
            << "Not a hex : cell:" << celli << abort(FatalError);
    }

    const labelList& cEdges = mesh.cellEdges()[celli];

    labelHashSet doneEdges(2*cEdges.size());

    scalar maxCos = -GREAT;
    label maxEdgeI = -1;

    for (label i = 0; i < 4; i++)
    {
        forAll(cEdges, cEdgeI)
        {
            label e0 = cEdges[cEdgeI];

            if (!doneEdges.found(e0))
            {
                vector avgDir(edgeToCutDir(mesh, celli, e0));

                scalar cosAngle = mag(avgDir & cutDir);

                if (cosAngle > maxCos)
                {
                    maxCos = cosAngle;
                    maxEdgeI = e0;
                }

                // Mark off edges in cEdges.
                label e1, e2, e3;
                getParallelEdges(mesh, celli, e0, e1, e2, e3);

                doneEdges.insert(e0);
                doneEdges.insert(e1);
                doneEdges.insert(e2);
                doneEdges.insert(e3);
            }
        }
    }

    forAll(cEdges, cEdgeI)
    {
        if (!doneEdges.found(cEdges[cEdgeI]))
        {
            FatalErrorInFunction
                << "Cell:" << celli << " edges:" << cEdges << endl
                << "Edge:" << cEdges[cEdgeI] << " not yet handled"
                << abort(FatalError);
        }
    }

    if (maxEdgeI == -1)
    {
        FatalErrorInFunction
            << "Problem : did not find edge aligned with " << cutDir
            << " on cell " << celli << abort(FatalError);
    }

    return maxEdgeI;
}


// ************************************************************************* //<|MERGE_RESOLUTION|>--- conflicted
+++ resolved
@@ -303,10 +303,6 @@
 }
 
 
-<<<<<<< HEAD
-=======
-// Return true if facei part of celli
->>>>>>> 7b971a9e
 bool Foam::meshTools::faceOnCell
 (
     const primitiveMesh& mesh,
@@ -456,10 +452,6 @@
 }
 
 
-<<<<<<< HEAD
-=======
-// Get the two faces on celli using edgeI.
->>>>>>> 7b971a9e
 void Foam::meshTools::getEdgeFaces
 (
     const primitiveMesh& mesh,
