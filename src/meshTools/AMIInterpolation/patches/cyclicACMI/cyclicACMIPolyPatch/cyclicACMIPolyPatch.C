/*---------------------------------------------------------------------------*\
  =========                 |
  \\      /  F ield         | OpenFOAM: The Open Source CFD Toolbox
   \\    /   O peration     |
    \\  /    A nd           | Copyright (C) 2013-2016 OpenFOAM Foundation
     \\/     M anipulation  |
-------------------------------------------------------------------------------
License
    This file is part of OpenFOAM.

    OpenFOAM is free software: you can redistribute it and/or modify it
    under the terms of the GNU General Public License as published by
    the Free Software Foundation, either version 3 of the License, or
    (at your option) any later version.

    OpenFOAM is distributed in the hope that it will be useful, but WITHOUT
    ANY WARRANTY; without even the implied warranty of MERCHANTABILITY or
    FITNESS FOR A PARTICULAR PURPOSE.  See the GNU General Public License
    for more details.

    You should have received a copy of the GNU General Public License
    along with OpenFOAM.  If not, see <http://www.gnu.org/licenses/>.

\*---------------------------------------------------------------------------*/

#include "cyclicACMIPolyPatch.H"
#include "SubField.H"
#include "Time.H"
#include "addToRunTimeSelectionTable.H"

// * * * * * * * * * * * * * * * * * * * * * * * * * * * * * * * * * * * * * //

namespace Foam
{
    defineTypeNameAndDebug(cyclicACMIPolyPatch, 0);

    addToRunTimeSelectionTable(polyPatch, cyclicACMIPolyPatch, word);
    addToRunTimeSelectionTable(polyPatch, cyclicACMIPolyPatch, dictionary);
}

const Foam::scalar Foam::cyclicACMIPolyPatch::tolerance_ = 1e-10;

// * * * * * * * * * * * * Protected Member Functions  * * * * * * * * * * * //

void Foam::cyclicACMIPolyPatch::resetAMI
(
    const AMIPatchToPatchInterpolation::interpolationMethod&
) const
{
    if (owner())
    {
        const polyPatch& nonOverlapPatch = this->nonOverlapPatch();

        if (debug)
        {
            Pout<< "cyclicACMIPolyPatch::resetAMI : recalculating weights"
                << " for " << name() << " and " << nonOverlapPatch.name()
                << endl;
        }

        if (boundaryMesh().mesh().hasCellCentres())
        {
            if (debug)
            {
<<<<<<< HEAD
                Pout<< "cyclicACMIPolyPatch::resetAMI : detected cell centres."
                    << " Clearing cell centres to guarantee closed volumes"
                    << endl;
            }
=======
                Pout<< "cyclicACMIPolyPatch::resetAMI : clearing cellCentres"
                    << " for " << name() << " and " << nonOverlapPatch.name()
                    << endl;
            }

            //WarningInFunction
            //    << "The mesh already has cellCentres calculated when"
            //    << " resetting ACMI " << name() << "." << endl
            //    << "This is a problem since ACMI adapts the face areas"
            //    << " (to close cells) so this has" << endl
            //    << "to be done before cell centre calculation." << endl
            //    << "This can happen if e.g. the cyclicACMI is after"
            //    << " any processor patches in the boundary." << endl;
>>>>>>> 7b971a9e
            const_cast<polyMesh&>
            (
                boundaryMesh().mesh()
            ).primitiveMesh::clearGeom();
        }


        // Trigger re-building of faceAreas
        (void)boundaryMesh().mesh().faceAreas();


        // Calculate the AMI using partial face-area-weighted. This leaves
        // the weights as fractions of local areas (sum(weights) = 1 means
        // face is fully covered)
        cyclicAMIPolyPatch::resetAMI
        (
            AMIPatchToPatchInterpolation::imPartialFaceAreaWeight
        );

        AMIPatchToPatchInterpolation& AMI =
            const_cast<AMIPatchToPatchInterpolation&>(this->AMI());

        srcMask_ =
            min(scalar(1) - tolerance_, max(tolerance_, AMI.srcWeightsSum()));

        tgtMask_ =
            min(scalar(1) - tolerance_, max(tolerance_, AMI.tgtWeightsSum()));


        // Adapt owner side areas. Note that in uncoupled situations (e.g.
        // decomposePar) srcMask, tgtMask can be zero size.
        if (srcMask_.size())
        {
            vectorField::subField Sf = faceAreas();
            vectorField::subField noSf = nonOverlapPatch.faceAreas();

            forAll(Sf, facei)
            {
                Sf[facei] *= srcMask_[facei];
                noSf[facei] *= 1.0 - srcMask_[facei];
            }
        }
        // Adapt slave side areas
        if (tgtMask_.size())
        {
            const cyclicACMIPolyPatch& cp =
                refCast<const cyclicACMIPolyPatch>(this->neighbPatch());
            const polyPatch& pp = cp.nonOverlapPatch();

            vectorField::subField Sf = cp.faceAreas();
            vectorField::subField noSf = pp.faceAreas();

            forAll(Sf, facei)
            {
                Sf[facei] *= tgtMask_[facei];
                noSf[facei] *= 1.0 - tgtMask_[facei];
            }
        }

        // Re-normalise the weights since the effect of overlap is already
        // accounted for in the area.
        {
            scalarListList& srcWeights = AMI.srcWeights();
            scalarField& srcWeightsSum = AMI.srcWeightsSum();
            forAll(srcWeights, i)
            {
                scalarList& wghts = srcWeights[i];
                if (wghts.size())
                {
                    scalar& sum = srcWeightsSum[i];

                    forAll(wghts, j)
                    {
                        wghts[j] /= sum;
                    }
                    sum = 1.0;
                }
            }
        }
        {
            scalarListList& tgtWeights = AMI.tgtWeights();
            scalarField& tgtWeightsSum = AMI.tgtWeightsSum();
            forAll(tgtWeights, i)
            {
                scalarList& wghts = tgtWeights[i];
                if (wghts.size())
                {
                    scalar& sum = tgtWeightsSum[i];
                    forAll(wghts, j)
                    {
                        wghts[j] /= sum;
                    }
                    sum = 1.0;
                }
            }
        }

        // Set the updated flag
        updated_ = true;
    }
}


void Foam::cyclicACMIPolyPatch::initGeometry(PstreamBuffers& pBufs)
{
    if (debug)
    {
        Pout<< "cyclicACMIPolyPatch::initGeometry : " << name() << endl;
    }

    cyclicAMIPolyPatch::initGeometry(pBufs);

    // Initialise the AMI
    resetAMI();
}


void Foam::cyclicACMIPolyPatch::calcGeometry(PstreamBuffers& pBufs)
{
    if (debug)
    {
        Pout<< "cyclicACMIPolyPatch::calcGeometry : " << name() << endl;
    }
    cyclicAMIPolyPatch::calcGeometry(pBufs);
}


void Foam::cyclicACMIPolyPatch::initMovePoints
(
    PstreamBuffers& pBufs,
    const pointField& p
)
{
    if (debug)
    {
        Pout<< "cyclicACMIPolyPatch::initMovePoints : " << name() << endl;
    }
    cyclicAMIPolyPatch::initMovePoints(pBufs, p);

    // Initialise the AMI
    resetAMI();
}


void Foam::cyclicACMIPolyPatch::movePoints
(
    PstreamBuffers& pBufs,
    const pointField& p
)
{
    if (debug)
    {
        Pout<< "cyclicACMIPolyPatch::movePoints : " << name() << endl;
    }
    cyclicAMIPolyPatch::movePoints(pBufs, p);
}


void Foam::cyclicACMIPolyPatch::initUpdateMesh(PstreamBuffers& pBufs)
{
    if (debug)
    {
        Pout<< "cyclicACMIPolyPatch::initUpdateMesh : " << name() << endl;
    }
    cyclicAMIPolyPatch::initUpdateMesh(pBufs);
}


void Foam::cyclicACMIPolyPatch::updateMesh(PstreamBuffers& pBufs)
{
    if (debug)
    {
        Pout<< "cyclicACMIPolyPatch::updateMesh : " << name() << endl;
    }
    cyclicAMIPolyPatch::updateMesh(pBufs);
}


void Foam::cyclicACMIPolyPatch::clearGeom()
{
    if (debug)
    {
        Pout<< "cyclicACMIPolyPatch::clearGeom : " << name() << endl;
    }
    cyclicAMIPolyPatch::clearGeom();
}


const Foam::scalarField& Foam::cyclicACMIPolyPatch::srcMask() const
{
    return srcMask_;
}


const Foam::scalarField& Foam::cyclicACMIPolyPatch::tgtMask() const
{
    return tgtMask_;
}


// * * * * * * * * * * * * * * Constructors  * * * * * * * * * * * * * * * * //

Foam::cyclicACMIPolyPatch::cyclicACMIPolyPatch
(
    const word& name,
    const label size,
    const label start,
    const label index,
    const polyBoundaryMesh& bm,
    const word& patchType,
    const transformType transform
)
:
    cyclicAMIPolyPatch(name, size, start, index, bm, patchType, transform),
    nonOverlapPatchName_(word::null),
    nonOverlapPatchID_(-1),
    srcMask_(),
    tgtMask_(),
    updated_(false)
{
    AMIRequireMatch_ = false;

    // Non-overlapping patch might not be valid yet so cannot determine
    // associated patchID
}


Foam::cyclicACMIPolyPatch::cyclicACMIPolyPatch
(
    const word& name,
    const dictionary& dict,
    const label index,
    const polyBoundaryMesh& bm,
    const word& patchType
)
:
    cyclicAMIPolyPatch(name, dict, index, bm, patchType),
    nonOverlapPatchName_(dict.lookup("nonOverlapPatch")),
    nonOverlapPatchID_(-1),
    srcMask_(),
    tgtMask_(),
    updated_(false)
{
    AMIRequireMatch_ = false;

    if (nonOverlapPatchName_ == name)
    {
        FatalIOErrorInFunction
        (
            dict
        )   << "Non-overlapping patch name " << nonOverlapPatchName_
            << " cannot be the same as this patch " << name
            << exit(FatalIOError);
    }

    // Non-overlapping patch might not be valid yet so cannot determine
    // associated patchID
}


Foam::cyclicACMIPolyPatch::cyclicACMIPolyPatch
(
    const cyclicACMIPolyPatch& pp,
    const polyBoundaryMesh& bm
)
:
    cyclicAMIPolyPatch(pp, bm),
    nonOverlapPatchName_(pp.nonOverlapPatchName_),
    nonOverlapPatchID_(-1),
    srcMask_(),
    tgtMask_(),
    updated_(false)
{
    AMIRequireMatch_ = false;

    // Non-overlapping patch might not be valid yet so cannot determine
    // associated patchID
}


Foam::cyclicACMIPolyPatch::cyclicACMIPolyPatch
(
    const cyclicACMIPolyPatch& pp,
    const polyBoundaryMesh& bm,
    const label index,
    const label newSize,
    const label newStart,
    const word& nbrPatchName,
    const word& nonOverlapPatchName
)
:
    cyclicAMIPolyPatch(pp, bm, index, newSize, newStart, nbrPatchName),
    nonOverlapPatchName_(nonOverlapPatchName),
    nonOverlapPatchID_(-1),
    srcMask_(),
    tgtMask_(),
    updated_(false)
{
    AMIRequireMatch_ = false;

    if (nonOverlapPatchName_ == name())
    {
        FatalErrorInFunction
            << "Non-overlapping patch name " << nonOverlapPatchName_
            << " cannot be the same as this patch " << name()
            << exit(FatalError);
    }

    // Non-overlapping patch might not be valid yet so cannot determine
    // associated patchID
}


Foam::cyclicACMIPolyPatch::cyclicACMIPolyPatch
(
    const cyclicACMIPolyPatch& pp,
    const polyBoundaryMesh& bm,
    const label index,
    const labelUList& mapAddressing,
    const label newStart
)
:
    cyclicAMIPolyPatch(pp, bm, index, mapAddressing, newStart),
    nonOverlapPatchName_(pp.nonOverlapPatchName_),
    nonOverlapPatchID_(-1),
    srcMask_(),
    tgtMask_(),
    updated_(false)
{
    AMIRequireMatch_ = false;
}


// * * * * * * * * * * * * * * * * Destructor  * * * * * * * * * * * * * * * //

Foam::cyclicACMIPolyPatch::~cyclicACMIPolyPatch()
{}


// * * * * * * * * * * * * * * * Member Functions  * * * * * * * * * * * * * //

const Foam::cyclicACMIPolyPatch& Foam::cyclicACMIPolyPatch::neighbPatch() const
{
    const polyPatch& pp = this->boundaryMesh()[neighbPatchID()];
    return refCast<const cyclicACMIPolyPatch>(pp);
}


Foam::label Foam::cyclicACMIPolyPatch::nonOverlapPatchID() const
{
    if (nonOverlapPatchID_ == -1)
    {
        nonOverlapPatchID_ =
            this->boundaryMesh().findPatchID(nonOverlapPatchName_);

        if (nonOverlapPatchID_ == -1)
        {
            FatalErrorInFunction
                << "Illegal non-overlapping patch name " << nonOverlapPatchName_
                << nl << "Valid patch names are "
                << this->boundaryMesh().names()
                << exit(FatalError);
        }

        if (nonOverlapPatchID_ < index())
        {
            FatalErrorInFunction
                << "Boundary ordering error: " << type()
                << " patch must be defined prior to its non-overlapping patch"
                << nl
                << type() << " patch: " << name() << ", ID:" << index() << nl
                << "Non-overlap patch: " << nonOverlapPatchName_
                << ", ID:" << nonOverlapPatchID_ << nl
                << exit(FatalError);
        }

        const polyPatch& noPp = this->boundaryMesh()[nonOverlapPatchID_];

        bool ok = true;

        if (size() == noPp.size())
        {
            const scalarField magSf(mag(faceAreas()));
            const scalarField noMagSf(mag(noPp.faceAreas()));

            forAll(magSf, facei)
            {
                scalar ratio = mag(magSf[facei]/(noMagSf[facei] + ROOTVSMALL));

                if (ratio - 1 > tolerance_)
                {
                    ok = false;
                    break;
                }
            }
        }
        else
        {
            ok = false;
        }

        if (!ok)
        {
            FatalErrorInFunction
                << "Inconsistent ACMI patches " << name() << " and "
                << noPp.name() << ".  Patches should have identical topology"
                << exit(FatalError);
        }
    }

    return nonOverlapPatchID_;
}


void Foam::cyclicACMIPolyPatch::calcGeometry
(
    const primitivePatch& referPatch,
    const pointField& thisCtrs,
    const vectorField& thisAreas,
    const pointField& thisCc,
    const pointField& nbrCtrs,
    const vectorField& nbrAreas,
    const pointField& nbrCc
)
{
    cyclicAMIPolyPatch::calcGeometry
    (
        referPatch,
        thisCtrs,
        thisAreas,
        thisCc,
        nbrCtrs,
        nbrAreas,
        nbrCc
    );
}


void Foam::cyclicACMIPolyPatch::initOrder
(
    PstreamBuffers& pBufs,
    const primitivePatch& pp
) const
{
    cyclicAMIPolyPatch::initOrder(pBufs, pp);
}


bool Foam::cyclicACMIPolyPatch::order
(
    PstreamBuffers& pBufs,
    const primitivePatch& pp,
    labelList& faceMap,
    labelList& rotation
) const
{
    return cyclicAMIPolyPatch::order(pBufs, pp, faceMap, rotation);
}


void Foam::cyclicACMIPolyPatch::write(Ostream& os) const
{
    cyclicAMIPolyPatch::write(os);

    os.writeKeyword("nonOverlapPatch") << nonOverlapPatchName_
        << token::END_STATEMENT << nl;
}


// ************************************************************************* //<|MERGE_RESOLUTION|>--- conflicted
+++ resolved
@@ -62,12 +62,6 @@
         {
             if (debug)
             {
-<<<<<<< HEAD
-                Pout<< "cyclicACMIPolyPatch::resetAMI : detected cell centres."
-                    << " Clearing cell centres to guarantee closed volumes"
-                    << endl;
-            }
-=======
                 Pout<< "cyclicACMIPolyPatch::resetAMI : clearing cellCentres"
                     << " for " << name() << " and " << nonOverlapPatch.name()
                     << endl;
@@ -81,7 +75,6 @@
             //    << "to be done before cell centre calculation." << endl
             //    << "This can happen if e.g. the cyclicACMI is after"
             //    << " any processor patches in the boundary." << endl;
->>>>>>> 7b971a9e
             const_cast<polyMesh&>
             (
                 boundaryMesh().mesh()
