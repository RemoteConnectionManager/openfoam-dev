--- conflicted
+++ resolved
@@ -494,12 +494,8 @@
     rotationAngleDefined_(false),
     rotationAngle_(0.0),
     separationVector_(Zero),
-<<<<<<< HEAD
-    AMIPtr_(NULL),
+    AMIPtr_(nullptr),
     AMIMethod_(AMIPatchToPatchInterpolation::imFaceAreaWeight),
-=======
-    AMIPtr_(nullptr),
->>>>>>> 7b971a9e
     AMIReverse_(false),
     AMIRequireMatch_(true),
     AMILowWeightCorrection_(-1.0),
@@ -529,8 +525,7 @@
     rotationAngleDefined_(false),
     rotationAngle_(0.0),
     separationVector_(Zero),
-<<<<<<< HEAD
-    AMIPtr_(NULL),
+    AMIPtr_(nullptr),
     AMIMethod_
     (
         AMIPatchToPatchInterpolation::wordTointerpolationMethod
@@ -545,9 +540,6 @@
             )
         )
     ),
-=======
-    AMIPtr_(nullptr),
->>>>>>> 7b971a9e
     AMIReverse_(dict.lookupOrDefault<bool>("flipNormals", false)),
     AMIRequireMatch_(true),
     AMILowWeightCorrection_(dict.lookupOrDefault("lowWeightCorrection", -1.0)),
@@ -636,12 +628,8 @@
     rotationAngleDefined_(pp.rotationAngleDefined_),
     rotationAngle_(pp.rotationAngle_),
     separationVector_(pp.separationVector_),
-<<<<<<< HEAD
-    AMIPtr_(NULL),
+    AMIPtr_(nullptr),
     AMIMethod_(pp.AMIMethod_),
-=======
-    AMIPtr_(nullptr),
->>>>>>> 7b971a9e
     AMIReverse_(pp.AMIReverse_),
     AMIRequireMatch_(pp.AMIRequireMatch_),
     AMILowWeightCorrection_(pp.AMILowWeightCorrection_),
@@ -672,12 +660,8 @@
     rotationAngleDefined_(pp.rotationAngleDefined_),
     rotationAngle_(pp.rotationAngle_),
     separationVector_(pp.separationVector_),
-<<<<<<< HEAD
-    AMIPtr_(NULL),
+    AMIPtr_(nullptr),
     AMIMethod_(pp.AMIMethod_),
-=======
-    AMIPtr_(nullptr),
->>>>>>> 7b971a9e
     AMIReverse_(pp.AMIReverse_),
     AMIRequireMatch_(pp.AMIRequireMatch_),
     AMILowWeightCorrection_(pp.AMILowWeightCorrection_),
@@ -715,12 +699,8 @@
     rotationAngleDefined_(pp.rotationAngleDefined_),
     rotationAngle_(pp.rotationAngle_),
     separationVector_(pp.separationVector_),
-<<<<<<< HEAD
-    AMIPtr_(NULL),
+    AMIPtr_(nullptr),
     AMIMethod_(pp.AMIMethod_),
-=======
-    AMIPtr_(nullptr),
->>>>>>> 7b971a9e
     AMIReverse_(pp.AMIReverse_),
     AMIRequireMatch_(pp.AMIRequireMatch_),
     AMILowWeightCorrection_(pp.AMILowWeightCorrection_),
