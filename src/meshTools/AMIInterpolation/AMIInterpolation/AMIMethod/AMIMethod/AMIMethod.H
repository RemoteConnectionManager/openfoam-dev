--- conflicted
+++ resolved
@@ -2,13 +2,8 @@
   =========                 |
   \\      /  F ield         | OpenFOAM: The Open Source CFD Toolbox
    \\    /   O peration     |
-<<<<<<< HEAD
-    \\  /    A nd           | Copyright (C) 2013-2015 OpenFOAM Foundation
+    \\  /    A nd           | Copyright (C) 2013-2016 OpenFOAM Foundation
      \\/     M anipulation  | Copyright (C) 2016 OpcnCFD Ltd.
-=======
-    \\  /    A nd           | Copyright (C) 2013-2016 OpenFOAM Foundation
-     \\/     M anipulation  |
->>>>>>> 7d0d84e4
 -------------------------------------------------------------------------------
 License
     This file is part of OpenFOAM.
