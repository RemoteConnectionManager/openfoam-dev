--- conflicted
+++ resolved
@@ -302,14 +302,9 @@
 
         // So now we have agglomeration of the target side in
         // allRestrict:
-<<<<<<< HEAD
         //  0..size-1 : local agglomeration (= targetRestrictAddressing
         //              (but potentially permutated))
         //  size..    : agglomeration data from other processors
-=======
-        //   0..size-1 : local agglomeration (= targetRestrictAddressing)
-        //   size..    : agglomeration data from other processors
->>>>>>> 7b971a9e
 
 
         // The trickiness in this algorithm is finding out the compaction
@@ -342,7 +337,6 @@
         {
             if (proci != Pstream::myProcNo())
             {
-<<<<<<< HEAD
                 // Combine entries that point to the same coarse element.
                 // The important bit is to loop over the data (and hand out
                 // compact indices ) in 'transferred data' order. This
@@ -351,18 +345,10 @@
                 // in the subMap is the fourth element received in the
                 // constructMap
 
-                const labelList& elems = map.subMap()[procI];
+                const labelList& elems = map.subMap()[proci];
                 const labelList& elemsMap =
                     map.constructMap()[Pstream::myProcNo()];
-                labelList& newSubMap = tgtSubMap[procI];
-=======
-                // Combine entries that point to the same coarse element. All
-                // the elements refer to local data so index into
-                // targetRestrictAddressing or allRestrict (since the same
-                // for local data).
-                const labelList& elems = map.subMap()[proci];
                 labelList& newSubMap = tgtSubMap[proci];
->>>>>>> 7b971a9e
                 newSubMap.setSize(elems.size());
 
                 labelList oldToNew(targetCoarseSize, -1);
@@ -375,7 +361,7 @@
                     if (oldToNew[coarseElem] == -1)
                     {
                         oldToNew[coarseElem] = newI;
-                        newSubMap[newI] = coarseElem;
+                        newSubMap[newi] = coarseElem;
                         newI++;
                     }
                 }
@@ -454,16 +440,16 @@
                         label coarseElem = allRestrict[fineElem];
                         if (oldToNew[coarseElem] == -1)
                         {
-                            oldToNew[coarseElem] = newI;
-                            tgtCompactMap[fineElem] = compactI;
-                            newConstructMap[newI] = compactI++;
-                            newI++;
+                            oldToNew[coarseElem] = newi;
+                            tgtCompactMap[fineElem] = compacti;
+                            newConstructMap[newi] = compacti++;
+                            newi++;
                         }
                         else
                         {
                             // Get compact index
-                            label compactI = oldToNew[coarseElem];
-                            tgtCompactMap[fineElem] = newConstructMap[compactI];
+                            label compacti = oldToNew[coarseElem];
+                            tgtCompactMap[fineElem] = newConstructMap[compacti];
                         }
                     }
                     newConstructMap.setSize(newI);
@@ -489,13 +475,13 @@
 
             forAll(elems, i)
             {
-                label elemI = elems[i];
-                label coarseElemI = tgtCompactMap[elemI];
-
-                label index = findIndex(newElems, coarseElemI);
+                label elemi = elems[i];
+                label coarseElemi = tgtCompactMap[elemi];
+
+                label index = findIndex(newElems, coarseElemi);
                 if (index == -1)
                 {
-                    newElems.append(coarseElemI);
+                    newElems.append(coarseElemi);
                     newWeights.append(fineArea*weights[i]);
                 }
                 else
@@ -522,19 +508,11 @@
 
         forAll(fineSrcAddress, facei)
         {
-<<<<<<< HEAD
-            // All the elements contributing to faceI. Are slots in
-            // target data.
-            const labelList& elems = fineSrcAddress[faceI];
-            const scalarList& weights = fineSrcWeights[faceI];
-            const scalar fineArea = fineSrcMagSf[faceI];
-=======
             // All the elements contributing to facei. Are slots in
             // mapDistribute'd data.
             const labelList& elems = fineSrcAddress[facei];
             const scalarList& weights = fineSrcWeights[facei];
             const scalar fineArea = fineSrcMagSf[facei];
->>>>>>> 7b971a9e
 
             label coarseFacei = sourceRestrictAddressing[facei];
 
@@ -543,13 +521,13 @@
 
             forAll(elems, i)
             {
-                label elemI = elems[i];
-                label coarseElemI = targetRestrictAddressing[elemI];
-
-                label index = findIndex(newElems, coarseElemI);
+                label elemi = elems[i];
+                label coarseElemi = targetRestrictAddressing[elemi];
+
+                label index = findIndex(newElems, coarseElemi);
                 if (index == -1)
                 {
-                    newElems.append(coarseElemI);
+                    newElems.append(coarseElemi);
                     newWeights.append(fineArea*weights[i]);
                 }
                 else
@@ -642,6 +620,7 @@
         update(srcPatch, tgtPatch);
     }
 }
+
 
 // * * * * * * * * * * * * * * * * Constructors  * * * * * * * * * * * * * * //
 
@@ -967,18 +946,14 @@
                 newTgtPoints
             );
 
-<<<<<<< HEAD
         scalarField newTgtMagSf(newTgtPatch.size());
-        forAll(newTgtPatch, faceI)
-        {
-            newTgtMagSf[faceI] = newTgtPatch[faceI].mag(newTgtPatch.points());
-        }
-
-
-        // calculate AMI interpolation
-=======
+        forAll(newTgtPatch, facei)
+        {
+            newTgtMagSf[facei] = newTgtPatch[facei].mag(newTgtPatch.points());
+        }
+
+
         // Calculate AMI interpolation
->>>>>>> 7b971a9e
         autoPtr<AMIMethod<SourcePatch, TargetPatch>> AMIPtr
         (
             AMIMethod<SourcePatch, TargetPatch>::New
@@ -1024,16 +999,16 @@
             labelList& addressing = srcAddress_[i];
             forAll(addressing, addrI)
             {
-                addressing[addrI] = tgtFaceIDs[addressing[addrI]];
+                addressing[addri] = tgtFaceIDs[addressing[addri]];
             }
         }
 
         forAll(tgtAddress_, i)
         {
             labelList& addressing = tgtAddress_[i];
-            forAll(addressing, addrI)
-            {
-                addressing[addrI] = globalSrcFaces.toGlobal(addressing[addrI]);
+            forAll(addressing, addri)
+            {
+                addressing[addri] = globalSrcFaces.toGlobal(addressing[addri]);
             }
         }
 
@@ -1070,34 +1045,8 @@
             scalarList()
         );
 
-<<<<<<< HEAD
         // weights normalisation
         AMIPtr->normaliseWeights(true, *this);
-=======
-        // Weights normalisation
-        normaliseWeights
-        (
-            srcMagSf_,
-            "source",
-            srcAddress_,
-            srcWeights_,
-            srcWeightsSum_,
-            AMIPtr->conformal(),
-            true,
-            lowWeightCorrection_
-        );
-        normaliseWeights
-        (
-            tgtMagSf_,
-            "target",
-            tgtAddress_,
-            tgtWeights_,
-            tgtWeightsSum_,
-            AMIPtr->conformal(),
-            true,
-            lowWeightCorrection_
-        );
->>>>>>> 7b971a9e
 
         // Cache maps and reset addresses
         List<Map<label>> cMap;
@@ -1186,53 +1135,53 @@
         // Re-calculate the source indices
         {
             labelList mapMap(0), newMapMap(0);
-            forAll(srcSubMap, procI)
+            forAll(srcSubMap, proci)
             {
                 mapMap.append
                 (
-                    identity(srcConstructMap[procI].size())
+                    identity(srcConstructMap[proci].size())
                   + mapMap.size() + newMapMap.size()
                 );
                 newMapMap.append
                 (
-                    identity(newSrcConstructMap[procI].size())
+                    identity(newSrcConstructMap[proci].size())
                   + mapMap.size() + newMapMap.size()
                 );
             }
 
-            forAll(srcSubMap, procI)
-            {
-                forAll(srcConstructMap[procI], srcI)
+            forAll(srcSubMap, proci)
+            {
+                forAll(srcConstructMap[proci], srci)
                 {
-                    srcConstructMap[procI][srcI] =
-                        mapMap[srcConstructMap[procI][srcI]];
+                    srcConstructMap[proci][srci] =
+                        mapMap[srcConstructMap[proci][srci]];
                 }
             }
 
-            forAll(srcSubMap, procI)
-            {
-                forAll(newSrcConstructMap[procI], srcI)
+            forAll(srcSubMap, proci)
+            {
+                forAll(newSrcConstructMap[proci], srci)
                 {
-                    newSrcConstructMap[procI][srcI] =
-                        newMapMap[newSrcConstructMap[procI][srcI]];
+                    newSrcConstructMap[proci][srci] =
+                        newMapMap[newSrcConstructMap[proci][srci]];
                 }
             }
 
-            forAll(tgtAddress_, tgtI)
-            {
-                forAll(tgtAddress_[tgtI], tgtJ)
+            forAll(tgtAddress_, tgti)
+            {
+                forAll(tgtAddress_[tgti], tgtj)
                 {
-                    tgtAddress_[tgtI][tgtJ] =
-                        mapMap[tgtAddress_[tgtI][tgtJ]];
+                    tgtAddress_[tgti][tgtj] =
+                        mapMap[tgtAddress_[tgti][tgtj]];
                 }
             }
 
-            forAll(newPtr->tgtAddress_, tgtI)
-            {
-                forAll(newPtr->tgtAddress_[tgtI], tgtJ)
+            forAll(newPtr->tgtAddress_, tgti)
+            {
+                forAll(newPtr->tgtAddress_[tgti], tgtj)
                 {
-                    newPtr->tgtAddress_[tgtI][tgtJ] =
-                        newMapMap[newPtr->tgtAddress_[tgtI][tgtJ]];
+                    newPtr->tgtAddress_[tgti][tgtj] =
+                        newMapMap[newPtr->tgtAddress_[tgti][tgtj]];
                 }
             }
         }
@@ -1240,53 +1189,53 @@
         // Re-calculate the target indices
         {
             labelList mapMap(0), newMapMap(0);
-            forAll(srcSubMap, procI)
+            forAll(srcSubMap, proci)
             {
                 mapMap.append
                 (
-                    identity(tgtConstructMap[procI].size())
+                    identity(tgtConstructMap[proci].size())
                   + mapMap.size() + newMapMap.size()
                 );
                 newMapMap.append
                 (
-                    identity(newTgtConstructMap[procI].size())
+                    identity(newTgtConstructMap[proci].size())
                   + mapMap.size() + newMapMap.size()
                 );
             }
 
-            forAll(srcSubMap, procI)
-            {
-                forAll(tgtConstructMap[procI], tgtI)
+            forAll(srcSubMap, proci)
+            {
+                forAll(tgtConstructMap[proci], tgti)
                 {
-                    tgtConstructMap[procI][tgtI] =
-                        mapMap[tgtConstructMap[procI][tgtI]];
+                    tgtConstructMap[proci][tgti] =
+                        mapMap[tgtConstructMap[proci][tgti]];
                 }
             }
 
-            forAll(srcSubMap, procI)
-            {
-                forAll(newTgtConstructMap[procI], tgtI)
+            forAll(srcSubMap, proci)
+            {
+                forAll(newTgtConstructMap[proci], tgti)
                 {
-                    newTgtConstructMap[procI][tgtI] =
-                        newMapMap[newTgtConstructMap[procI][tgtI]];
+                    newTgtConstructMap[proci][tgti] =
+                        newMapMap[newTgtConstructMap[proci][tgti]];
                 }
             }
 
-            forAll(srcAddress_, srcI)
-            {
-                forAll(srcAddress_[srcI], srcJ)
+            forAll(srcAddress_, srci)
+            {
+                forAll(srcAddress_[srci], srcj)
                 {
-                    srcAddress_[srcI][srcJ] =
-                        mapMap[srcAddress_[srcI][srcJ]];
+                    srcAddress_[srci][srcj] =
+                        mapMap[srcAddress_[srci][srcj]];
                 }
             }
 
-            forAll(newPtr->srcAddress_, srcI)
-            {
-                forAll(newPtr->srcAddress_[srcI], srcJ)
+            forAll(newPtr->srcAddress_, srci)
+            {
+                forAll(newPtr->srcAddress_[srci], srcj)
                 {
-                    newPtr->srcAddress_[srcI][srcJ] =
-                        newMapMap[newPtr->srcAddress_[srcI][srcJ]];
+                    newPtr->srcAddress_[srci][srcj] =
+                        newMapMap[newPtr->srcAddress_[srci][srcj]];
                 }
             }
         }
@@ -1296,30 +1245,30 @@
         tgtMapPtr_->constructSize() += newPtr->tgtMapPtr_->constructSize();
 
         // Combine the maps
-        forAll(srcSubMap, procI)
-        {
-            srcSubMap[procI].append(newSrcSubMap[procI]);
-            srcConstructMap[procI].append(newSrcConstructMap[procI]);
-
-            tgtSubMap[procI].append(newTgtSubMap[procI]);
-            tgtConstructMap[procI].append(newTgtConstructMap[procI]);
+        forAll(srcSubMap, proci)
+        {
+            srcSubMap[proci].append(newSrcSubMap[proci]);
+            srcConstructMap[proci].append(newSrcConstructMap[proci]);
+
+            tgtSubMap[proci].append(newTgtSubMap[proci]);
+            tgtConstructMap[proci].append(newTgtConstructMap[proci]);
         }
     }
 
     // Combine new and current source data
-    forAll(srcMagSf_, srcFaceI)
-    {
-        srcAddress_[srcFaceI].append(newPtr->srcAddress()[srcFaceI]);
-        srcWeights_[srcFaceI].append(newPtr->srcWeights()[srcFaceI]);
-        srcWeightsSum_[srcFaceI] += newPtr->srcWeightsSum()[srcFaceI];
+    forAll(srcMagSf_, srcFacei)
+    {
+        srcAddress_[srcFacei].append(newPtr->srcAddress()[srcFacei]);
+        srcWeights_[srcFacei].append(newPtr->srcWeights()[srcFacei]);
+        srcWeightsSum_[srcFacei] += newPtr->srcWeightsSum()[srcFacei];
     }
 
     // Combine new and current target data
-    forAll(tgtMagSf_, tgtFaceI)
-    {
-        tgtAddress_[tgtFaceI].append(newPtr->tgtAddress()[tgtFaceI]);
-        tgtWeights_[tgtFaceI].append(newPtr->tgtWeights()[tgtFaceI]);
-        tgtWeightsSum_[tgtFaceI] += newPtr->tgtWeightsSum()[tgtFaceI];
+    forAll(tgtMagSf_, tgtFacei)
+    {
+        tgtAddress_[tgtFacei].append(newPtr->tgtAddress()[tgtFacei]);
+        tgtWeights_[tgtFacei].append(newPtr->tgtWeights()[tgtFacei]);
+        tgtWeightsSum_[tgtFacei] += newPtr->tgtWeightsSum()[tgtFacei];
     }
 }
 
@@ -1778,7 +1727,7 @@
 {
     OFstream os("faceConnectivity" + Foam::name(Pstream::myProcNo()) + ".obj");
 
-    label ptI = 1;
+    label pti = 1;
 
     forAll(srcAddress, i)
     {
@@ -1787,15 +1736,15 @@
 
         forAll(addr, j)
         {
-            label tgtPtI = addr[j];
-            const point& tgtPt = tgtPatch.faceCentres()[tgtPtI];
+            label tgtPti = addr[j];
+            const point& tgtPt = tgtPatch.faceCentres()[tgtPti];
 
             meshTools::writeOBJ(os, srcPt);
             meshTools::writeOBJ(os, tgtPt);
 
-            os  << "l " << ptI << " " << ptI + 1 << endl;
-
-            ptI += 2;
+            os  << "l " << pti << " " << pti + 1 << endl;
+
+            pti += 2;
         }
     }
 }
