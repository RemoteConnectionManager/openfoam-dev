--- conflicted
+++ resolved
@@ -96,11 +96,7 @@
         const polyMesh& mesh_;
 
         //- Optional boundary faces that information should travel through
-<<<<<<< HEAD
-        const List<labelPair> explicitConnections_;
-=======
         const labelPairList explicitConnections_;
->>>>>>> 7b971a9e
 
         //- Information for all faces
         UList<Type>& allFaceInfo_;
@@ -308,11 +304,7 @@
         FaceCellWave
         (
             const polyMesh&,
-<<<<<<< HEAD
-            const List<labelPair>& explicitConnections,
-=======
             const labelPairList& explicitConnections,
->>>>>>> 7b971a9e
             const bool handleCyclicAMI,
             const labelList& initialChangedFaces,
             const List<Type>& changedFacesInfo,
@@ -322,14 +314,11 @@
             TrackingData& td = dummyTrackData_
         );
 
-<<<<<<< HEAD
-=======
 
     //- Destructor
     virtual ~FaceCellWave()
     {}
 
->>>>>>> 7b971a9e
 
     // Member Functions
 
@@ -381,7 +370,7 @@
 
             //- Propagate from face to cell. Returns total number of cells
             //  (over all processors) changed.
-           virtual label faceToCell();
+            virtual label faceToCell();
 
             //- Propagate from cell to face. Returns total number of faces
             //  (over all processors) changed. (Faces on processorpatches are
