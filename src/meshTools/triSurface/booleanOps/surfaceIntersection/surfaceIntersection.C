--- conflicted
+++ resolved
@@ -3,11 +3,7 @@
   \\      /  F ield         | OpenFOAM: The Open Source CFD Toolbox
    \\    /   O peration     |
     \\  /    A nd           | Copyright (C) 2011-2015 OpenFOAM Foundation
-<<<<<<< HEAD
      \\/     M anipulation  | Copyright (C) 2015 OpenCFD Ltd.
-=======
-     \\/     M anipulation  |
->>>>>>> 9a536b02
 -------------------------------------------------------------------------------
 License
     This file is part of OpenFOAM.
@@ -243,18 +239,8 @@
 
             if (mag(prevHit - thisHit) < SMALL)
             {
-<<<<<<< HEAD
-                WarningIn
-                (
-                    "Foam::surfaceIntersection::storeIntersection"
-                    "(const bool, const labelList&,"
-                    "const label, DynamicList<edge>&,"
-                    "DynamicList<point>&)"
-                )   << "Encountered degenerate edge between face "
-=======
                 WarningInFunction
                     << "Encountered degenerate edge between face "
->>>>>>> 9a536b02
                     << twoFaces[0] << " on first surface"
                     << " and face " << twoFaces[1] << " on second surface"
                     << endl
