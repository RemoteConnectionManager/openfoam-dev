--- conflicted
+++ resolved
@@ -49,18 +49,12 @@
 
     if (!cstrIter.found())
     {
-        FatalIOErrorInFunction
-        (
-            dict
-        )   << "Unknown coordinateRotation type "
+        FatalIOErrorInFunction(dict)
+            << "Unknown coordinateRotation type "
             << rotType << nl << nl
             << "Valid coordinateRotation types are :" <<  nl
-<<<<<<< HEAD
-            << dictionaryConstructorTablePtr_->sortedToc()
-=======
             << "[default: axes ]"
             << objectRegistryConstructorTablePtr_->sortedToc()
->>>>>>> 2d769428
             << exit(FatalIOError);
     }
 
@@ -87,10 +81,8 @@
 
     if (!cstrIter.found())
     {
-        FatalIOErrorInFunction
-        (
-            dict
-        )   << "Unknown coordinateRotation type "
+        FatalIOErrorInFunction(dict)
+            << "Unknown coordinateRotation type "
             << rotType << nl << nl
             << "Valid coordinateRotation types are :" <<  nl
             << dictionaryConstructorTablePtr_->sortedToc()
@@ -100,4 +92,5 @@
     return autoPtr<coordinateRotation>(cstrIter()(dict));
 }
 
+
 // ************************************************************************* //