--- conflicted
+++ resolved
@@ -3,11 +3,7 @@
 
 # Parse arguments for library compilation
 . $WM_PROJECT_DIR/wmake/scripts/AllwmakeParseArguments
-<<<<<<< HEAD
 
-set -x
-=======
->>>>>>> 3140cfa9
 
 wmake $targetType
 
