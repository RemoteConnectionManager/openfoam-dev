/*---------------------------------------------------------------------------*\
  =========                 |
  \\      /  F ield         | OpenFOAM: The Open Source CFD Toolbox
   \\    /   O peration     |
<<<<<<< HEAD
    \\  /    A nd           | Copyright (C) 2011-2014 OpenFOAM Foundation
     \\/     M anipulation  | Copyright (C) 2015 OpenCFD Ltd.
=======
    \\  /    A nd           | Copyright (C) 2011-2015 OpenFOAM Foundation
     \\/     M anipulation  |
>>>>>>> 9a536b02
-------------------------------------------------------------------------------
License
    This file is part of OpenFOAM.

    OpenFOAM is free software: you can redistribute it and/or modify it
    under the terms of the GNU General Public License as published by
    the Free Software Foundation, either version 3 of the License, or
    (at your option) any later version.

    OpenFOAM is distributed in the hope that it will be useful, but WITHOUT
    ANY WARRANTY; without even the implied warranty of MERCHANTABILITY or
    FITNESS FOR A PARTICULAR PURPOSE.  See the GNU General Public License
    for more details.

    You should have received a copy of the GNU General Public License
    along with OpenFOAM.  If not, see <http://www.gnu.org/licenses/>.

\*---------------------------------------------------------------------------*/

#include "mapDistributePolyMesh.H"
#include "polyMesh.H"

// * * * * * * * * * * * * * Private Member Functions  * * * * * * * * * * * //

void Foam::mapDistributePolyMesh::calcPatchSizes()
{
    oldPatchSizes_.setSize(oldPatchStarts_.size());

    if (oldPatchStarts_.size())
    {
<<<<<<< HEAD
        // Calculate old patch sizes
        for (label patchI = 0; patchI < oldPatchStarts_.size() - 1; patchI++)
        {
            oldPatchSizes_[patchI] =
                oldPatchStarts_[patchI + 1] - oldPatchStarts_[patchI];
        }

        // Set the last one by hand
        const label lastPatchID = oldPatchStarts_.size() - 1;

        oldPatchSizes_[lastPatchID] = nOldFaces_ - oldPatchStarts_[lastPatchID];

        if (min(oldPatchSizes_) < 0)
        {
            FatalErrorIn("mapDistributePolyMesh::calcPatchSizes()")
                << "Calculated negative old patch size:" << oldPatchSizes_ << nl
                << "Error in mapping data" << abort(FatalError);
        }
=======
        FatalErrorInFunction
            << "Calculated negative old patch size:" << oldPatchSizes_ << nl
            << "Error in mapping data" << abort(FatalError);
>>>>>>> 9a536b02
    }
}


// * * * * * * * * * * * * * * * * Constructors  * * * * * * * * * * * * * * //

Foam::mapDistributePolyMesh::mapDistributePolyMesh()
:
    nOldPoints_(0),
    nOldFaces_(0),
    nOldCells_(0),
    oldPatchSizes_(0),
    oldPatchStarts_(0),
    oldPatchNMeshPoints_(0),
    pointMap_(),
    faceMap_(),
    cellMap_(),
    patchMap_()
{}


Foam::mapDistributePolyMesh::mapDistributePolyMesh
(
    const polyMesh& mesh,

    // mesh before changes
    const label nOldPoints,
    const label nOldFaces,
    const label nOldCells,
    const Xfer<labelList>& oldPatchStarts,
    const Xfer<labelList>& oldPatchNMeshPoints,

    // how to subset pieces of mesh to send across
    const Xfer<labelListList>& subPointMap,
    const Xfer<labelListList>& subFaceMap,
    const Xfer<labelListList>& subCellMap,
    const Xfer<labelListList>& subPatchMap,

    // how to reconstruct received mesh
    const Xfer<labelListList>& constructPointMap,
    const Xfer<labelListList>& constructFaceMap,
    const Xfer<labelListList>& constructCellMap,
    const Xfer<labelListList>& constructPatchMap,

    const bool subFaceHasFlip,
    const bool constructFaceHasFlip
)
:
    nOldPoints_(nOldPoints),
    nOldFaces_(nOldFaces),
    nOldCells_(nOldCells),
    oldPatchSizes_(oldPatchStarts().size()),
    oldPatchStarts_(oldPatchStarts),
    oldPatchNMeshPoints_(oldPatchNMeshPoints),
    pointMap_(mesh.nPoints(), subPointMap, constructPointMap),
    faceMap_
    (
        mesh.nFaces(),
        subFaceMap,
        constructFaceMap,
        subFaceHasFlip,
        constructFaceHasFlip
    ),
    cellMap_(mesh.nCells(), subCellMap, constructCellMap),
    patchMap_(mesh.boundaryMesh().size(), subPatchMap, constructPatchMap)
{
    calcPatchSizes();
}


Foam::mapDistributePolyMesh::mapDistributePolyMesh
(
    // mesh before changes
    const label nOldPoints,
    const label nOldFaces,
    const label nOldCells,
    const Xfer<labelList>& oldPatchStarts,
    const Xfer<labelList>& oldPatchNMeshPoints,

    // how to transfer pieces of mesh
    const Xfer<mapDistribute>& pointMap,
    const Xfer<mapDistribute>& faceMap,
    const Xfer<mapDistribute>& cellMap,
    const Xfer<mapDistribute>& patchMap
)
:
    nOldPoints_(nOldPoints),
    nOldFaces_(nOldFaces),
    nOldCells_(nOldCells),
    oldPatchSizes_(oldPatchStarts().size()),
    oldPatchStarts_(oldPatchStarts),
    oldPatchNMeshPoints_(oldPatchNMeshPoints),
    pointMap_(pointMap),
    faceMap_(faceMap),
    cellMap_(cellMap),
    patchMap_(patchMap)
{
    calcPatchSizes();
}


Foam::mapDistributePolyMesh::mapDistributePolyMesh
(
    const Xfer<mapDistributePolyMesh>& map
)
:
    nOldPoints_(map().nOldPoints_),
    nOldFaces_(map().nOldFaces_),
    nOldCells_(map().nOldCells_),
    oldPatchSizes_(map().oldPatchSizes_.xfer()),
    oldPatchStarts_(map().oldPatchStarts_.xfer()),
    oldPatchNMeshPoints_(map().oldPatchNMeshPoints_.xfer()),
    pointMap_(map().pointMap_.xfer()),
    faceMap_(map().faceMap_.xfer()),
    cellMap_(map().cellMap_.xfer()),
    patchMap_(map().patchMap_.xfer())
{}


Foam::mapDistributePolyMesh::mapDistributePolyMesh(Istream& is)
{
    is  >> *this;
}


// * * * * * * * * * * * * * * * Member Functions  * * * * * * * * * * * * * //

void Foam::mapDistributePolyMesh::transfer(mapDistributePolyMesh& rhs)
{
    nOldPoints_ = rhs.nOldPoints_;
    nOldFaces_ = rhs.nOldFaces_;
    nOldCells_ = rhs.nOldCells_;
    oldPatchSizes_.transfer(rhs.oldPatchSizes_);
    oldPatchStarts_.transfer(rhs.oldPatchStarts_);
    oldPatchNMeshPoints_.transfer(rhs.oldPatchNMeshPoints_);
    pointMap_.transfer(rhs.pointMap_);
    faceMap_.transfer(rhs.faceMap_);
    cellMap_.transfer(rhs.cellMap_);
    patchMap_.transfer(rhs.patchMap_);
}


Foam::Xfer<Foam::mapDistributePolyMesh> Foam::mapDistributePolyMesh::xfer()
{
    return xferMove(*this);
}


void Foam::mapDistributePolyMesh::distributePointIndices(labelList& lst) const
{
    // Construct boolList from selected elements
    boolList isSelected
    (
        createWithValues<boolList>
        (
            nOldPoints(),
            false,
            lst,
            true
        )
    );

    // Distribute
    distributePointData(isSelected);

    // Collect selected elements
    lst = findIndices(isSelected, true);
}


void Foam::mapDistributePolyMesh::distributeFaceIndices(labelList& lst) const
{
    // Construct boolList from selected elements
    boolList isSelected
    (
        createWithValues<boolList>
        (
            nOldFaces(),
            false,
            lst,
            true
        )
    );

    // Distribute
    distributeFaceData(isSelected);

    // Collect selected elements
    lst = findIndices(isSelected, true);
}


void Foam::mapDistributePolyMesh::distributeCellIndices(labelList& lst) const
{
    // Construct boolList from selected elements
    boolList isSelected
    (
        createWithValues<boolList>
        (
            nOldCells(),
            false,
            lst,
            true
        )
    );

    // Distribute
    distributeCellData(isSelected);

    // Collect selected elements
    lst = findIndices(isSelected, true);
}


void Foam::mapDistributePolyMesh::distributePatchIndices(labelList& lst) const
{
    // Construct boolList from selected elements
    boolList isSelected
    (
        createWithValues<boolList>
        (
            oldPatchStarts().size(),    // nOldPatches
            false,
            lst,
            true
        )
    );

    // Distribute
    distributePatchData(isSelected);

    // Collect selected elements
    lst = findIndices(isSelected, true);
}


// * * * * * * * * * * * * * * * Member Operators  * * * * * * * * * * * * * //

void Foam::mapDistributePolyMesh::operator=(const mapDistributePolyMesh& rhs)
{
    nOldPoints_ = rhs.nOldPoints_;
    nOldFaces_ = rhs.nOldFaces_;
    nOldCells_ = rhs.nOldCells_;
    oldPatchSizes_ = rhs.oldPatchSizes_;
    oldPatchStarts_ = rhs.oldPatchStarts_;
    oldPatchNMeshPoints_ = rhs.oldPatchNMeshPoints_;
    pointMap_ = rhs.pointMap_;
    faceMap_ = rhs.faceMap_;
    cellMap_ = rhs.cellMap_;
    patchMap_ = rhs.patchMap_;
}


// * * * * * * * * * * * * * * Istream Operator  * * * * * * * * * * * * * * //

Foam::Istream& Foam::operator>>(Istream& is, mapDistributePolyMesh& map)
{
    is.fatalCheck("operator>>(Istream&, mapDistributePolyMesh&)");

    is  >> map.nOldPoints_
        >> map.nOldFaces_
        >> map.nOldCells_
        >> map.oldPatchSizes_
        >> map.oldPatchStarts_
        >> map.oldPatchNMeshPoints_
        >> map.pointMap_
        >> map.faceMap_
        >> map.cellMap_
        >> map.patchMap_;

    return is;
}


// * * * * * * * * * * * * * * Ostream Operator  * * * * * * * * * * * * * * //

Foam::Ostream& Foam::operator<<(Ostream& os, const mapDistributePolyMesh& map)
{
    os  << map.nOldPoints_
        << token::SPACE << map.nOldFaces_
        << token::SPACE << map.nOldCells_ << token::NL
        << map.oldPatchSizes_ << token::NL
        << map.oldPatchStarts_ << token::NL
        << map.oldPatchNMeshPoints_ << token::NL
        << map.pointMap_ << token::NL
        << map.faceMap_ << token::NL
        << map.cellMap_ << token::NL
        << map.patchMap_;

    return os;
}


// ************************************************************************* //<|MERGE_RESOLUTION|>--- conflicted
+++ resolved
@@ -2,13 +2,8 @@
   =========                 |
   \\      /  F ield         | OpenFOAM: The Open Source CFD Toolbox
    \\    /   O peration     |
-<<<<<<< HEAD
-    \\  /    A nd           | Copyright (C) 2011-2014 OpenFOAM Foundation
+    \\  /    A nd           | Copyright (C) 2011-2015 OpenFOAM Foundation
      \\/     M anipulation  | Copyright (C) 2015 OpenCFD Ltd.
-=======
-    \\  /    A nd           | Copyright (C) 2011-2015 OpenFOAM Foundation
-     \\/     M anipulation  |
->>>>>>> 9a536b02
 -------------------------------------------------------------------------------
 License
     This file is part of OpenFOAM.
@@ -39,7 +34,6 @@
 
     if (oldPatchStarts_.size())
     {
-<<<<<<< HEAD
         // Calculate old patch sizes
         for (label patchI = 0; patchI < oldPatchStarts_.size() - 1; patchI++)
         {
@@ -58,11 +52,6 @@
                 << "Calculated negative old patch size:" << oldPatchSizes_ << nl
                 << "Error in mapping data" << abort(FatalError);
         }
-=======
-        FatalErrorInFunction
-            << "Calculated negative old patch size:" << oldPatchSizes_ << nl
-            << "Error in mapping data" << abort(FatalError);
->>>>>>> 9a536b02
     }
 }
 
