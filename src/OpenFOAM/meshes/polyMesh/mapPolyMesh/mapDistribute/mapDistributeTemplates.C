/*---------------------------------------------------------------------------*\
  =========                 |
  \\      /  F ield         | OpenFOAM: The Open Source CFD Toolbox
   \\    /   O peration     |
<<<<<<< HEAD
    \\  /    A nd           | Copyright (C) 2011-2014 OpenFOAM Foundation
     \\/     M anipulation  | Copyright (C) 2015 OpenCFD Ltd.
=======
    \\  /    A nd           | Copyright (C) 2011-2015 OpenFOAM Foundation
     \\/     M anipulation  |
>>>>>>> 9a536b02
-------------------------------------------------------------------------------
License
    This file is part of OpenFOAM.

    OpenFOAM is free software: you can redistribute it and/or modify it
    under the terms of the GNU General Public License as published by
    the Free Software Foundation, either version 3 of the License, or
    (at your option) any later version.

    OpenFOAM is distributed in the hope that it will be useful, but WITHOUT
    ANY WARRANTY; without even the implied warranty of MERCHANTABILITY or
    FITNESS FOR A PARTICULAR PURPOSE.  See the GNU General Public License
    for more details.

    You should have received a copy of the GNU General Public License
    along with OpenFOAM.  If not, see <http://www.gnu.org/licenses/>.

\*---------------------------------------------------------------------------*/

#include "Pstream.H"
#include "PstreamBuffers.H"
#include "PstreamCombineReduceOps.H"
#include "globalIndexAndTransform.H"
#include "transformField.H"
#include "flipOp.H"

// * * * * * * * * * * * * * Private Member Functions  * * * * * * * * * * * //

<<<<<<< HEAD
=======
// Distribute list.
template<class T>
void Foam::mapDistribute::distribute
(
    const Pstream::commsTypes commsType,
    const List<labelPair>& schedule,
    const label constructSize,
    const labelListList& subMap,
    const labelListList& constructMap,
    List<T>& field,
    const int tag
)
{
    if (!Pstream::parRun())
    {
        // Do only me to me.

        const labelList& mySubMap = subMap[Pstream::myProcNo()];

        List<T> subField(mySubMap.size());
        forAll(mySubMap, i)
        {
            subField[i] = field[mySubMap[i]];
        }

        // Receive sub field from myself (subField)
        const labelList& map = constructMap[Pstream::myProcNo()];

        field.setSize(constructSize);

        forAll(map, i)
        {
            field[map[i]] = subField[i];
        }
        return;
    }

    if (commsType == Pstream::blocking)
    {
        // Since buffered sending can reuse the field to collect the
        // received data.

        // Send sub field to neighbour
        for (label domain = 0; domain < Pstream::nProcs(); domain++)
        {
            const labelList& map = subMap[domain];

            if (domain != Pstream::myProcNo() && map.size())
            {
                OPstream toNbr(Pstream::blocking, domain, 0, tag);
                toNbr << UIndirectList<T>(field, map);
            }
        }

        // Subset myself
        const labelList& mySubMap = subMap[Pstream::myProcNo()];

        List<T> subField(mySubMap.size());
        forAll(mySubMap, i)
        {
            subField[i] = field[mySubMap[i]];
        }

        // Receive sub field from myself (subField)
        const labelList& map = constructMap[Pstream::myProcNo()];

        field.setSize(constructSize);

        forAll(map, i)
        {
            field[map[i]] = subField[i];
        }

        // Receive sub field from neighbour
        for (label domain = 0; domain < Pstream::nProcs(); domain++)
        {
            const labelList& map = constructMap[domain];

            if (domain != Pstream::myProcNo() && map.size())
            {
                IPstream fromNbr(Pstream::blocking, domain, 0, tag);
                List<T> subField(fromNbr);

                checkReceivedSize(domain, map.size(), subField.size());

                forAll(map, i)
                {
                    field[map[i]] = subField[i];
                }
            }
        }
    }
    else if (commsType == Pstream::scheduled)
    {
        // Need to make sure I don't overwrite field with received data
        // since the data might need to be sent to another processor. So
        // allocate a new field for the results.
        List<T> newField(constructSize);

        // Subset myself
        UIndirectList<T> subField(field, subMap[Pstream::myProcNo()]);

        // Receive sub field from myself (subField)
        const labelList& map = constructMap[Pstream::myProcNo()];

        forAll(map, i)
        {
            newField[map[i]] = subField[i];
        }

        // Schedule will already have pruned 0-sized comms
        forAll(schedule, i)
        {
            const labelPair& twoProcs = schedule[i];
            // twoProcs is a swap pair of processors. The first one is the
            // one that needs to send first and then receive.

            label sendProc = twoProcs[0];
            label recvProc = twoProcs[1];

            if (Pstream::myProcNo() == sendProc)
            {
                // I am send first, receive next
                {
                    OPstream toNbr(Pstream::scheduled, recvProc, 0, tag);
                    toNbr << UIndirectList<T>(field, subMap[recvProc]);
                }
                {
                    IPstream fromNbr(Pstream::scheduled, recvProc, 0, tag);
                    List<T> subField(fromNbr);

                    const labelList& map = constructMap[recvProc];

                    checkReceivedSize(recvProc, map.size(), subField.size());

                    forAll(map, i)
                    {
                        newField[map[i]] = subField[i];
                    }
                }
            }
            else
            {
                // I am receive first, send next
                {
                    IPstream fromNbr(Pstream::scheduled, sendProc, 0, tag);
                    List<T> subField(fromNbr);

                    const labelList& map = constructMap[sendProc];

                    checkReceivedSize(sendProc, map.size(), subField.size());

                    forAll(map, i)
                    {
                        newField[map[i]] = subField[i];
                    }
                }
                {
                    OPstream toNbr(Pstream::scheduled, sendProc, 0, tag);
                    toNbr << UIndirectList<T>(field, subMap[sendProc]);
                }
            }
        }
        field.transfer(newField);
    }
    else if (commsType == Pstream::nonBlocking)
    {
        label nOutstanding = Pstream::nRequests();

        if (!contiguous<T>())
        {
            PstreamBuffers pBufs(Pstream::nonBlocking, tag);

            // Stream data into buffer
            for (label domain = 0; domain < Pstream::nProcs(); domain++)
            {
                const labelList& map = subMap[domain];

                if (domain != Pstream::myProcNo() && map.size())
                {
                    // Put data into send buffer
                    UOPstream toDomain(domain, pBufs);
                    toDomain << UIndirectList<T>(field, map);
                }
            }

            // Start receiving. Do not block.
            pBufs.finishedSends(false);

            {
                // Set up 'send' to myself
                const labelList& mySubMap = subMap[Pstream::myProcNo()];
                List<T> mySubField(mySubMap.size());
                forAll(mySubMap, i)
                {
                    mySubField[i] = field[mySubMap[i]];
                }
                // Combine bits. Note that can reuse field storage
                field.setSize(constructSize);
                // Receive sub field from myself
                {
                    const labelList& map = constructMap[Pstream::myProcNo()];

                    forAll(map, i)
                    {
                        field[map[i]] = mySubField[i];
                    }
                }
            }

            // Block ourselves, waiting only for the current comms
            Pstream::waitRequests(nOutstanding);

            // Consume
            for (label domain = 0; domain < Pstream::nProcs(); domain++)
            {
                const labelList& map = constructMap[domain];

                if (domain != Pstream::myProcNo() && map.size())
                {
                    UIPstream str(domain, pBufs);
                    List<T> recvField(str);

                    checkReceivedSize(domain, map.size(), recvField.size());

                    forAll(map, i)
                    {
                        field[map[i]] = recvField[i];
                    }
                }
            }
        }
        else
        {
            // Set up sends to neighbours

            List<List<T > > sendFields(Pstream::nProcs());

            for (label domain = 0; domain < Pstream::nProcs(); domain++)
            {
                const labelList& map = subMap[domain];

                if (domain != Pstream::myProcNo() && map.size())
                {
                    List<T>& subField = sendFields[domain];
                    subField.setSize(map.size());
                    forAll(map, i)
                    {
                        subField[i] = field[map[i]];
                    }

                    OPstream::write
                    (
                        Pstream::nonBlocking,
                        domain,
                        reinterpret_cast<const char*>(subField.begin()),
                        subField.byteSize(),
                        tag
                    );
                }
            }

            // Set up receives from neighbours

            List<List<T > > recvFields(Pstream::nProcs());

            for (label domain = 0; domain < Pstream::nProcs(); domain++)
            {
                const labelList& map = constructMap[domain];

                if (domain != Pstream::myProcNo() && map.size())
                {
                    recvFields[domain].setSize(map.size());
                    IPstream::read
                    (
                        Pstream::nonBlocking,
                        domain,
                        reinterpret_cast<char*>(recvFields[domain].begin()),
                        recvFields[domain].byteSize(),
                        tag
                    );
                }
            }


            // Set up 'send' to myself

            {
                const labelList& map = subMap[Pstream::myProcNo()];

                List<T>& subField = sendFields[Pstream::myProcNo()];
                subField.setSize(map.size());
                forAll(map, i)
                {
                    subField[i] = field[map[i]];
                }
            }


            // Combine bits. Note that can reuse field storage

            field.setSize(constructSize);


            // Receive sub field from myself (sendFields[Pstream::myProcNo()])
            {
                const labelList& map = constructMap[Pstream::myProcNo()];
                const List<T>& subField = sendFields[Pstream::myProcNo()];

                forAll(map, i)
                {
                    field[map[i]] = subField[i];
                }
            }


            // Wait for all to finish

            Pstream::waitRequests(nOutstanding);


            // Collect neighbour fields

            for (label domain = 0; domain < Pstream::nProcs(); domain++)
            {
                const labelList& map = constructMap[domain];

                if (domain != Pstream::myProcNo() && map.size())
                {
                    const List<T>& subField = recvFields[domain];

                    checkReceivedSize(domain, map.size(), subField.size());

                    forAll(map, i)
                    {
                        field[map[i]] = subField[i];
                    }
                }
            }
        }
    }
    else
    {
        FatalErrorInFunction
            << "Unknown communication schedule " << commsType
            << abort(FatalError);
    }
}


// Distribute list.
template<class T, class CombineOp>
void Foam::mapDistribute::distribute
(
    const Pstream::commsTypes commsType,
    const List<labelPair>& schedule,
    const label constructSize,
    const labelListList& subMap,
    const labelListList& constructMap,
    List<T>& field,
    const CombineOp& cop,
    const T& nullValue,
    const int tag
)
{
    if (!Pstream::parRun())
    {
        // Do only me to me.

        const labelList& mySubMap = subMap[Pstream::myProcNo()];

        List<T> subField(mySubMap.size());
        forAll(mySubMap, i)
        {
            subField[i] = field[mySubMap[i]];
        }

        // Receive sub field from myself (subField)
        const labelList& map = constructMap[Pstream::myProcNo()];

        field.setSize(constructSize);
        field = nullValue;

        forAll(map, i)
        {
            cop(field[map[i]], subField[i]);
        }
        return;
    }

    if (commsType == Pstream::blocking)
    {
        // Since buffered sending can reuse the field to collect the
        // received data.

        // Send sub field to neighbour
        for (label domain = 0; domain < Pstream::nProcs(); domain++)
        {
            const labelList& map = subMap[domain];

            if (domain != Pstream::myProcNo() && map.size())
            {
                OPstream toNbr(Pstream::blocking, domain, 0, tag);
                toNbr << UIndirectList<T>(field, map);
            }
        }

        // Subset myself
        const labelList& mySubMap = subMap[Pstream::myProcNo()];

        List<T> subField(mySubMap.size());
        forAll(mySubMap, i)
        {
            subField[i] = field[mySubMap[i]];
        }

        // Receive sub field from myself (subField)
        const labelList& map = constructMap[Pstream::myProcNo()];

        field.setSize(constructSize);
        field = nullValue;

        forAll(map, i)
        {
            cop(field[map[i]], subField[i]);
        }

        // Receive sub field from neighbour
        for (label domain = 0; domain < Pstream::nProcs(); domain++)
        {
            const labelList& map = constructMap[domain];

            if (domain != Pstream::myProcNo() && map.size())
            {
                IPstream fromNbr(Pstream::blocking, domain, 0, tag);
                List<T> subField(fromNbr);

                checkReceivedSize(domain, map.size(), subField.size());

                forAll(map, i)
                {
                    cop(field[map[i]], subField[i]);
                }
            }
        }
    }
    else if (commsType == Pstream::scheduled)
    {
        // Need to make sure I don't overwrite field with received data
        // since the data might need to be sent to another processor. So
        // allocate a new field for the results.
        List<T> newField(constructSize, nullValue);

        // Subset myself
        UIndirectList<T> subField(field, subMap[Pstream::myProcNo()]);

        // Receive sub field from myself (subField)
        const labelList& map = constructMap[Pstream::myProcNo()];

        forAll(map, i)
        {
            cop(newField[map[i]], subField[i]);
        }

        // Schedule will already have pruned 0-sized comms
        forAll(schedule, i)
        {
            const labelPair& twoProcs = schedule[i];
            // twoProcs is a swap pair of processors. The first one is the
            // one that needs to send first and then receive.

            label sendProc = twoProcs[0];
            label recvProc = twoProcs[1];

            if (Pstream::myProcNo() == sendProc)
            {
                // I am send first, receive next
                {
                    OPstream toNbr(Pstream::scheduled, recvProc, 0, tag);
                    toNbr << UIndirectList<T>(field, subMap[recvProc]);
                }
                {
                    IPstream fromNbr(Pstream::scheduled, recvProc, 0, tag);
                    List<T> subField(fromNbr);
                    const labelList& map = constructMap[recvProc];

                    checkReceivedSize(recvProc, map.size(), subField.size());

                    forAll(map, i)
                    {
                        cop(newField[map[i]], subField[i]);
                    }
                }
            }
            else
            {
                // I am receive first, send next
                {
                    IPstream fromNbr(Pstream::scheduled, sendProc, 0, tag);
                    List<T> subField(fromNbr);
                    const labelList& map = constructMap[sendProc];

                    checkReceivedSize(sendProc, map.size(), subField.size());

                    forAll(map, i)
                    {
                        cop(newField[map[i]], subField[i]);
                    }
                }
                {
                    OPstream toNbr(Pstream::scheduled, sendProc, 0, tag);
                    toNbr << UIndirectList<T>(field, subMap[sendProc]);
                }
            }
        }
        field.transfer(newField);
    }
    else if (commsType == Pstream::nonBlocking)
    {
        label nOutstanding = Pstream::nRequests();

        if (!contiguous<T>())
        {
            PstreamBuffers pBufs(Pstream::nonBlocking, tag);

            // Stream data into buffer
            for (label domain = 0; domain < Pstream::nProcs(); domain++)
            {
                const labelList& map = subMap[domain];

                if (domain != Pstream::myProcNo() && map.size())
                {
                    // Put data into send buffer
                    UOPstream toDomain(domain, pBufs);
                    toDomain << UIndirectList<T>(field, map);
                }
            }

            // Start receiving. Do not block.
            pBufs.finishedSends(false);

            {
                // Set up 'send' to myself
                List<T> mySubField(field, subMap[Pstream::myProcNo()]);
                // Combine bits. Note that can reuse field storage
                field.setSize(constructSize);
                field = nullValue;
                // Receive sub field from myself
                {
                    const labelList& map = constructMap[Pstream::myProcNo()];

                    forAll(map, i)
                    {
                        cop(field[map[i]], mySubField[i]);
                    }
                }
            }

            // Block ourselves, waiting only for the current comms
            Pstream::waitRequests(nOutstanding);

            // Consume
            for (label domain = 0; domain < Pstream::nProcs(); domain++)
            {
                const labelList& map = constructMap[domain];

                if (domain != Pstream::myProcNo() && map.size())
                {
                    UIPstream str(domain, pBufs);
                    List<T> recvField(str);

                    checkReceivedSize(domain, map.size(), recvField.size());

                    forAll(map, i)
                    {
                        cop(field[map[i]], recvField[i]);
                    }
                }
            }
        }
        else
        {
            // Set up sends to neighbours

            List<List<T > > sendFields(Pstream::nProcs());

            for (label domain = 0; domain < Pstream::nProcs(); domain++)
            {
                const labelList& map = subMap[domain];

                if (domain != Pstream::myProcNo() && map.size())
                {
                    List<T>& subField = sendFields[domain];
                    subField.setSize(map.size());
                    forAll(map, i)
                    {
                        subField[i] = field[map[i]];
                    }

                    OPstream::write
                    (
                        Pstream::nonBlocking,
                        domain,
                        reinterpret_cast<const char*>(subField.begin()),
                        subField.size()*sizeof(T),
                        tag
                    );
                }
            }

            // Set up receives from neighbours

            List<List<T > > recvFields(Pstream::nProcs());

            for (label domain = 0; domain < Pstream::nProcs(); domain++)
            {
                const labelList& map = constructMap[domain];

                if (domain != Pstream::myProcNo() && map.size())
                {
                    recvFields[domain].setSize(map.size());
                    UIPstream::read
                    (
                        Pstream::nonBlocking,
                        domain,
                        reinterpret_cast<char*>(recvFields[domain].begin()),
                        recvFields[domain].size()*sizeof(T),
                        tag
                    );
                }
            }

            // Set up 'send' to myself

            {
                const labelList& map = subMap[Pstream::myProcNo()];

                List<T>& subField = sendFields[Pstream::myProcNo()];
                subField.setSize(map.size());
                forAll(map, i)
                {
                    subField[i] = field[map[i]];
                }
            }


            // Combine bits. Note that can reuse field storage

            field.setSize(constructSize);
            field = nullValue;

            // Receive sub field from myself (subField)
            {
                const labelList& map = constructMap[Pstream::myProcNo()];
                const List<T>& subField = sendFields[Pstream::myProcNo()];

                forAll(map, i)
                {
                    cop(field[map[i]], subField[i]);
                }
            }


            // Wait for all to finish

            Pstream::waitRequests(nOutstanding);


            // Collect neighbour fields

            for (label domain = 0; domain < Pstream::nProcs(); domain++)
            {
                const labelList& map = constructMap[domain];

                if (domain != Pstream::myProcNo() && map.size())
                {
                    const List<T>& subField = recvFields[domain];

                    checkReceivedSize(domain, map.size(), subField.size());

                    forAll(map, i)
                    {
                        cop(field[map[i]], subField[i]);
                    }
                }
            }
        }
    }
    else
    {
        FatalErrorInFunction
            << "Unknown communication schedule " << commsType
            << abort(FatalError);
    }
}


template<class T>
void Foam::mapDistribute::send(PstreamBuffers& pBufs, const List<T>& field)
const
{
    // Stream data into buffer
    for (label domain = 0; domain < Pstream::nProcs(); domain++)
    {
        const labelList& map = subMap_[domain];

        if (map.size())
        {
            // Put data into send buffer
            UOPstream toDomain(domain, pBufs);
            toDomain << UIndirectList<T>(field, map);
        }
    }

    // Start sending and receiving but do not block.
    pBufs.finishedSends(false);
}


template<class T>
void Foam::mapDistribute::receive(PstreamBuffers& pBufs, List<T>& field) const
{
    // Consume
    field.setSize(constructSize_);

    for (label domain = 0; domain < Pstream::nProcs(); domain++)
    {
        const labelList& map = constructMap_[domain];

        if (map.size())
        {
            UIPstream str(domain, pBufs);
            List<T> recvField(str);

            if (recvField.size() != map.size())
            {
                FatalErrorInFunction
                    << "Expected from processor " << domain
                    << " " << map.size() << " but received "
                    << recvField.size() << " elements."
                    << abort(FatalError);
            }

            forAll(map, i)
            {
                field[map[i]] = recvField[i];
            }
        }
    }
}


>>>>>>> 9a536b02
// In case of no transform: copy elements
template<class T>
void Foam::mapDistribute::applyDummyTransforms(List<T>& field) const
{
    forAll(transformElements_, trafoI)
    {
        const labelList& elems = transformElements_[trafoI];

        label n = transformStart_[trafoI];

        forAll(elems, i)
        {
            field[n++] = field[elems[i]];
        }
    }
}


// In case of no transform: copy elements
template<class T>
void Foam::mapDistribute::applyDummyInverseTransforms(List<T>& field) const
{
    forAll(transformElements_, trafoI)
    {
        const labelList& elems = transformElements_[trafoI];
        label n = transformStart_[trafoI];

        forAll(elems, i)
        {
            field[elems[i]] = field[n++];
        }
    }
}


// Calculate transformed elements.
template<class T, class TransformOp>   //, class CombineOp>
void Foam::mapDistribute::applyTransforms
(
    const globalIndexAndTransform& globalTransforms,
    List<T>& field,
    const TransformOp& top
) const
{
    const List<vectorTensorTransform>& totalTransform =
        globalTransforms.transformPermutations();

    forAll(totalTransform, trafoI)
    {
        const vectorTensorTransform& vt = totalTransform[trafoI];
        const labelList& elems = transformElements_[trafoI];
        label n = transformStart_[trafoI];

        // Could be optimised to avoid memory allocations
        List<T> transformFld(UIndirectList<T>(field, elems));
        top(vt, true, transformFld);

        forAll(transformFld, i)
        {
            //cop(field[n++], transformFld[i]);
            field[n++] = transformFld[i];
        }
    }
}


// Calculate transformed elements.
template<class T, class TransformOp>   //, class CombineOp>
void Foam::mapDistribute::applyInverseTransforms
(
    const globalIndexAndTransform& globalTransforms,
    List<T>& field,
    const TransformOp& top
) const
{
    const List<vectorTensorTransform>& totalTransform =
        globalTransforms.transformPermutations();

    forAll(totalTransform, trafoI)
    {
        const vectorTensorTransform& vt = totalTransform[trafoI];
        const labelList& elems = transformElements_[trafoI];
        label n = transformStart_[trafoI];

        // Could be optimised to avoid memory allocations
        List<T> transformFld(SubList<T>(field, elems.size(), n));
        top(vt, false, transformFld);

        forAll(transformFld, i)
        {
            //cop(field[elems[i]], transformFld[i]);
            field[elems[i]] = transformFld[i];
        }
    }
}


//- Distribute data using default commsType.
template<class T, class negateOp>
void Foam::mapDistribute::distribute
(
    List<T>& fld,
    const negateOp& negOp,
    const bool dummyTransform,
    const int tag
) const
{
    mapDistributeBase::distribute(fld, negOp, tag);

    //- Fill in transformed slots with copies
    if (dummyTransform)
    {
        applyDummyTransforms(fld);
    }
}


//- Distribute data using default commsType.
template<class T>
void Foam::mapDistribute::distribute
(
    List<T>& fld,
    const bool dummyTransform,
    const int tag
) const
{
    distribute(fld, flipOp(), dummyTransform, tag);
}


//- Distribute data using default commsType.
template<class T>
void Foam::mapDistribute::distribute
(
    DynamicList<T>& fld,
    const bool dummyTransform,
    const int tag
) const
{
    fld.shrink();

    List<T>& fldList = static_cast<List<T>& >(fld);

    distribute(fldList, dummyTransform, tag);

    fld.setCapacity(fldList.size());
}


//- Reverse distribute data using default commsType.
template<class T>
void Foam::mapDistribute::reverseDistribute
(
    const label constructSize,
    List<T>& fld,
    const bool dummyTransform,
    const int tag
) const
{
    if (dummyTransform)
    {
        applyDummyInverseTransforms(fld);
    }

    mapDistributeBase::reverseDistribute(constructSize, fld, tag);
}


//- Reverse distribute data using default commsType.
//  Since constructSize might be larger than supplied size supply
//  a nullValue
template<class T>
void Foam::mapDistribute::reverseDistribute
(
    const label constructSize,
    const T& nullValue,
    List<T>& fld,
    const bool dummyTransform,
    const int tag
) const
{
    if (dummyTransform)
    {
        applyDummyInverseTransforms(fld);
    }

    mapDistributeBase::reverseDistribute(constructSize, nullValue, fld, tag);
}


//- Distribute data using default commsType.
template<class T, class TransformOp>
void Foam::mapDistribute::distribute
(
    const globalIndexAndTransform& git,
    List<T>& fld,
    const TransformOp& top,
    const int tag
) const
{
    // Distribute. Leave out dummy transforms since we're doing them ourselves
    distribute(fld, false, tag);
    // Do transforms
    applyTransforms(git, fld, top);
}


template<class T, class TransformOp>
void Foam::mapDistribute::reverseDistribute
(
    const globalIndexAndTransform& git,
    const label constructSize,
    List<T>& fld,
    const TransformOp& top,
    const int tag
) const
{
    // Fill slots with reverse-transformed data. Note that it also copies
    // back into the non-remote part of fld even though these values are not
    // used.
    applyInverseTransforms(git, fld, top);

    // And send back (the remote slots). Disable dummy transformations.
    reverseDistribute(constructSize, fld, false, tag);
}


template<class T, class TransformOp>
void Foam::mapDistribute::reverseDistribute
(
    const globalIndexAndTransform& git,
    const label constructSize,
    const T& nullValue,
    List<T>& fld,
    const TransformOp& top,
    const int tag
) const
{
    // Fill slots with reverse-transformed data Note that it also copies
    // back into the non-remote part of fld even though these values are not
    // used.
    applyInverseTransforms(git, fld, top);   //, eqOp<T>());

    // And send back (the remote slots) Disable dummy transformations.
    reverseDistribute(constructSize, nullValue, fld, false, tag);
}


// ************************************************************************* //<|MERGE_RESOLUTION|>--- conflicted
+++ resolved
@@ -2,13 +2,8 @@
   =========                 |
   \\      /  F ield         | OpenFOAM: The Open Source CFD Toolbox
    \\    /   O peration     |
-<<<<<<< HEAD
-    \\  /    A nd           | Copyright (C) 2011-2014 OpenFOAM Foundation
+    \\  /    A nd           | Copyright (C) 2011-2015 OpenFOAM Foundation
      \\/     M anipulation  | Copyright (C) 2015 OpenCFD Ltd.
-=======
-    \\  /    A nd           | Copyright (C) 2011-2015 OpenFOAM Foundation
-     \\/     M anipulation  |
->>>>>>> 9a536b02
 -------------------------------------------------------------------------------
 License
     This file is part of OpenFOAM.
@@ -37,761 +32,6 @@
 
 // * * * * * * * * * * * * * Private Member Functions  * * * * * * * * * * * //
 
-<<<<<<< HEAD
-=======
-// Distribute list.
-template<class T>
-void Foam::mapDistribute::distribute
-(
-    const Pstream::commsTypes commsType,
-    const List<labelPair>& schedule,
-    const label constructSize,
-    const labelListList& subMap,
-    const labelListList& constructMap,
-    List<T>& field,
-    const int tag
-)
-{
-    if (!Pstream::parRun())
-    {
-        // Do only me to me.
-
-        const labelList& mySubMap = subMap[Pstream::myProcNo()];
-
-        List<T> subField(mySubMap.size());
-        forAll(mySubMap, i)
-        {
-            subField[i] = field[mySubMap[i]];
-        }
-
-        // Receive sub field from myself (subField)
-        const labelList& map = constructMap[Pstream::myProcNo()];
-
-        field.setSize(constructSize);
-
-        forAll(map, i)
-        {
-            field[map[i]] = subField[i];
-        }
-        return;
-    }
-
-    if (commsType == Pstream::blocking)
-    {
-        // Since buffered sending can reuse the field to collect the
-        // received data.
-
-        // Send sub field to neighbour
-        for (label domain = 0; domain < Pstream::nProcs(); domain++)
-        {
-            const labelList& map = subMap[domain];
-
-            if (domain != Pstream::myProcNo() && map.size())
-            {
-                OPstream toNbr(Pstream::blocking, domain, 0, tag);
-                toNbr << UIndirectList<T>(field, map);
-            }
-        }
-
-        // Subset myself
-        const labelList& mySubMap = subMap[Pstream::myProcNo()];
-
-        List<T> subField(mySubMap.size());
-        forAll(mySubMap, i)
-        {
-            subField[i] = field[mySubMap[i]];
-        }
-
-        // Receive sub field from myself (subField)
-        const labelList& map = constructMap[Pstream::myProcNo()];
-
-        field.setSize(constructSize);
-
-        forAll(map, i)
-        {
-            field[map[i]] = subField[i];
-        }
-
-        // Receive sub field from neighbour
-        for (label domain = 0; domain < Pstream::nProcs(); domain++)
-        {
-            const labelList& map = constructMap[domain];
-
-            if (domain != Pstream::myProcNo() && map.size())
-            {
-                IPstream fromNbr(Pstream::blocking, domain, 0, tag);
-                List<T> subField(fromNbr);
-
-                checkReceivedSize(domain, map.size(), subField.size());
-
-                forAll(map, i)
-                {
-                    field[map[i]] = subField[i];
-                }
-            }
-        }
-    }
-    else if (commsType == Pstream::scheduled)
-    {
-        // Need to make sure I don't overwrite field with received data
-        // since the data might need to be sent to another processor. So
-        // allocate a new field for the results.
-        List<T> newField(constructSize);
-
-        // Subset myself
-        UIndirectList<T> subField(field, subMap[Pstream::myProcNo()]);
-
-        // Receive sub field from myself (subField)
-        const labelList& map = constructMap[Pstream::myProcNo()];
-
-        forAll(map, i)
-        {
-            newField[map[i]] = subField[i];
-        }
-
-        // Schedule will already have pruned 0-sized comms
-        forAll(schedule, i)
-        {
-            const labelPair& twoProcs = schedule[i];
-            // twoProcs is a swap pair of processors. The first one is the
-            // one that needs to send first and then receive.
-
-            label sendProc = twoProcs[0];
-            label recvProc = twoProcs[1];
-
-            if (Pstream::myProcNo() == sendProc)
-            {
-                // I am send first, receive next
-                {
-                    OPstream toNbr(Pstream::scheduled, recvProc, 0, tag);
-                    toNbr << UIndirectList<T>(field, subMap[recvProc]);
-                }
-                {
-                    IPstream fromNbr(Pstream::scheduled, recvProc, 0, tag);
-                    List<T> subField(fromNbr);
-
-                    const labelList& map = constructMap[recvProc];
-
-                    checkReceivedSize(recvProc, map.size(), subField.size());
-
-                    forAll(map, i)
-                    {
-                        newField[map[i]] = subField[i];
-                    }
-                }
-            }
-            else
-            {
-                // I am receive first, send next
-                {
-                    IPstream fromNbr(Pstream::scheduled, sendProc, 0, tag);
-                    List<T> subField(fromNbr);
-
-                    const labelList& map = constructMap[sendProc];
-
-                    checkReceivedSize(sendProc, map.size(), subField.size());
-
-                    forAll(map, i)
-                    {
-                        newField[map[i]] = subField[i];
-                    }
-                }
-                {
-                    OPstream toNbr(Pstream::scheduled, sendProc, 0, tag);
-                    toNbr << UIndirectList<T>(field, subMap[sendProc]);
-                }
-            }
-        }
-        field.transfer(newField);
-    }
-    else if (commsType == Pstream::nonBlocking)
-    {
-        label nOutstanding = Pstream::nRequests();
-
-        if (!contiguous<T>())
-        {
-            PstreamBuffers pBufs(Pstream::nonBlocking, tag);
-
-            // Stream data into buffer
-            for (label domain = 0; domain < Pstream::nProcs(); domain++)
-            {
-                const labelList& map = subMap[domain];
-
-                if (domain != Pstream::myProcNo() && map.size())
-                {
-                    // Put data into send buffer
-                    UOPstream toDomain(domain, pBufs);
-                    toDomain << UIndirectList<T>(field, map);
-                }
-            }
-
-            // Start receiving. Do not block.
-            pBufs.finishedSends(false);
-
-            {
-                // Set up 'send' to myself
-                const labelList& mySubMap = subMap[Pstream::myProcNo()];
-                List<T> mySubField(mySubMap.size());
-                forAll(mySubMap, i)
-                {
-                    mySubField[i] = field[mySubMap[i]];
-                }
-                // Combine bits. Note that can reuse field storage
-                field.setSize(constructSize);
-                // Receive sub field from myself
-                {
-                    const labelList& map = constructMap[Pstream::myProcNo()];
-
-                    forAll(map, i)
-                    {
-                        field[map[i]] = mySubField[i];
-                    }
-                }
-            }
-
-            // Block ourselves, waiting only for the current comms
-            Pstream::waitRequests(nOutstanding);
-
-            // Consume
-            for (label domain = 0; domain < Pstream::nProcs(); domain++)
-            {
-                const labelList& map = constructMap[domain];
-
-                if (domain != Pstream::myProcNo() && map.size())
-                {
-                    UIPstream str(domain, pBufs);
-                    List<T> recvField(str);
-
-                    checkReceivedSize(domain, map.size(), recvField.size());
-
-                    forAll(map, i)
-                    {
-                        field[map[i]] = recvField[i];
-                    }
-                }
-            }
-        }
-        else
-        {
-            // Set up sends to neighbours
-
-            List<List<T > > sendFields(Pstream::nProcs());
-
-            for (label domain = 0; domain < Pstream::nProcs(); domain++)
-            {
-                const labelList& map = subMap[domain];
-
-                if (domain != Pstream::myProcNo() && map.size())
-                {
-                    List<T>& subField = sendFields[domain];
-                    subField.setSize(map.size());
-                    forAll(map, i)
-                    {
-                        subField[i] = field[map[i]];
-                    }
-
-                    OPstream::write
-                    (
-                        Pstream::nonBlocking,
-                        domain,
-                        reinterpret_cast<const char*>(subField.begin()),
-                        subField.byteSize(),
-                        tag
-                    );
-                }
-            }
-
-            // Set up receives from neighbours
-
-            List<List<T > > recvFields(Pstream::nProcs());
-
-            for (label domain = 0; domain < Pstream::nProcs(); domain++)
-            {
-                const labelList& map = constructMap[domain];
-
-                if (domain != Pstream::myProcNo() && map.size())
-                {
-                    recvFields[domain].setSize(map.size());
-                    IPstream::read
-                    (
-                        Pstream::nonBlocking,
-                        domain,
-                        reinterpret_cast<char*>(recvFields[domain].begin()),
-                        recvFields[domain].byteSize(),
-                        tag
-                    );
-                }
-            }
-
-
-            // Set up 'send' to myself
-
-            {
-                const labelList& map = subMap[Pstream::myProcNo()];
-
-                List<T>& subField = sendFields[Pstream::myProcNo()];
-                subField.setSize(map.size());
-                forAll(map, i)
-                {
-                    subField[i] = field[map[i]];
-                }
-            }
-
-
-            // Combine bits. Note that can reuse field storage
-
-            field.setSize(constructSize);
-
-
-            // Receive sub field from myself (sendFields[Pstream::myProcNo()])
-            {
-                const labelList& map = constructMap[Pstream::myProcNo()];
-                const List<T>& subField = sendFields[Pstream::myProcNo()];
-
-                forAll(map, i)
-                {
-                    field[map[i]] = subField[i];
-                }
-            }
-
-
-            // Wait for all to finish
-
-            Pstream::waitRequests(nOutstanding);
-
-
-            // Collect neighbour fields
-
-            for (label domain = 0; domain < Pstream::nProcs(); domain++)
-            {
-                const labelList& map = constructMap[domain];
-
-                if (domain != Pstream::myProcNo() && map.size())
-                {
-                    const List<T>& subField = recvFields[domain];
-
-                    checkReceivedSize(domain, map.size(), subField.size());
-
-                    forAll(map, i)
-                    {
-                        field[map[i]] = subField[i];
-                    }
-                }
-            }
-        }
-    }
-    else
-    {
-        FatalErrorInFunction
-            << "Unknown communication schedule " << commsType
-            << abort(FatalError);
-    }
-}
-
-
-// Distribute list.
-template<class T, class CombineOp>
-void Foam::mapDistribute::distribute
-(
-    const Pstream::commsTypes commsType,
-    const List<labelPair>& schedule,
-    const label constructSize,
-    const labelListList& subMap,
-    const labelListList& constructMap,
-    List<T>& field,
-    const CombineOp& cop,
-    const T& nullValue,
-    const int tag
-)
-{
-    if (!Pstream::parRun())
-    {
-        // Do only me to me.
-
-        const labelList& mySubMap = subMap[Pstream::myProcNo()];
-
-        List<T> subField(mySubMap.size());
-        forAll(mySubMap, i)
-        {
-            subField[i] = field[mySubMap[i]];
-        }
-
-        // Receive sub field from myself (subField)
-        const labelList& map = constructMap[Pstream::myProcNo()];
-
-        field.setSize(constructSize);
-        field = nullValue;
-
-        forAll(map, i)
-        {
-            cop(field[map[i]], subField[i]);
-        }
-        return;
-    }
-
-    if (commsType == Pstream::blocking)
-    {
-        // Since buffered sending can reuse the field to collect the
-        // received data.
-
-        // Send sub field to neighbour
-        for (label domain = 0; domain < Pstream::nProcs(); domain++)
-        {
-            const labelList& map = subMap[domain];
-
-            if (domain != Pstream::myProcNo() && map.size())
-            {
-                OPstream toNbr(Pstream::blocking, domain, 0, tag);
-                toNbr << UIndirectList<T>(field, map);
-            }
-        }
-
-        // Subset myself
-        const labelList& mySubMap = subMap[Pstream::myProcNo()];
-
-        List<T> subField(mySubMap.size());
-        forAll(mySubMap, i)
-        {
-            subField[i] = field[mySubMap[i]];
-        }
-
-        // Receive sub field from myself (subField)
-        const labelList& map = constructMap[Pstream::myProcNo()];
-
-        field.setSize(constructSize);
-        field = nullValue;
-
-        forAll(map, i)
-        {
-            cop(field[map[i]], subField[i]);
-        }
-
-        // Receive sub field from neighbour
-        for (label domain = 0; domain < Pstream::nProcs(); domain++)
-        {
-            const labelList& map = constructMap[domain];
-
-            if (domain != Pstream::myProcNo() && map.size())
-            {
-                IPstream fromNbr(Pstream::blocking, domain, 0, tag);
-                List<T> subField(fromNbr);
-
-                checkReceivedSize(domain, map.size(), subField.size());
-
-                forAll(map, i)
-                {
-                    cop(field[map[i]], subField[i]);
-                }
-            }
-        }
-    }
-    else if (commsType == Pstream::scheduled)
-    {
-        // Need to make sure I don't overwrite field with received data
-        // since the data might need to be sent to another processor. So
-        // allocate a new field for the results.
-        List<T> newField(constructSize, nullValue);
-
-        // Subset myself
-        UIndirectList<T> subField(field, subMap[Pstream::myProcNo()]);
-
-        // Receive sub field from myself (subField)
-        const labelList& map = constructMap[Pstream::myProcNo()];
-
-        forAll(map, i)
-        {
-            cop(newField[map[i]], subField[i]);
-        }
-
-        // Schedule will already have pruned 0-sized comms
-        forAll(schedule, i)
-        {
-            const labelPair& twoProcs = schedule[i];
-            // twoProcs is a swap pair of processors. The first one is the
-            // one that needs to send first and then receive.
-
-            label sendProc = twoProcs[0];
-            label recvProc = twoProcs[1];
-
-            if (Pstream::myProcNo() == sendProc)
-            {
-                // I am send first, receive next
-                {
-                    OPstream toNbr(Pstream::scheduled, recvProc, 0, tag);
-                    toNbr << UIndirectList<T>(field, subMap[recvProc]);
-                }
-                {
-                    IPstream fromNbr(Pstream::scheduled, recvProc, 0, tag);
-                    List<T> subField(fromNbr);
-                    const labelList& map = constructMap[recvProc];
-
-                    checkReceivedSize(recvProc, map.size(), subField.size());
-
-                    forAll(map, i)
-                    {
-                        cop(newField[map[i]], subField[i]);
-                    }
-                }
-            }
-            else
-            {
-                // I am receive first, send next
-                {
-                    IPstream fromNbr(Pstream::scheduled, sendProc, 0, tag);
-                    List<T> subField(fromNbr);
-                    const labelList& map = constructMap[sendProc];
-
-                    checkReceivedSize(sendProc, map.size(), subField.size());
-
-                    forAll(map, i)
-                    {
-                        cop(newField[map[i]], subField[i]);
-                    }
-                }
-                {
-                    OPstream toNbr(Pstream::scheduled, sendProc, 0, tag);
-                    toNbr << UIndirectList<T>(field, subMap[sendProc]);
-                }
-            }
-        }
-        field.transfer(newField);
-    }
-    else if (commsType == Pstream::nonBlocking)
-    {
-        label nOutstanding = Pstream::nRequests();
-
-        if (!contiguous<T>())
-        {
-            PstreamBuffers pBufs(Pstream::nonBlocking, tag);
-
-            // Stream data into buffer
-            for (label domain = 0; domain < Pstream::nProcs(); domain++)
-            {
-                const labelList& map = subMap[domain];
-
-                if (domain != Pstream::myProcNo() && map.size())
-                {
-                    // Put data into send buffer
-                    UOPstream toDomain(domain, pBufs);
-                    toDomain << UIndirectList<T>(field, map);
-                }
-            }
-
-            // Start receiving. Do not block.
-            pBufs.finishedSends(false);
-
-            {
-                // Set up 'send' to myself
-                List<T> mySubField(field, subMap[Pstream::myProcNo()]);
-                // Combine bits. Note that can reuse field storage
-                field.setSize(constructSize);
-                field = nullValue;
-                // Receive sub field from myself
-                {
-                    const labelList& map = constructMap[Pstream::myProcNo()];
-
-                    forAll(map, i)
-                    {
-                        cop(field[map[i]], mySubField[i]);
-                    }
-                }
-            }
-
-            // Block ourselves, waiting only for the current comms
-            Pstream::waitRequests(nOutstanding);
-
-            // Consume
-            for (label domain = 0; domain < Pstream::nProcs(); domain++)
-            {
-                const labelList& map = constructMap[domain];
-
-                if (domain != Pstream::myProcNo() && map.size())
-                {
-                    UIPstream str(domain, pBufs);
-                    List<T> recvField(str);
-
-                    checkReceivedSize(domain, map.size(), recvField.size());
-
-                    forAll(map, i)
-                    {
-                        cop(field[map[i]], recvField[i]);
-                    }
-                }
-            }
-        }
-        else
-        {
-            // Set up sends to neighbours
-
-            List<List<T > > sendFields(Pstream::nProcs());
-
-            for (label domain = 0; domain < Pstream::nProcs(); domain++)
-            {
-                const labelList& map = subMap[domain];
-
-                if (domain != Pstream::myProcNo() && map.size())
-                {
-                    List<T>& subField = sendFields[domain];
-                    subField.setSize(map.size());
-                    forAll(map, i)
-                    {
-                        subField[i] = field[map[i]];
-                    }
-
-                    OPstream::write
-                    (
-                        Pstream::nonBlocking,
-                        domain,
-                        reinterpret_cast<const char*>(subField.begin()),
-                        subField.size()*sizeof(T),
-                        tag
-                    );
-                }
-            }
-
-            // Set up receives from neighbours
-
-            List<List<T > > recvFields(Pstream::nProcs());
-
-            for (label domain = 0; domain < Pstream::nProcs(); domain++)
-            {
-                const labelList& map = constructMap[domain];
-
-                if (domain != Pstream::myProcNo() && map.size())
-                {
-                    recvFields[domain].setSize(map.size());
-                    UIPstream::read
-                    (
-                        Pstream::nonBlocking,
-                        domain,
-                        reinterpret_cast<char*>(recvFields[domain].begin()),
-                        recvFields[domain].size()*sizeof(T),
-                        tag
-                    );
-                }
-            }
-
-            // Set up 'send' to myself
-
-            {
-                const labelList& map = subMap[Pstream::myProcNo()];
-
-                List<T>& subField = sendFields[Pstream::myProcNo()];
-                subField.setSize(map.size());
-                forAll(map, i)
-                {
-                    subField[i] = field[map[i]];
-                }
-            }
-
-
-            // Combine bits. Note that can reuse field storage
-
-            field.setSize(constructSize);
-            field = nullValue;
-
-            // Receive sub field from myself (subField)
-            {
-                const labelList& map = constructMap[Pstream::myProcNo()];
-                const List<T>& subField = sendFields[Pstream::myProcNo()];
-
-                forAll(map, i)
-                {
-                    cop(field[map[i]], subField[i]);
-                }
-            }
-
-
-            // Wait for all to finish
-
-            Pstream::waitRequests(nOutstanding);
-
-
-            // Collect neighbour fields
-
-            for (label domain = 0; domain < Pstream::nProcs(); domain++)
-            {
-                const labelList& map = constructMap[domain];
-
-                if (domain != Pstream::myProcNo() && map.size())
-                {
-                    const List<T>& subField = recvFields[domain];
-
-                    checkReceivedSize(domain, map.size(), subField.size());
-
-                    forAll(map, i)
-                    {
-                        cop(field[map[i]], subField[i]);
-                    }
-                }
-            }
-        }
-    }
-    else
-    {
-        FatalErrorInFunction
-            << "Unknown communication schedule " << commsType
-            << abort(FatalError);
-    }
-}
-
-
-template<class T>
-void Foam::mapDistribute::send(PstreamBuffers& pBufs, const List<T>& field)
-const
-{
-    // Stream data into buffer
-    for (label domain = 0; domain < Pstream::nProcs(); domain++)
-    {
-        const labelList& map = subMap_[domain];
-
-        if (map.size())
-        {
-            // Put data into send buffer
-            UOPstream toDomain(domain, pBufs);
-            toDomain << UIndirectList<T>(field, map);
-        }
-    }
-
-    // Start sending and receiving but do not block.
-    pBufs.finishedSends(false);
-}
-
-
-template<class T>
-void Foam::mapDistribute::receive(PstreamBuffers& pBufs, List<T>& field) const
-{
-    // Consume
-    field.setSize(constructSize_);
-
-    for (label domain = 0; domain < Pstream::nProcs(); domain++)
-    {
-        const labelList& map = constructMap_[domain];
-
-        if (map.size())
-        {
-            UIPstream str(domain, pBufs);
-            List<T> recvField(str);
-
-            if (recvField.size() != map.size())
-            {
-                FatalErrorInFunction
-                    << "Expected from processor " << domain
-                    << " " << map.size() << " but received "
-                    << recvField.size() << " elements."
-                    << abort(FatalError);
-            }
-
-            forAll(map, i)
-            {
-                field[map[i]] = recvField[i];
-            }
-        }
-    }
-}
-
-
->>>>>>> 9a536b02
 // In case of no transform: copy elements
 template<class T>
 void Foam::mapDistribute::applyDummyTransforms(List<T>& field) const
