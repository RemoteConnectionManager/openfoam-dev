--- conflicted
+++ resolved
@@ -2,13 +2,8 @@
   =========                 |
   \\      /  F ield         | OpenFOAM: The Open Source CFD Toolbox
    \\    /   O peration     |
-<<<<<<< HEAD
-    \\  /    A nd           | Copyright (C) 2011-2015 OpenFOAM Foundation
+    \\  /    A nd           | Copyright (C) 2011-2016 OpenFOAM Foundation
      \\/     M anipulation  | Copyright (C) 2015 OpenCFD Ltd.
-=======
-    \\  /    A nd           | Copyright (C) 2011-2016 OpenFOAM Foundation
-     \\/     M anipulation  |
->>>>>>> 7b971a9e
 -------------------------------------------------------------------------------
 License
     This file is part of OpenFOAM.
@@ -147,7 +142,6 @@
 
             const bool subFaceHasFlip = false,
             const bool constructFaceHasFlip = false
-<<<<<<< HEAD
         );
 
         //- Construct from components
@@ -167,27 +161,6 @@
             const Xfer<mapDistribute>& patchMap
         );
 
-=======
-        );
-
-        //- Construct from components
-        mapDistributePolyMesh
-        (
-            // mesh before changes
-            const label nOldPoints,
-            const label nOldFaces,
-            const label nOldCells,
-            const Xfer<labelList>& oldPatchStarts,
-            const Xfer<labelList>& oldPatchNMeshPoints,
-
-            // how to subset pieces of mesh to send across
-            const Xfer<mapDistribute>& pointMap,
-            const Xfer<mapDistribute>& faceMap,
-            const Xfer<mapDistribute>& cellMap,
-            const Xfer<mapDistribute>& patchMap
-        );
-
->>>>>>> 7b971a9e
         //- Construct by transferring parameter content
         mapDistributePolyMesh(const Xfer<mapDistributePolyMesh>&);
 
