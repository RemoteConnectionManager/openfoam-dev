/*---------------------------------------------------------------------------*\
  =========                 |
  \\      /  F ield         | OpenFOAM: The Open Source CFD Toolbox
   \\    /   O peration     |
    \\  /    A nd           | Copyright (C) 2011-2016 OpenFOAM Foundation
     \\/     M anipulation  | Copyright (C) 2015 OpenCFD Ltd.
-------------------------------------------------------------------------------
License
    This file is part of OpenFOAM.

    OpenFOAM is free software: you can redistribute it and/or modify it
    under the terms of the GNU General Public License as published by
    the Free Software Foundation, either version 3 of the License, or
    (at your option) any later version.

    OpenFOAM is distributed in the hope that it will be useful, but WITHOUT
    ANY WARRANTY; without even the implied warranty of MERCHANTABILITY or
    FITNESS FOR A PARTICULAR PURPOSE.  See the GNU General Public License
    for more details.

    You should have received a copy of the GNU General Public License
    along with OpenFOAM.  If not, see <http://www.gnu.org/licenses/>.

\*---------------------------------------------------------------------------*/

#include "polyMesh.H"
#include "Time.H"
#include "cellIOList.H"

// * * * * * * * * * * * * * * * Member Functions  * * * * * * * * * * * * * //

void Foam::polyMesh::setInstance(const fileName& inst)
{
    if (debug)
    {
        InfoInFunction << "Resetting file instance to " << inst << endl;
    }

    points_.writeOpt() = IOobject::AUTO_WRITE;
    points_.instance() = inst;

    faces_.writeOpt() = IOobject::AUTO_WRITE;
    faces_.instance() = inst;

    owner_.writeOpt() = IOobject::AUTO_WRITE;
    owner_.instance() = inst;

    neighbour_.writeOpt() = IOobject::AUTO_WRITE;
    neighbour_.instance() = inst;

    boundary_.writeOpt() = IOobject::AUTO_WRITE;
    boundary_.instance() = inst;

    pointZones_.writeOpt() = IOobject::AUTO_WRITE;
    pointZones_.instance() = inst;

    faceZones_.writeOpt() = IOobject::AUTO_WRITE;
    faceZones_.instance() = inst;

    cellZones_.writeOpt() = IOobject::AUTO_WRITE;
    cellZones_.instance() = inst;
}


Foam::polyMesh::readUpdateState Foam::polyMesh::readUpdate()
{
    if (debug)
    {
        InfoInFunction << "Updating mesh based on saved data." << endl;
    }

    // Find the point and cell instance
    fileName pointsInst(time().findInstance(meshDir(), "points"));
    fileName facesInst(time().findInstance(meshDir(), "faces"));
    //fileName boundaryInst(time().findInstance(meshDir(), "boundary"));

    if (debug)
    {
        Info<< "Faces instance: old = " << facesInstance()
            << " new = " << facesInst << nl
            << "Points instance: old = " << pointsInstance()
            << " new = " << pointsInst << endl;
    }

    if (facesInst != facesInstance())
    {
        // Topological change
        if (debug)
        {
            Info<< "Topological change" << endl;
        }

        clearOut();

        // Set instance to new instance. Note that points instance can differ
        // from from faces instance.
        setInstance(facesInst);
        points_.instance() = pointsInst;

        points_ = pointIOField
        (
            IOobject
            (
                "points",
                pointsInst,
                meshSubDir,
                *this,
                IOobject::MUST_READ,
                IOobject::NO_WRITE,
                false
            )
        );

        faces_ = faceCompactIOList
        (
            IOobject
            (
                "faces",
                facesInst,
                meshSubDir,
                *this,
                IOobject::MUST_READ,
                IOobject::NO_WRITE,
                false
            )
        );

        owner_ = labelIOList
        (
            IOobject
            (
                "owner",
                facesInst,
                meshSubDir,
                *this,
                IOobject::READ_IF_PRESENT,
                IOobject::NO_WRITE,
                false
            )
        );

        neighbour_ = labelIOList
        (
            IOobject
            (
                "neighbour",
                facesInst,
                meshSubDir,
                *this,
                IOobject::READ_IF_PRESENT,
                IOobject::NO_WRITE,
                false
            )
        );

        // Reset the boundary patches
        polyBoundaryMesh newBoundary
        (
            IOobject
            (
                "boundary",
                facesInst,
                meshSubDir,
                *this,
                IOobject::MUST_READ,
                IOobject::NO_WRITE,
                false
            ),
            *this
        );

        // Check that patch types and names are unchanged
        bool boundaryChanged = false;

        if (newBoundary.size() != boundary_.size())
        {
            boundaryChanged = true;
        }
        else
        {
            wordList newTypes = newBoundary.types();
            wordList newNames = newBoundary.names();

            wordList oldTypes = boundary_.types();
            wordList oldNames = boundary_.names();

            forAll(oldTypes, patchi)
            {
                if
                (
                    oldTypes[patchi] != newTypes[patchi]
                 || oldNames[patchi] != newNames[patchi]
                )
                {
                    boundaryChanged = true;
                    break;
                }
            }
        }

        if (boundaryChanged)
        {
            WarningInFunction
                << "unexpected consequences.  Proceed with care." << endl;

            boundary_.clear();
            boundary_.setSize(newBoundary.size());

            forAll(newBoundary, patchi)
            {
                boundary_.set(patchi, newBoundary[patchi].clone(boundary_));
            }
        }
        else
        {
            forAll(boundary_, patchi)
            {
                boundary_[patchi] = polyPatch
                (
                    newBoundary[patchi].name(),
                    newBoundary[patchi].size(),
                    newBoundary[patchi].start(),
                    patchi,
                    boundary_,
<<<<<<< HEAD
                    newBoundary[patchI].physicalType(),
                    newBoundary[patchI].inGroups()
=======
                    newBoundary[patchi].type()
>>>>>>> 7b971a9e
                );
            }
        }


        // Boundary is set so can use initMesh now (uses boundary_ to
        // determine internal and active faces)

        if (exists(owner_.objectPath()))
        {
            initMesh();
        }
        else
        {
            cellCompactIOList cells
            (
                IOobject
                (
                    "cells",
                    facesInst,
                    meshSubDir,
                    *this,
                    IOobject::MUST_READ,
                    IOobject::NO_WRITE,
                    false
                )
            );

            // Recalculate the owner/neighbour addressing and reset the
            // primitiveMesh
            initMesh(cells);
        }


        // Even if number of patches stayed same still recalculate boundary
        // data.

        // Calculate topology for the patches (processor-processor comms etc.)
        boundary_.updateMesh();

        // Calculate the geometry for the patches (transformation tensors etc.)
        boundary_.calcGeometry();

        // Derived info
        bounds_ = boundBox(points_);
        geometricD_ = Zero;
        solutionD_ = Zero;

        // Zones
        pointZoneMesh newPointZones
        (
            IOobject
            (
                "pointZones",
                facesInst,
                meshSubDir,
                *this,
                IOobject::READ_IF_PRESENT,
                IOobject::NO_WRITE,
                false
            ),
            *this
        );

        label oldSize = pointZones_.size();

        if (newPointZones.size() <= pointZones_.size())
        {
            pointZones_.setSize(newPointZones.size());
        }

        // Reset existing ones
        forAll(pointZones_, czI)
        {
            pointZones_[czI] = newPointZones[czI];
        }

        // Extend with extra ones
        pointZones_.setSize(newPointZones.size());

        for (label czI = oldSize; czI < newPointZones.size(); czI++)
        {
            pointZones_.set(czI, newPointZones[czI].clone(pointZones_));
        }


        faceZoneMesh newFaceZones
        (
            IOobject
            (
                "faceZones",
                facesInst,
                meshSubDir,
                *this,
                IOobject::READ_IF_PRESENT,
                IOobject::NO_WRITE,
                false
            ),
            *this
        );

        oldSize = faceZones_.size();

        if (newFaceZones.size() <= faceZones_.size())
        {
            faceZones_.setSize(newFaceZones.size());
        }

        // Reset existing ones
        forAll(faceZones_, fzI)
        {
            faceZones_[fzI].resetAddressing
            (
                newFaceZones[fzI],
                newFaceZones[fzI].flipMap()
            );
        }

        // Extend with extra ones
        faceZones_.setSize(newFaceZones.size());

        for (label fzI = oldSize; fzI < newFaceZones.size(); fzI++)
        {
            faceZones_.set(fzI, newFaceZones[fzI].clone(faceZones_));
        }


        cellZoneMesh newCellZones
        (
            IOobject
            (
                "cellZones",
                facesInst,
                meshSubDir,
                *this,
                IOobject::READ_IF_PRESENT,
                IOobject::NO_WRITE,
                false
            ),
            *this
        );

        oldSize = cellZones_.size();

        if (newCellZones.size() <= cellZones_.size())
        {
            cellZones_.setSize(newCellZones.size());
        }

        // Reset existing ones
        forAll(cellZones_, czI)
        {
            cellZones_[czI] = newCellZones[czI];
        }

        // Extend with extra ones
        cellZones_.setSize(newCellZones.size());

        for (label czI = oldSize; czI < newCellZones.size(); czI++)
        {
            cellZones_.set(czI, newCellZones[czI].clone(cellZones_));
        }


        if (boundaryChanged)
        {
            return polyMesh::TOPO_PATCH_CHANGE;
        }
        else
        {
            return polyMesh::TOPO_CHANGE;
        }
    }
    else if (pointsInst != pointsInstance())
    {
        // Points moved
        if (debug)
        {
            Info<< "Point motion" << endl;
        }

        clearGeom();


        label nOldPoints = points_.size();

        points_.clear();

        pointIOField newPoints
        (
            IOobject
            (
                "points",
                pointsInst,
                meshSubDir,
                *this,
                IOobject::MUST_READ,
                IOobject::NO_WRITE,
                false
            )
        );

        if (nOldPoints != 0 && nOldPoints != newPoints.size())
        {
            FatalErrorInFunction
                << "Point motion detected but number of points "
                << newPoints.size() << " in "
                << newPoints.objectPath() << " does not correspond to "
                << " current " << nOldPoints
                << exit(FatalError);
        }

        points_.transfer(newPoints);
        points_.instance() = pointsInst;

        // Calculate the geometry for the patches (transformation tensors etc.)
        boundary_.calcGeometry();

        // Derived info
        bounds_ = boundBox(points_);

        // Rotation can cause direction vector to change
        geometricD_ = Zero;
        solutionD_ = Zero;

        return polyMesh::POINTS_MOVED;
    }
    else
    {
        if (debug)
        {
            Info<< "No change" << endl;
        }

        return polyMesh::UNCHANGED;
    }
}


// ************************************************************************* //<|MERGE_RESOLUTION|>--- conflicted
+++ resolved
@@ -222,12 +222,8 @@
                     newBoundary[patchi].start(),
                     patchi,
                     boundary_,
-<<<<<<< HEAD
-                    newBoundary[patchI].physicalType(),
-                    newBoundary[patchI].inGroups()
-=======
-                    newBoundary[patchi].type()
->>>>>>> 7b971a9e
+                    newBoundary[patchi].physicalType(),
+                    newBoundary[patchi].inGroups()
                 );
             }
         }
