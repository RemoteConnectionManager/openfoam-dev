/*---------------------------------------------------------------------------*\
  =========                 |
  \\      /  F ield         | OpenFOAM: The Open Source CFD Toolbox
   \\    /   O peration     |
    \\  /    A nd           | Copyright (C) 2011-2015 OpenFOAM Foundation
     \\/     M anipulation  | Copyright (C) 2015 OpenCFD Ltd.
-------------------------------------------------------------------------------
License
    This file is part of OpenFOAM.

    OpenFOAM is free software: you can redistribute it and/or modify it
    under the terms of the GNU General Public License as published by
    the Free Software Foundation, either version 3 of the License, or
    (at your option) any later version.

    OpenFOAM is distributed in the hope that it will be useful, but WITHOUT
    ANY WARRANTY; without even the implied warranty of MERCHANTABILITY or
    FITNESS FOR A PARTICULAR PURPOSE.  See the GNU General Public License
    for more details.

    You should have received a copy of the GNU General Public License
    along with OpenFOAM.  If not, see <http://www.gnu.org/licenses/>.

\*---------------------------------------------------------------------------*/

#include "globalMeshData.H"
#include "Time.H"
#include "Pstream.H"
#include "PstreamCombineReduceOps.H"
#include "processorPolyPatch.H"
#include "demandDrivenData.H"
#include "globalPoints.H"
#include "polyMesh.H"
#include "mapDistribute.H"
#include "labelIOList.H"
#include "PackedList.H"
#include "mergePoints.H"
#include "matchPoints.H"
#include "OFstream.H"
#include "globalIndexAndTransform.H"

// * * * * * * * * * * * * * * Static Data Members * * * * * * * * * * * * * //

namespace Foam
{
defineTypeNameAndDebug(globalMeshData, 0);

// Geometric matching tolerance. Factor of mesh bounding box.
const scalar globalMeshData::matchTol_ = 1e-8;

template<>
class minEqOp<labelPair>
{
public:
    void operator()(labelPair& x, const labelPair& y) const
    {
        x[0] = min(x[0], y[0]);
        x[1] = min(x[1], y[1]);
    }
};
}


// * * * * * * * * * * * * * Private Member Functions  * * * * * * * * * * * //

// Collect processor patch addressing.
void Foam::globalMeshData::initProcAddr()
{
    processorPatchIndices_.setSize(mesh_.boundaryMesh().size());
    processorPatchIndices_ = -1;

    processorPatchNeighbours_.setSize(mesh_.boundaryMesh().size());
    processorPatchNeighbours_ = -1;

    // Construct processor patch indexing. processorPatchNeighbours_ only
    // set if running in parallel!
    processorPatches_.setSize(mesh_.boundaryMesh().size());

    label nNeighbours = 0;

    forAll(mesh_.boundaryMesh(), patchi)
    {
        if (isA<processorPolyPatch>(mesh_.boundaryMesh()[patchi]))
        {
            processorPatches_[nNeighbours] = patchi;
            processorPatchIndices_[patchi] = nNeighbours++;
        }
    }
    processorPatches_.setSize(nNeighbours);


    if (Pstream::parRun())
    {
        PstreamBuffers pBufs(Pstream::nonBlocking);

        // Send indices of my processor patches to my neighbours
        forAll(processorPatches_, i)
        {
            label patchi = processorPatches_[i];

            UOPstream toNeighbour
            (
                refCast<const processorPolyPatch>
                (
                    mesh_.boundaryMesh()[patchi]
                ).neighbProcNo(),
                pBufs
            );

            toNeighbour << processorPatchIndices_[patchi];
        }

        pBufs.finishedSends();

        forAll(processorPatches_, i)
        {
            label patchi = processorPatches_[i];

            UIPstream fromNeighbour
            (
                refCast<const processorPolyPatch>
                (
                    mesh_.boundaryMesh()[patchi]
                ).neighbProcNo(),
                pBufs
            );

            fromNeighbour >> processorPatchNeighbours_[patchi];
        }
    }
}


void Foam::globalMeshData::calcSharedPoints() const
{
    if
    (
        nGlobalPoints_ != -1
     || sharedPointLabelsPtr_.valid()
     || sharedPointAddrPtr_.valid()
    )
    {
        FatalErrorInFunction
            << "Shared point addressing already done" << abort(FatalError);
    }

    // Calculate all shared points (exclude points that are only
    // on two coupled patches). This does all the hard work.
    globalPoints parallelPoints(mesh_, false, true);

    // Count the number of master points
    label nMaster = 0;
    forAll(parallelPoints.pointPoints(), i)
    {
        const labelList& pPoints = parallelPoints.pointPoints()[i];
        const labelList& transPPoints =
            parallelPoints.transformedPointPoints()[i];

        if (pPoints.size()+transPPoints.size() > 0)
        {
            nMaster++;
        }
    }

    // Allocate global numbers
    globalIndex masterNumbering(nMaster);

    nGlobalPoints_ = masterNumbering.size();


    // Push master number to slaves
    // ~~~~~~~~~~~~~~~~~~~~~~~~~~~~
    // 1. Fill master and slave slots
    nMaster = 0;
    labelList master(parallelPoints.map().constructSize(), -1);
    forAll(parallelPoints.pointPoints(), i)
    {
        const labelList& pPoints = parallelPoints.pointPoints()[i];
        const labelList& transPPoints =
            parallelPoints.transformedPointPoints()[i];

        if (pPoints.size()+transPPoints.size() > 0)
        {
            master[i] = masterNumbering.toGlobal(nMaster);
            forAll(pPoints, j)
            {
                master[pPoints[j]] = master[i];
            }
            forAll(transPPoints, j)
            {
                master[transPPoints[j]] = master[i];
            }
            nMaster++;
        }
    }


    // 2. Push slave slots back to local storage on originating processor
    // For all the four types of points:
    // - local master : already set
    // - local transformed slave point : the reverse transform at
    //   reverseDistribute will have copied it back to its originating local
    //   point
    // - remote untransformed slave point : sent back to originating processor
    // - remote transformed slave point : the reverse transform will
    //   copy it back into the remote slot which then gets sent back to
    //   originating processor

    parallelPoints.map().reverseDistribute
    (
        parallelPoints.map().constructSize(),
        master
    );


    // Collect all points that are a master or refer to a master.
    nMaster = 0;
    forAll(parallelPoints.pointPoints(), i)
    {
        if (master[i] != -1)
        {
            nMaster++;
        }
    }

    sharedPointLabelsPtr_.reset(new labelList(nMaster));
    labelList& sharedPointLabels = sharedPointLabelsPtr_();
    sharedPointAddrPtr_.reset(new labelList(nMaster));
    labelList& sharedPointAddr = sharedPointAddrPtr_();
    nMaster = 0;

    forAll(parallelPoints.pointPoints(), i)
    {
        if (master[i] != -1)
        {
            // I am master or slave
            sharedPointLabels[nMaster] = i;
            sharedPointAddr[nMaster] = master[i];
            nMaster++;
        }
    }

    if (debug)
    {
        Pout<< "globalMeshData : nGlobalPoints_:" << nGlobalPoints_ << nl
            << "globalMeshData : sharedPointLabels_:"
            << sharedPointLabelsPtr_().size() << nl
            << "globalMeshData : sharedPointAddr_:"
            << sharedPointAddrPtr_().size() << endl;
    }
}


// Given information about locally used edges allocate global shared edges.
void Foam::globalMeshData::countSharedEdges
(
    const EdgeMap<labelList>& procSharedEdges,
    EdgeMap<label>& globalShared,
    label& sharedEdgeI
)
{
    // Count occurrences of procSharedEdges in global shared edges table.
    forAllConstIter(EdgeMap<labelList>, procSharedEdges, iter)
    {
        const edge& e = iter.key();

        EdgeMap<label>::iterator globalFnd = globalShared.find(e);

        if (globalFnd == globalShared.end())
        {
            // First time occurrence of this edge. Check how many we are adding.
            if (iter().size() == 1)
            {
                // Only one edge. Mark with special value.
                globalShared.insert(e, -1);
            }
            else
            {
                // Edge used more than once (even by local shared edges alone)
                // so allocate proper shared edge label.
                globalShared.insert(e, sharedEdgeI++);
            }
        }
        else
        {
            if (globalFnd() == -1)
            {
                // Second time occurence of this edge. Assign proper
                // edge label.
                globalFnd() = sharedEdgeI++;
            }
        }
    }
}


// Shared edges are shared between multiple processors. By their nature both
// of their endpoints are shared points. (but not all edges using two shared
// points are shared edges! There might e.g. be an edge between two unrelated
// clusters of shared points)
void Foam::globalMeshData::calcSharedEdges() const
{
    if
    (
        nGlobalEdges_ != -1
     || sharedEdgeLabelsPtr_.valid()
     || sharedEdgeAddrPtr_.valid()
    )
    {
        FatalErrorInFunction
            << "Shared edge addressing already done" << abort(FatalError);
    }


    const labelList& sharedPtAddr = sharedPointAddr();
    const labelList& sharedPtLabels = sharedPointLabels();

    // Since don't want to construct pointEdges for whole mesh create
    // Map for all shared points.
    Map<label> meshToShared(2*sharedPtLabels.size());
    forAll(sharedPtLabels, i)
    {
        meshToShared.insert(sharedPtLabels[i], i);
    }

    // Find edges using shared points. Store correspondence to local edge
    // numbering. Note that multiple local edges can have the same shared
    // points! (for cyclics or separated processor patches)
    EdgeMap<labelList> localShared(2*sharedPtAddr.size());

    const edgeList& edges = mesh_.edges();

    forAll(edges, edgeI)
    {
        const edge& e = edges[edgeI];

        Map<label>::const_iterator e0Fnd = meshToShared.find(e[0]);

        if (e0Fnd != meshToShared.end())
        {
            Map<label>::const_iterator e1Fnd = meshToShared.find(e[1]);

            if (e1Fnd != meshToShared.end())
            {
                // Found edge which uses shared points. Probably shared.

                // Construct the edge in shared points (or rather global indices
                // of the shared points)
                edge sharedEdge
                (
                    sharedPtAddr[e0Fnd()],
                    sharedPtAddr[e1Fnd()]
                );

                EdgeMap<labelList>::iterator iter =
                    localShared.find(sharedEdge);

                if (iter == localShared.end())
                {
                    // First occurrence of this point combination. Store.
                    localShared.insert(sharedEdge, labelList(1, edgeI));
                }
                else
                {
                    // Add this edge to list of edge labels.
                    labelList& edgeLabels = iter();

                    label sz = edgeLabels.size();
                    edgeLabels.setSize(sz+1);
                    edgeLabels[sz] = edgeI;
                }
            }
        }
    }


    // Now we have a table on every processors which gives its edges which use
    // shared points. Send this all to the master and have it allocate
    // global edge numbers for it. But only allocate a global edge number for
    // edge if it is used more than once!
    // Note that we are now sending the whole localShared to the master whereas
    // we only need the local count (i.e. the number of times a global edge is
    // used). But then this only gets done once so not too bothered about the
    // extra global communication.

    EdgeMap<label> globalShared(nGlobalPoints());

    if (Pstream::master())
    {
        label sharedEdgeI = 0;

        // Merge my shared edges into the global list
        if (debug)
        {
            Pout<< "globalMeshData::calcSharedEdges : Merging in from proc0 : "
                << localShared.size() << endl;
        }
        countSharedEdges(localShared, globalShared, sharedEdgeI);

        // Receive data from slaves and insert
        if (Pstream::parRun())
        {
            for
            (
                int slave=Pstream::firstSlave();
                slave<=Pstream::lastSlave();
                slave++
            )
            {
                // Receive the edges using shared points from the slave.
                IPstream fromSlave(Pstream::blocking, slave);
                EdgeMap<labelList> procSharedEdges(fromSlave);

                if (debug)
                {
                    Pout<< "globalMeshData::calcSharedEdges : "
                        << "Merging in from proc"
                        << Foam::name(slave) << " : " << procSharedEdges.size()
                        << endl;
                }
                countSharedEdges(procSharedEdges, globalShared, sharedEdgeI);
            }
        }

        // Now our globalShared should have some edges with -1 as edge label
        // These were only used once so are not proper shared edges.
        // Remove them.
        {
            EdgeMap<label> oldSharedEdges(globalShared);

            globalShared.clear();

            forAllConstIter(EdgeMap<label>, oldSharedEdges, iter)
            {
                if (iter() != -1)
                {
                    globalShared.insert(iter.key(), iter());
                }
            }
            if (debug)
            {
                Pout<< "globalMeshData::calcSharedEdges : Filtered "
                    << oldSharedEdges.size()
                    << " down to " << globalShared.size() << endl;
            }
        }


        // Send back to slaves.
        if (Pstream::parRun())
        {
            for
            (
                int slave=Pstream::firstSlave();
                slave<=Pstream::lastSlave();
                slave++
            )
            {
                // Receive the edges using shared points from the slave.
                OPstream toSlave(Pstream::blocking, slave);
                toSlave << globalShared;
            }
        }
    }
    else
    {
        // Send local edges to master
        {
            OPstream toMaster(Pstream::blocking, Pstream::masterNo());

            toMaster << localShared;
        }
        // Receive merged edges from master.
        {
            IPstream fromMaster(Pstream::blocking, Pstream::masterNo());

            fromMaster >> globalShared;
        }
    }

    // Now use the global shared edges list (globalShared) to classify my local
    // ones (localShared)

    nGlobalEdges_ = globalShared.size();

    DynamicList<label> dynSharedEdgeLabels(globalShared.size());
    DynamicList<label> dynSharedEdgeAddr(globalShared.size());

    forAllConstIter(EdgeMap<labelList>, localShared, iter)
    {
        const edge& e = iter.key();

        EdgeMap<label>::const_iterator edgeFnd = globalShared.find(e);

        if (edgeFnd != globalShared.end())
        {
            // My local edge is indeed a shared one. Go through all local edge
            // labels with this point combination.
            const labelList& edgeLabels = iter();

            forAll(edgeLabels, i)
            {
                // Store label of local mesh edge
                dynSharedEdgeLabels.append(edgeLabels[i]);

                // Store label of shared edge
                dynSharedEdgeAddr.append(edgeFnd());
            }
        }
    }

    sharedEdgeLabelsPtr_.reset(new labelList());
    labelList& sharedEdgeLabels = sharedEdgeLabelsPtr_();
    sharedEdgeLabels.transfer(dynSharedEdgeLabels);

    sharedEdgeAddrPtr_.reset(new labelList());
    labelList& sharedEdgeAddr = sharedEdgeAddrPtr_();
    sharedEdgeAddr.transfer(dynSharedEdgeAddr);

    if (debug)
    {
        Pout<< "globalMeshData : nGlobalEdges_:" << nGlobalEdges_ << nl
            << "globalMeshData : sharedEdgeLabels:" << sharedEdgeLabels.size()
            << nl
            << "globalMeshData : sharedEdgeAddr:" << sharedEdgeAddr.size()
            << endl;
    }
}


void Foam::globalMeshData::calcGlobalPointSlaves() const
{
    if (debug)
    {
        Pout<< "globalMeshData::calcGlobalPointSlaves() :"
            << " calculating coupled master to slave point addressing."
            << endl;
    }

    // Calculate connected points for master points.
    globalPoints globalData(mesh_, coupledPatch(), true, true);

    globalPointSlavesPtr_.reset
    (
        new labelListList
        (
            globalData.pointPoints().xfer()
        )
    );
    globalPointTransformedSlavesPtr_.reset
    (
        new labelListList
        (
            globalData.transformedPointPoints().xfer()
        )
    );

    globalPointSlavesMapPtr_.reset
    (
        new mapDistribute
        (
            globalData.map().xfer()
        )
    );
}


void Foam::globalMeshData::calcPointConnectivity
(
    List<labelPairList>& allPointConnectivity
) const
{
    const globalIndexAndTransform& transforms = globalTransforms();
    const labelListList& slaves = globalPointSlaves();
    const labelListList& transformedSlaves = globalPointTransformedSlaves();


    // Create field with my local data
    labelPairList myData(globalPointSlavesMap().constructSize());
    forAll(slaves, pointI)
    {
        myData[pointI] = globalIndexAndTransform::encode
        (
            Pstream::myProcNo(),
            pointI,
            transforms.nullTransformIndex()
        );
    }
    // Send over.
    globalPointSlavesMap().distribute(myData);


    // String of connected points with their transform
    allPointConnectivity.setSize(globalPointSlavesMap().constructSize());
    forAll(slaves, pointI)
    {
        // Reconstruct string of connected points
        const labelList& pSlaves = slaves[pointI];
        const labelList& pTransformSlaves = transformedSlaves[pointI];
        labelPairList& pConnectivity = allPointConnectivity[pointI];
        pConnectivity.setSize(1+pSlaves.size()+pTransformSlaves.size());
        label connI = 0;

        // Add myself
        pConnectivity[connI++] = myData[pointI];
        // Add untransformed points
        forAll(pSlaves, i)
        {
            pConnectivity[connI++] = myData[pSlaves[i]];
        }
        // Add transformed points.
        forAll(pTransformSlaves, i)
        {
            // Get transform from index
            label transformI = globalPointSlavesMap().whichTransform
            (
                pTransformSlaves[i]
            );
            // Add transform to connectivity
            const labelPair& n = myData[pTransformSlaves[i]];
            label procI = globalIndexAndTransform::processor(n);
            label index = globalIndexAndTransform::index(n);
            pConnectivity[connI++] = globalIndexAndTransform::encode
            (
                procI,
                index,
                transformI
            );
        }

        // Put back in slots
        forAll(pSlaves, i)
        {
            allPointConnectivity[pSlaves[i]] = pConnectivity;
        }
        forAll(pTransformSlaves, i)
        {
            allPointConnectivity[pTransformSlaves[i]] = pConnectivity;
        }
    }
    globalPointSlavesMap().reverseDistribute
    (
        allPointConnectivity.size(),
        allPointConnectivity
    );
}


void Foam::globalMeshData::calcGlobalPointEdges
(
    labelListList& globalPointEdges,
    List<labelPairList>& globalPointPoints
) const
{
    const edgeList& edges = coupledPatch().edges();
    const labelListList& pointEdges = coupledPatch().pointEdges();
    const globalIndex& globalEdgeNumbers = globalEdgeNumbering();
    const labelListList& slaves = globalPointSlaves();
    const labelListList& transformedSlaves = globalPointTransformedSlaves();

    // Create local version
    globalPointEdges.setSize(globalPointSlavesMap().constructSize());
    globalPointPoints.setSize(globalPointSlavesMap().constructSize());
    forAll(pointEdges, pointI)
    {
        const labelList& pEdges = pointEdges[pointI];
        labelList& globalPEdges = globalPointEdges[pointI];
        globalPEdges.setSize(pEdges.size());
        forAll(pEdges, i)
        {
            globalPEdges[i] = globalEdgeNumbers.toGlobal(pEdges[i]);
        }

        labelPairList& globalPPoints = globalPointPoints[pointI];
        globalPPoints.setSize(pEdges.size());
        forAll(pEdges, i)
        {
            label otherPointI = edges[pEdges[i]].otherVertex(pointI);
            globalPPoints[i] = globalIndexAndTransform::encode
            (
                Pstream::myProcNo(),
                otherPointI,
                globalTransforms().nullTransformIndex()
            );
        }
    }

    // Pull slave data to master. Dummy transform.
    globalPointSlavesMap().distribute(globalPointEdges);
    globalPointSlavesMap().distribute(globalPointPoints);
    // Add all pointEdges
    forAll(slaves, pointI)
    {
        const labelList& pSlaves = slaves[pointI];
        const labelList& pTransformSlaves = transformedSlaves[pointI];

        label n = 0;
        forAll(pSlaves, i)
        {
            n += globalPointEdges[pSlaves[i]].size();
        }
        forAll(pTransformSlaves, i)
        {
            n += globalPointEdges[pTransformSlaves[i]].size();
        }

        // Add all the point edges of the slaves to those of the (master) point
        {
            labelList& globalPEdges = globalPointEdges[pointI];
            label sz = globalPEdges.size();
            globalPEdges.setSize(sz+n);
            forAll(pSlaves, i)
            {
                const labelList& otherData = globalPointEdges[pSlaves[i]];
                forAll(otherData, j)
                {
                    globalPEdges[sz++] = otherData[j];
                }
            }
            forAll(pTransformSlaves, i)
            {
                const labelList& otherData =
                    globalPointEdges[pTransformSlaves[i]];
                forAll(otherData, j)
                {
                    globalPEdges[sz++] = otherData[j];
                }
            }

            // Put back in slots
            forAll(pSlaves, i)
            {
                globalPointEdges[pSlaves[i]] = globalPEdges;
            }
            forAll(pTransformSlaves, i)
            {
                globalPointEdges[pTransformSlaves[i]] = globalPEdges;
            }
        }


        // Same for corresponding pointPoints
        {
            labelPairList& globalPPoints = globalPointPoints[pointI];
            label sz = globalPPoints.size();
            globalPPoints.setSize(sz + n);

            // Add untransformed points
            forAll(pSlaves, i)
            {
                const labelPairList& otherData = globalPointPoints[pSlaves[i]];
                forAll(otherData, j)
                {
                    globalPPoints[sz++] = otherData[j];
                }
            }
            // Add transformed points.
            forAll(pTransformSlaves, i)
            {
                // Get transform from index
                label transformI = globalPointSlavesMap().whichTransform
                (
                    pTransformSlaves[i]
                );

                const labelPairList& otherData =
                    globalPointPoints[pTransformSlaves[i]];
                forAll(otherData, j)
                {
                    // Add transform to connectivity
                    const labelPair& n = otherData[j];
                    label procI = globalIndexAndTransform::processor(n);
                    label index = globalIndexAndTransform::index(n);
                    globalPPoints[sz++] = globalIndexAndTransform::encode
                    (
                        procI,
                        index,
                        transformI
                    );
                }
            }

            // Put back in slots
            forAll(pSlaves, i)
            {
                globalPointPoints[pSlaves[i]] = globalPPoints;
            }
            forAll(pTransformSlaves, i)
            {
                globalPointPoints[pTransformSlaves[i]] = globalPPoints;
            }
        }
    }
    // Push back
    globalPointSlavesMap().reverseDistribute
    (
        globalPointEdges.size(),
        globalPointEdges
    );
    // Push back
    globalPointSlavesMap().reverseDistribute
    (
        globalPointPoints.size(),
        globalPointPoints
    );
}


// Find transformation to take remotePoint to localPoint. Use info to find
// the transforms.
Foam::label Foam::globalMeshData::findTransform
(
    const labelPairList& info,
    const labelPair& remotePoint,
    const label localPoint
) const
{
    const label remoteProcI = globalIndexAndTransform::processor(remotePoint);
    const label remoteIndex = globalIndexAndTransform::index(remotePoint);

    label remoteTransformI = -1;
    label localTransformI = -1;
    forAll(info, i)
    {
        label procI = globalIndexAndTransform::processor(info[i]);
        label pointI = globalIndexAndTransform::index(info[i]);
        label transformI = globalIndexAndTransform::transformIndex(info[i]);

        if (procI == Pstream::myProcNo() && pointI == localPoint)
        {
            localTransformI = transformI;
            //Pout<< "For local :" << localPoint
            //    << " found transform:" << localTransformI
            //    << endl;
        }
        if (procI == remoteProcI && pointI == remoteIndex)
        {
            remoteTransformI = transformI;
            //Pout<< "For remote:" << remotePoint
            //    << " found transform:" << remoteTransformI
            //    << " at index:" << i
            //    << endl;
        }
    }

    if (remoteTransformI == -1 || localTransformI == -1)
    {
        FatalErrorInFunction
            << "Problem. Cannot find " << remotePoint
            << " or " << localPoint  << " "
            << coupledPatch().localPoints()[localPoint]
            << " in " << info
            << endl
            << "remoteTransformI:" << remoteTransformI << endl
            << "localTransformI:" << localTransformI
            << abort(FatalError);
    }

    return globalTransforms().subtractTransformIndex
    (
        remoteTransformI,
        localTransformI
    );
}


void Foam::globalMeshData::calcGlobalEdgeSlaves() const
{
    if (debug)
    {
        Pout<< "globalMeshData::calcGlobalEdgeSlaves() :"
            << " calculating coupled master to slave edge addressing." << endl;
    }

    const edgeList& edges = coupledPatch().edges();
    const globalIndex& globalEdgeNumbers = globalEdgeNumbering();


    // The whole problem with deducting edge-connectivity from
    // point-connectivity is that one of the the endpoints might be
    // a local master but the other endpoint might not. So we first
    // need to make sure that all points know about connectivity and
    // the transformations.


    // 1. collect point connectivity - basically recreating globalPoints output.
    // All points will now have a string of points. The transforms are
    // in respect to the master.
    List<labelPairList> allPointConnectivity;
    calcPointConnectivity(allPointConnectivity);


    // 2. Get all pointEdges and pointPoints
    // Coupled point to global coupled edges and corresponding endpoint.
    labelListList globalPointEdges;
    List<labelPairList> globalPointPoints;
    calcGlobalPointEdges(globalPointEdges, globalPointPoints);


    // 3. Now all points have
    //      - all the connected points with original transform
    //      - all the connected global edges

    // Now all we need to do is go through all the edges and check
    // both endpoints. If there is a edge between the two which is
    // produced by transforming both points in the same way it is a shared
    // edge.

    // Collect strings of connected edges.
    List<labelPairList> allEdgeConnectivity(edges.size());

    forAll(edges, edgeI)
    {
        const edge& e = edges[edgeI];
        const labelList& pEdges0 = globalPointEdges[e[0]];
        const labelPairList& pPoints0 = globalPointPoints[e[0]];
        const labelList& pEdges1 = globalPointEdges[e[1]];
        const labelPairList& pPoints1 = globalPointPoints[e[1]];

        // Most edges will be size 2
        DynamicList<labelPair> eEdges(2);
        // Append myself.
        eEdges.append
        (
            globalIndexAndTransform::encode
            (
                Pstream::myProcNo(),
                edgeI,
                globalTransforms().nullTransformIndex()
            )
        );

        forAll(pEdges0, i)
        {
            forAll(pEdges1, j)
            {
                if
                (
                    pEdges0[i] == pEdges1[j]
                 && pEdges0[i] != globalEdgeNumbers.toGlobal(edgeI)
                )
                {
                    // Found a shared edge. Now check if the endpoints
                    // go through the same transformation.
                    // Local: e[0]    remote:pPoints1[j]
                    // Local: e[1]    remote:pPoints0[i]


                    // Find difference in transforms to go from point on remote
                    // edge (pPoints1[j]) to this point.

                    label transform0 = findTransform
                    (
                        allPointConnectivity[e[0]],
                        pPoints1[j],
                        e[0]
                    );
                    label transform1 = findTransform
                    (
                        allPointConnectivity[e[1]],
                        pPoints0[i],
                        e[1]
                    );

                    if (transform0 == transform1)
                    {
                        label procI = globalEdgeNumbers.whichProcID(pEdges0[i]);
                        eEdges.append
                        (
                            globalIndexAndTransform::encode
                            (
                                procI,
                                globalEdgeNumbers.toLocal(procI, pEdges0[i]),
                                transform0
                            )
                        );
                    }
                }
            }
        }

        allEdgeConnectivity[edgeI].transfer(eEdges);
        sort(allEdgeConnectivity[edgeI], globalIndexAndTransform::less());
    }

    // We now have - in allEdgeConnectivity - a list of edges which are shared
    // between multiple processors. Filter into non-transformed and transformed
    // connections.

    globalEdgeSlavesPtr_.reset(new labelListList(edges.size()));
    labelListList& globalEdgeSlaves = globalEdgeSlavesPtr_();
    List<labelPairList> transformedEdges(edges.size());
    forAll(allEdgeConnectivity, edgeI)
    {
        const labelPairList& edgeInfo = allEdgeConnectivity[edgeI];
        if (edgeInfo.size() >= 2)
        {
            const labelPair& masterInfo = edgeInfo[0];

            // Check if master edge (= first element (since sorted)) is me.
            if
            (
                (
                    globalIndexAndTransform::processor(masterInfo)
                 == Pstream::myProcNo()
                )
             && (globalIndexAndTransform::index(masterInfo) == edgeI)
            )
            {
                // Sort into transformed and untransformed
                labelList& eEdges = globalEdgeSlaves[edgeI];
                eEdges.setSize(edgeInfo.size()-1);

                labelPairList& trafoEEdges = transformedEdges[edgeI];
                trafoEEdges.setSize(edgeInfo.size()-1);

                label nonTransformI = 0;
                label transformI = 0;

                for (label i = 1; i < edgeInfo.size(); i++)
                {
                    const labelPair& info = edgeInfo[i];
                    label procI = globalIndexAndTransform::processor(info);
                    label index = globalIndexAndTransform::index(info);
                    label transform = globalIndexAndTransform::transformIndex
                    (
                        info
                    );

                    if (transform == globalTransforms().nullTransformIndex())
                    {
                        eEdges[nonTransformI++] = globalEdgeNumbers.toGlobal
                        (
                            procI,
                            index
                        );
                    }
                    else
                    {
                        trafoEEdges[transformI++] = info;
                    }
                }

                eEdges.setSize(nonTransformI);
                trafoEEdges.setSize(transformI);
            }
        }
    }


    // Construct map
    globalEdgeTransformedSlavesPtr_.reset(new labelListList());

    List<Map<label> > compactMap(Pstream::nProcs());
    globalEdgeSlavesMapPtr_.reset
    (
        new mapDistribute
        (
            globalEdgeNumbers,
            globalEdgeSlaves,

            globalTransforms(),
            transformedEdges,
            globalEdgeTransformedSlavesPtr_(),

            compactMap
        )
    );


    if (debug)
    {
        Pout<< "globalMeshData::calcGlobalEdgeSlaves() :"
            << " coupled edges:" << edges.size()
            << " additional coupled edges:"
            << globalEdgeSlavesMapPtr_().constructSize() - edges.size()
            << endl;
    }
}


void Foam::globalMeshData::calcGlobalEdgeOrientation() const
{
    if (debug)
    {
        Pout<< "globalMeshData::calcGlobalEdgeOrientation() :"
            << " calculating edge orientation w.r.t. master edge." << endl;
    }

    const globalIndex& globalPoints = globalPointNumbering();

    // 1. Determine master point
    labelList masterPoint;
    {
        const mapDistribute& map = globalPointSlavesMap();

        masterPoint.setSize(map.constructSize());
        masterPoint = labelMax;

        for (label pointI = 0; pointI < coupledPatch().nPoints(); pointI++)
        {
            masterPoint[pointI] = globalPoints.toGlobal(pointI);
        }
        syncData
        (
            masterPoint,
            globalPointSlaves(),
            globalPointTransformedSlaves(),
            map,
            minEqOp<label>()
        );
    }

    // Now all points should know who is master by comparing their global
    // pointID with the masterPointID. We now can use this information
    // to find the orientation of the master edge.

    {
        const mapDistribute& map = globalEdgeSlavesMap();
        const labelListList& slaves = globalEdgeSlaves();
        const labelListList& transformedSlaves = globalEdgeTransformedSlaves();

        // Distribute orientation of master edge (in masterPoint numbering)
        labelPairList masterEdgeVerts(map.constructSize());
        masterEdgeVerts = labelPair(labelMax, labelMax);

        for (label edgeI = 0; edgeI < coupledPatch().nEdges(); edgeI++)
        {
            if
            (
                (
                    slaves[edgeI].size()
                  + transformedSlaves[edgeI].size()
                )
              > 0
            )
            {
                // I am master. Fill in my masterPoint equivalent.

                const edge& e = coupledPatch().edges()[edgeI];
                masterEdgeVerts[edgeI] = labelPair
                (
                    masterPoint[e[0]],
                    masterPoint[e[1]]
                );
            }
        }
        syncData
        (
            masterEdgeVerts,
            slaves,
            transformedSlaves,
            map,
            minEqOp<labelPair>()
        );

        // Now check my edges on how they relate to the master's edgeVerts
        globalEdgeOrientationPtr_.reset
        (
            new PackedBoolList(coupledPatch().nEdges())
        );
        PackedBoolList& globalEdgeOrientation = globalEdgeOrientationPtr_();

        forAll(coupledPatch().edges(), edgeI)
        {
            const edge& e = coupledPatch().edges()[edgeI];
            const labelPair masterE
            (
                masterPoint[e[0]],
                masterPoint[e[1]]
            );

            label stat = labelPair::compare
            (
                masterE,
                masterEdgeVerts[edgeI]
            );
            if (stat == 0)
            {
                FatalErrorInFunction
                    << "problem : my edge:" << e
                    << " in master points:" << masterE
                    << " v.s. masterEdgeVerts:" << masterEdgeVerts[edgeI]
                    << exit(FatalError);
            }
            else
            {
                globalEdgeOrientation[edgeI] = (stat == 1);
            }
        }
    }

    if (debug)
    {
        Pout<< "globalMeshData::calcGlobalEdgeOrientation() :"
            << " finished calculating edge orientation."
            << endl;
    }
}


// Calculate uncoupled boundary faces (without calculating
// primitiveMesh::pointFaces())
void Foam::globalMeshData::calcPointBoundaryFaces
(
    labelListList& pointBoundaryFaces
) const
{
    const polyBoundaryMesh& bMesh = mesh_.boundaryMesh();
    const Map<label>& meshPointMap = coupledPatch().meshPointMap();

    // 1. Count

    labelList nPointFaces(coupledPatch().nPoints(), 0);

    forAll(bMesh, patchI)
    {
        const polyPatch& pp = bMesh[patchI];

        if (!pp.coupled())
        {
            forAll(pp, i)
            {
                const face& f = pp[i];

                forAll(f, fp)
                {
                    Map<label>::const_iterator iter = meshPointMap.find
                    (
                        f[fp]
                    );
                    if (iter != meshPointMap.end())
                    {
                        nPointFaces[iter()]++;
                    }
                }
            }
        }
    }


    // 2. Size

    pointBoundaryFaces.setSize(coupledPatch().nPoints());
    forAll(nPointFaces, pointI)
    {
        pointBoundaryFaces[pointI].setSize(nPointFaces[pointI]);
    }
    nPointFaces = 0;


    // 3. Fill

    forAll(bMesh, patchI)
    {
        const polyPatch& pp = bMesh[patchI];

        if (!pp.coupled())
        {
            forAll(pp, i)
            {
                const face& f = pp[i];
                forAll(f, fp)
                {
                    Map<label>::const_iterator iter = meshPointMap.find
                    (
                        f[fp]
                    );
                    if (iter != meshPointMap.end())
                    {
                        label bFaceI =
                             pp.start() + i - mesh_.nInternalFaces();
                        pointBoundaryFaces[iter()][nPointFaces[iter()]++] =
                            bFaceI;
                    }
                }
            }
        }
    }
}


void Foam::globalMeshData::calcGlobalPointBoundaryFaces() const
{
    if (debug)
    {
        Pout<< "globalMeshData::calcGlobalPointBoundaryFaces() :"
            << " calculating coupled point to boundary face addressing."
            << endl;
    }

    // Construct local point to (uncoupled)boundaryfaces.
    labelListList pointBoundaryFaces;
    calcPointBoundaryFaces(pointBoundaryFaces);


    // Global indices for boundary faces
    globalBoundaryFaceNumberingPtr_.reset
    (
        new globalIndex(mesh_.nFaces()-mesh_.nInternalFaces())
    );
    globalIndex& globalIndices = globalBoundaryFaceNumberingPtr_();


    // Convert local boundary faces to global numbering
    globalPointBoundaryFacesPtr_.reset
    (
        new labelListList(globalPointSlavesMap().constructSize())
    );
    labelListList& globalPointBoundaryFaces = globalPointBoundaryFacesPtr_();

    forAll(pointBoundaryFaces, pointI)
    {
        const labelList& bFaces = pointBoundaryFaces[pointI];
        labelList& globalFaces = globalPointBoundaryFaces[pointI];
        globalFaces.setSize(bFaces.size());
        forAll(bFaces, i)
        {
            globalFaces[i] = globalIndices.toGlobal(bFaces[i]);
        }
    }


    // Pull slave pointBoundaryFaces to master
    globalPointSlavesMap().distribute
    (
        globalPointBoundaryFaces,
        true    // put data on transformed points into correct slots
    );


    // Merge slave labels into master globalPointBoundaryFaces.
    // Split into untransformed and transformed values.
    const labelListList& pointSlaves = globalPointSlaves();
    const labelListList& pointTransformSlaves =
        globalPointTransformedSlaves();


    // Any faces coming in through transformation
    List<labelPairList> transformedFaces(pointSlaves.size());


    forAll(pointSlaves, pointI)
    {
        const labelList& slaves = pointSlaves[pointI];
        const labelList& transformedSlaves = pointTransformSlaves[pointI];

        if (slaves.size() > 0)
        {
            labelList& myBFaces = globalPointBoundaryFaces[pointI];
            label sz = myBFaces.size();

            // Count
            label n = 0;
            forAll(slaves, i)
            {
                n += globalPointBoundaryFaces[slaves[i]].size();
            }
            // Fill
            myBFaces.setSize(sz+n);
            n = sz;
            forAll(slaves, i)
            {
                const labelList& slaveBFaces =
                    globalPointBoundaryFaces[slaves[i]];

                // Add all slaveBFaces. Note that need to check for
                // uniqueness only in case of cyclics.

                forAll(slaveBFaces, j)
                {
                    label slave = slaveBFaces[j];
                    if (findIndex(SubList<label>(myBFaces, sz), slave) == -1)
                    {
                        myBFaces[n++] = slave;
                    }
                }
            }
            myBFaces.setSize(n);
        }


        if (transformedSlaves.size() > 0)
        {
            const labelList& untrafoFaces = globalPointBoundaryFaces[pointI];

            labelPairList& myBFaces = transformedFaces[pointI];
            label sz = myBFaces.size();

            // Count
            label n = 0;
            forAll(transformedSlaves, i)
            {
                n += globalPointBoundaryFaces[transformedSlaves[i]].size();
            }
            // Fill
            myBFaces.setSize(sz+n);
            n = sz;
            forAll(transformedSlaves, i)
            {
                label transformI = globalPointSlavesMap().whichTransform
                (
                    transformedSlaves[i]
                );

                const labelList& slaveBFaces =
                    globalPointBoundaryFaces[transformedSlaves[i]];

                forAll(slaveBFaces, j)
                {
                    label slave = slaveBFaces[j];
                    // Check that same face not already present untransformed
                    if (findIndex(untrafoFaces, slave)== -1)
                    {
                        label procI = globalIndices.whichProcID(slave);
                        label faceI = globalIndices.toLocal(procI, slave);

                        myBFaces[n++] = globalIndexAndTransform::encode
                        (
                            procI,
                            faceI,
                            transformI
                        );
                    }
                }
            }
            myBFaces.setSize(n);
        }


        if (slaves.size() + transformedSlaves.size() == 0)
        {
             globalPointBoundaryFaces[pointI].clear();
        }
    }

    // Construct a map to get the face data directly
    List<Map<label> > compactMap(Pstream::nProcs());

    globalPointTransformedBoundaryFacesPtr_.reset
    (
        new labelListList(transformedFaces.size())
    );

    globalPointBoundaryFacesMapPtr_.reset
    (
        new mapDistribute
        (
            globalIndices,
            globalPointBoundaryFaces,

            globalTransforms(),
            transformedFaces,
            globalPointTransformedBoundaryFacesPtr_(),

            compactMap
        )
    );
    globalPointBoundaryFaces.setSize(coupledPatch().nPoints());
    globalPointTransformedBoundaryFacesPtr_().setSize(coupledPatch().nPoints());

    if (debug)
    {
        Pout<< "globalMeshData::calcGlobalPointBoundaryFaces() :"
            << " coupled points:" << coupledPatch().nPoints()
            << " local boundary faces:" <<  globalIndices.localSize()
            << " additional coupled faces:"
            <<  globalPointBoundaryFacesMapPtr_().constructSize()
              - globalIndices.localSize()
            << endl;
    }
}


void Foam::globalMeshData::calcGlobalPointBoundaryCells() const
{
    if (debug)
    {
        Pout<< "globalMeshData::calcGlobalPointBoundaryCells() :"
            << " calculating coupled point to boundary cell addressing."
            << endl;
    }

    // Create map of boundary cells and point-cell addressing
    // ~~~~~~~~~~~~~~~~~~~~~~~~~~~~~~~~~~~~~~~~~~~~~~~~~~~~~~

    label bCellI = 0;
    Map<label> meshCellMap(4*coupledPatch().nPoints());
    DynamicList<label> cellMap(meshCellMap.size());

    // Create addressing for point to boundary cells (local)
    labelListList pointBoundaryCells(coupledPatch().nPoints());

    forAll(coupledPatch().meshPoints(), pointI)
    {
        label meshPointI = coupledPatch().meshPoints()[pointI];
        const labelList& pCells = mesh_.pointCells(meshPointI);

        labelList& bCells = pointBoundaryCells[pointI];
        bCells.setSize(pCells.size());

        forAll(pCells, i)
        {
            label cellI = pCells[i];
            Map<label>::iterator fnd = meshCellMap.find(cellI);

            if (fnd != meshCellMap.end())
            {
                bCells[i] = fnd();
            }
            else
            {
                meshCellMap.insert(cellI, bCellI);
                cellMap.append(cellI);
                bCells[i] = bCellI;
                bCellI++;
            }
        }
    }


    boundaryCellsPtr_.reset(new labelList());
    labelList& boundaryCells = boundaryCellsPtr_();
    boundaryCells.transfer(cellMap.shrink());


    // Convert point-cells to global (boundary)cell numbers
    // ~~~~~~~~~~~~~~~~~~~~~~~~~~~~~~~~~~~~~~~~~~~~~~~~~~~~

    globalBoundaryCellNumberingPtr_.reset
    (
        new globalIndex(boundaryCells.size())
    );
    globalIndex& globalIndices = globalBoundaryCellNumberingPtr_();


    globalPointBoundaryCellsPtr_.reset
    (
        new labelListList(globalPointSlavesMap().constructSize())
    );
    labelListList& globalPointBoundaryCells = globalPointBoundaryCellsPtr_();

    forAll(pointBoundaryCells, pointI)
    {
        const labelList& pCells = pointBoundaryCells[pointI];
        labelList& globalCells = globalPointBoundaryCells[pointI];
        globalCells.setSize(pCells.size());
        forAll(pCells, i)
        {
            globalCells[i] = globalIndices.toGlobal(pCells[i]);
        }
    }


    // Pull slave pointBoundaryCells to master
    globalPointSlavesMap().distribute
    (
        globalPointBoundaryCells,
        true    // put data on transformed points into correct slots
    );


    // Merge slave labels into master globalPointBoundaryCells
    const labelListList& pointSlaves = globalPointSlaves();
    const labelListList& pointTransformSlaves =
        globalPointTransformedSlaves();

    List<labelPairList> transformedCells(pointSlaves.size());


    forAll(pointSlaves, pointI)
    {
        const labelList& slaves = pointSlaves[pointI];
        const labelList& transformedSlaves = pointTransformSlaves[pointI];

        if (slaves.size() > 0)
        {
            labelList& myBCells = globalPointBoundaryCells[pointI];
            label sz = myBCells.size();

            // Count
            label n = 0;
            forAll(slaves, i)
            {
                n += globalPointBoundaryCells[slaves[i]].size();
            }
            // Fill
            myBCells.setSize(sz+n);
            n = sz;
            forAll(slaves, i)
            {
                const labelList& slaveBCells =
                    globalPointBoundaryCells[slaves[i]];

                // Add all slaveBCells. Note that need to check for
                // uniqueness only in case of cyclics.

                forAll(slaveBCells, j)
                {
                    label slave = slaveBCells[j];
                    if (findIndex(SubList<label>(myBCells, sz), slave) == -1)
                    {
                        myBCells[n++] = slave;
                    }
                }
            }
            myBCells.setSize(n);
        }


        if (transformedSlaves.size() > 0)
        {
            const labelList& untrafoCells = globalPointBoundaryCells[pointI];

            labelPairList& myBCells = transformedCells[pointI];
            label sz = myBCells.size();

            // Count
            label n = 0;
            forAll(transformedSlaves, i)
            {
                n += globalPointBoundaryCells[transformedSlaves[i]].size();
            }
            // Fill
            myBCells.setSize(sz+n);
            n = sz;
            forAll(transformedSlaves, i)
            {
                label transformI = globalPointSlavesMap().whichTransform
                (
                    transformedSlaves[i]
                );

                const labelList& slaveBCells =
                    globalPointBoundaryCells[transformedSlaves[i]];

                forAll(slaveBCells, j)
                {
                    label slave = slaveBCells[j];

                    // Check that same cell not already present untransformed
                    if (findIndex(untrafoCells, slave)== -1)
                    {
                        label procI = globalIndices.whichProcID(slave);
                        label cellI = globalIndices.toLocal(procI, slave);
                        myBCells[n++] = globalIndexAndTransform::encode
                        (
                            procI,
                            cellI,
                            transformI
                        );
                    }
                }
            }
            myBCells.setSize(n);
        }

        if (slaves.size() + transformedSlaves.size() == 0)
        {
             globalPointBoundaryCells[pointI].clear();
        }
    }

    // Construct a map to get the cell data directly
    List<Map<label> > compactMap(Pstream::nProcs());

    globalPointTransformedBoundaryCellsPtr_.reset
    (
        new labelListList(transformedCells.size())
    );

    globalPointBoundaryCellsMapPtr_.reset
    (
        new mapDistribute
        (
            globalIndices,
            globalPointBoundaryCells,

            globalTransforms(),
            transformedCells,
            globalPointTransformedBoundaryCellsPtr_(),

            compactMap
        )
    );
    globalPointBoundaryCells.setSize(coupledPatch().nPoints());
    globalPointTransformedBoundaryCellsPtr_().setSize(coupledPatch().nPoints());

    if (debug)
    {
        Pout<< "globalMeshData::calcGlobalPointBoundaryCells() :"
            << " coupled points:" << coupledPatch().nPoints()
            << " local boundary cells:" <<  globalIndices.localSize()
            << " additional coupled cells:"
            <<  globalPointBoundaryCellsMapPtr_().constructSize()
              - globalIndices.localSize()
            << endl;
    }
}


void Foam::globalMeshData::calcGlobalCoPointSlaves() const
{
    if (debug)
    {
        Pout<< "globalMeshData::calcGlobalCoPointSlaves() :"
            << " calculating coupled master to collocated"
            << " slave point addressing." << endl;
    }

    // Calculate connected points for master points.
    globalPoints globalData(mesh_, coupledPatch(), true, false);

    globalCoPointSlavesPtr_.reset
    (
        new labelListList
        (
            globalData.pointPoints().xfer()
        )
    );
    globalCoPointSlavesMapPtr_.reset
    (
        new mapDistribute
        (
            globalData.map().xfer()
        )
    );

    if (debug)
    {
        Pout<< "globalMeshData::calcGlobalCoPointSlaves() :"
            << " finished calculating coupled master to collocated"
            << " slave point addressing." << endl;
    }
}


// * * * * * * * * * * * * * * * * Constructors  * * * * * * * * * * * * * * //

// Construct from polyMesh
Foam::globalMeshData::globalMeshData(const polyMesh& mesh)
:
    processorTopology(mesh.boundaryMesh(), UPstream::worldComm),
    mesh_(mesh),
    nTotalPoints_(-1),
    nTotalFaces_(-1),
    nTotalCells_(-1),
    processorPatches_(0),
    processorPatchIndices_(0),
    processorPatchNeighbours_(0),
    nGlobalPoints_(-1),
    sharedPointLabelsPtr_(NULL),
    sharedPointAddrPtr_(NULL),
    sharedPointGlobalLabelsPtr_(NULL),
    nGlobalEdges_(-1),
    sharedEdgeLabelsPtr_(NULL),
    sharedEdgeAddrPtr_(NULL)
{
    updateMesh();
}


// * * * * * * * * * * * * * * * * Destructor  * * * * * * * * * * * * * * * //

Foam::globalMeshData::~globalMeshData()
{
    clearOut();
}


void Foam::globalMeshData::clearOut()
{
    // Point
    nGlobalPoints_ = -1;
    sharedPointLabelsPtr_.clear();
    sharedPointAddrPtr_.clear();
    sharedPointGlobalLabelsPtr_.clear();

    // Edge
    nGlobalEdges_ = -1;
    sharedEdgeLabelsPtr_.clear();
    sharedEdgeAddrPtr_.clear();

    // Coupled patch
    coupledPatchPtr_.clear();
    coupledPatchMeshEdgesPtr_.clear();
    coupledPatchMeshEdgeMapPtr_.clear();
    globalTransformsPtr_.clear();

    // Point
    globalPointNumberingPtr_.clear();
    globalPointSlavesPtr_.clear();
    globalPointTransformedSlavesPtr_.clear();
    globalPointSlavesMapPtr_.clear();
    // Edge
    globalEdgeNumberingPtr_.clear();
    globalEdgeSlavesPtr_.clear();
    globalEdgeTransformedSlavesPtr_.clear();
    globalEdgeOrientationPtr_.clear();
    globalEdgeSlavesMapPtr_.clear();

    // Face
    globalBoundaryFaceNumberingPtr_.clear();
    globalPointBoundaryFacesPtr_.clear();
    globalPointTransformedBoundaryFacesPtr_.clear();
    globalPointBoundaryFacesMapPtr_.clear();

    // Cell
    boundaryCellsPtr_.clear();
    globalBoundaryCellNumberingPtr_.clear();
    globalPointBoundaryCellsPtr_.clear();
    globalPointTransformedBoundaryCellsPtr_.clear();
    globalPointBoundaryCellsMapPtr_.clear();

    // Other: collocated points
    globalCoPointSlavesPtr_.clear();
    globalCoPointSlavesMapPtr_.clear();
}


// * * * * * * * * * * * * * * * Member Functions  * * * * * * * * * * * * * //

// Return shared point global labels.
const Foam::labelList& Foam::globalMeshData::sharedPointGlobalLabels() const
{
    if (!sharedPointGlobalLabelsPtr_.valid())
    {
        sharedPointGlobalLabelsPtr_.reset
        (
            new labelList(sharedPointLabels().size())
        );
        labelList& sharedPointGlobalLabels = sharedPointGlobalLabelsPtr_();

        IOobject addrHeader
        (
            "pointProcAddressing",
            mesh_.facesInstance()/mesh_.meshSubDir,
            mesh_,
            IOobject::MUST_READ
        );

        if (addrHeader.headerOk())
        {
            // There is a pointProcAddressing file so use it to get labels
            // on the original mesh
            Pout<< "globalMeshData::sharedPointGlobalLabels : "
                << "Reading pointProcAddressing" << endl;

            labelIOList pointProcAddressing(addrHeader);

            const labelList& pointLabels = sharedPointLabels();

            forAll(pointLabels, i)
            {
                // Get my mesh point
                label pointI = pointLabels[i];

                // Map to mesh point of original mesh
                sharedPointGlobalLabels[i] = pointProcAddressing[pointI];
            }
        }
        else
        {
            Pout<< "globalMeshData::sharedPointGlobalLabels :"
                << " Setting pointProcAddressing to -1" << endl;

            sharedPointGlobalLabels = -1;
        }
    }
    return sharedPointGlobalLabelsPtr_();
}


// Collect coordinates of shared points. (does parallel communication!)
Foam::pointField Foam::globalMeshData::sharedPoints() const
{
    // Get all processors to send their shared points to master.
    // (not very efficient)

    pointField sharedPoints(nGlobalPoints());
    const labelList& pointAddr = sharedPointAddr();
    const labelList& pointLabels = sharedPointLabels();

    if (Pstream::master())
    {
        // Master:
        // insert my own data first
        forAll(pointLabels, i)
        {
            label sharedPointI = pointAddr[i];

            sharedPoints[sharedPointI] = mesh_.points()[pointLabels[i]];
        }

        // Receive data from slaves and insert
        for
        (
            int slave=Pstream::firstSlave();
            slave<=Pstream::lastSlave();
            slave++
        )
        {
            IPstream fromSlave(Pstream::blocking, slave);

            labelList nbrSharedPointAddr;
            pointField nbrSharedPoints;
            fromSlave >> nbrSharedPointAddr >> nbrSharedPoints;

            forAll(nbrSharedPointAddr, i)
            {
                label sharedPointI = nbrSharedPointAddr[i];

                sharedPoints[sharedPointI] = nbrSharedPoints[i];
            }
        }

        // Send back
        for
        (
            int slave=Pstream::firstSlave();
            slave<=Pstream::lastSlave();
            slave++
        )
        {
            OPstream toSlave
            (
                Pstream::blocking,
                slave,
                sharedPoints.size()*sizeof(vector::zero)
            );
            toSlave << sharedPoints;
        }
    }
    else
    {
        // Slave:
        // send points
        {
            OPstream toMaster(Pstream::blocking, Pstream::masterNo());

            toMaster
                << pointAddr
                << UIndirectList<point>(mesh_.points(), pointLabels)();
        }

        // Receive sharedPoints
        {
            IPstream fromMaster(Pstream::blocking, Pstream::masterNo());
            fromMaster >> sharedPoints;
        }
    }

    return sharedPoints;
}


// Collect coordinates of shared points. (does parallel communication!)
Foam::pointField Foam::globalMeshData::geometricSharedPoints() const
{
    // Get coords of my shared points
    pointField sharedPoints(mesh_.points(), sharedPointLabels());

    // Append from all processors
    combineReduce(sharedPoints, ListPlusEqOp<pointField>());

    // Merge tolerance
    scalar tolDim = matchTol_ * mesh_.bounds().mag();

    // And see how many are unique
    labelList pMap;
    pointField mergedPoints;

    Foam::mergePoints
    (
        sharedPoints,   // coordinates to merge
        tolDim,         // tolerance
        false,          // verbosity
        pMap,
        mergedPoints
    );

    return mergedPoints;
}


Foam::label Foam::globalMeshData::nGlobalPoints() const
{
    if (nGlobalPoints_ == -1)
    {
        calcSharedPoints();
    }
    return nGlobalPoints_;
}


const Foam::labelList& Foam::globalMeshData::sharedPointLabels() const
{
    if (!sharedPointLabelsPtr_.valid())
    {
        calcSharedPoints();
    }
    return sharedPointLabelsPtr_();
}


const Foam::labelList& Foam::globalMeshData::sharedPointAddr() const
{
    if (!sharedPointAddrPtr_.valid())
    {
        calcSharedPoints();
    }
    return sharedPointAddrPtr_();
}


Foam::label Foam::globalMeshData::nGlobalEdges() const
{
    if (nGlobalEdges_ == -1)
    {
        calcSharedEdges();
    }
    return nGlobalEdges_;
}


const Foam::labelList& Foam::globalMeshData::sharedEdgeLabels() const
{
    if (!sharedEdgeLabelsPtr_.valid())
    {
        calcSharedEdges();
    }
    return sharedEdgeLabelsPtr_();
}


const Foam::labelList& Foam::globalMeshData::sharedEdgeAddr() const
{
    if (!sharedEdgeAddrPtr_.valid())
    {
        calcSharedEdges();
    }
    return sharedEdgeAddrPtr_();
}


const Foam::indirectPrimitivePatch& Foam::globalMeshData::coupledPatch() const
{
    if (!coupledPatchPtr_.valid())
    {
        const polyBoundaryMesh& bMesh = mesh_.boundaryMesh();

        label nCoupled = 0;

        forAll(bMesh, patchI)
        {
            const polyPatch& pp = bMesh[patchI];

            if (pp.coupled())
            {
                nCoupled += pp.size();
            }
        }
        labelList coupledFaces(nCoupled);
        nCoupled = 0;

        forAll(bMesh, patchI)
        {
            const polyPatch& pp = bMesh[patchI];

            if (pp.coupled())
            {
                label faceI = pp.start();

                forAll(pp, i)
                {
                    coupledFaces[nCoupled++] = faceI++;
                }
            }
        }

        coupledPatchPtr_.reset
        (
            new indirectPrimitivePatch
            (
                IndirectList<face>
                (
                    mesh_.faces(),
                    coupledFaces
                ),
                mesh_.points()
            )
        );

        if (debug)
        {
            Pout<< "globalMeshData::coupledPatch() :"
                << " constructed  coupled faces patch:"
                << "  faces:" << coupledPatchPtr_().size()
                << "  points:" << coupledPatchPtr_().nPoints()
                << endl;
        }
    }
    return coupledPatchPtr_();
}


const Foam::labelList& Foam::globalMeshData::coupledPatchMeshEdges() const
{
    if (!coupledPatchMeshEdgesPtr_.valid())
    {
        coupledPatchMeshEdgesPtr_.reset
        (
            new labelList
            (
                coupledPatch().meshEdges
                (
                    mesh_.edges(),
                    mesh_.pointEdges()
                )
            )
        );
    }
    return coupledPatchMeshEdgesPtr_();
}


const Foam::Map<Foam::label>& Foam::globalMeshData::coupledPatchMeshEdgeMap()
const
{
    if (!coupledPatchMeshEdgeMapPtr_.valid())
    {
        const labelList& me = coupledPatchMeshEdges();

        coupledPatchMeshEdgeMapPtr_.reset(new Map<label>(2*me.size()));
        Map<label>& em = coupledPatchMeshEdgeMapPtr_();

        forAll(me, i)
        {
            em.insert(me[i], i);
        }
    }
    return coupledPatchMeshEdgeMapPtr_();
}


const Foam::globalIndex& Foam::globalMeshData::globalPointNumbering() const
{
    if (!globalPointNumberingPtr_.valid())
    {
        globalPointNumberingPtr_.reset
        (
            new globalIndex(coupledPatch().nPoints())
        );
    }
    return globalPointNumberingPtr_();
}


const Foam::globalIndexAndTransform&
Foam::globalMeshData::globalTransforms() const
{
    if (!globalTransformsPtr_.valid())
    {
        globalTransformsPtr_.reset(new globalIndexAndTransform(mesh_));
    }
    return globalTransformsPtr_();
}


const Foam::labelListList& Foam::globalMeshData::globalPointSlaves() const
{
    if (!globalPointSlavesPtr_.valid())
    {
        calcGlobalPointSlaves();
    }
    return globalPointSlavesPtr_();
}


const Foam::labelListList& Foam::globalMeshData::globalPointTransformedSlaves()
const
{
    if (!globalPointTransformedSlavesPtr_.valid())
    {
        calcGlobalPointSlaves();
    }
    return globalPointTransformedSlavesPtr_();
}


const Foam::mapDistribute& Foam::globalMeshData::globalPointSlavesMap() const
{
    if (!globalPointSlavesMapPtr_.valid())
    {
        calcGlobalPointSlaves();
    }
    return globalPointSlavesMapPtr_();
}


const Foam::globalIndex& Foam::globalMeshData::globalEdgeNumbering() const
{
    if (!globalEdgeNumberingPtr_.valid())
    {
        globalEdgeNumberingPtr_.reset
        (
            new globalIndex(coupledPatch().nEdges())
        );
    }
    return globalEdgeNumberingPtr_();
}


const Foam::labelListList& Foam::globalMeshData::globalEdgeSlaves() const
{
    if (!globalEdgeSlavesPtr_.valid())
    {
        calcGlobalEdgeSlaves();
    }
    return globalEdgeSlavesPtr_();
}


const Foam::labelListList& Foam::globalMeshData::globalEdgeTransformedSlaves()
const
{
    if (!globalEdgeTransformedSlavesPtr_.valid())
    {
        calcGlobalEdgeSlaves();
    }
    return globalEdgeTransformedSlavesPtr_();
}


const Foam::PackedBoolList& Foam::globalMeshData::globalEdgeOrientation() const
{
    if (!globalEdgeOrientationPtr_.valid())
    {
        calcGlobalEdgeOrientation();
    }
    return globalEdgeOrientationPtr_();
}


const Foam::mapDistribute& Foam::globalMeshData::globalEdgeSlavesMap() const
{
    if (!globalEdgeSlavesMapPtr_.valid())
    {
        calcGlobalEdgeSlaves();
    }
    return globalEdgeSlavesMapPtr_();
}


const Foam::globalIndex& Foam::globalMeshData::globalBoundaryFaceNumbering()
const
{
    if (!globalBoundaryFaceNumberingPtr_.valid())
    {
        calcGlobalPointBoundaryFaces();
    }
    return globalBoundaryFaceNumberingPtr_();
}


const Foam::labelListList& Foam::globalMeshData::globalPointBoundaryFaces()
const
{
    if (!globalPointBoundaryFacesPtr_.valid())
    {
        calcGlobalPointBoundaryFaces();
    }
    return globalPointBoundaryFacesPtr_();
}


const Foam::labelListList&
Foam::globalMeshData::globalPointTransformedBoundaryFaces() const
{
    if (!globalPointTransformedBoundaryFacesPtr_.valid())
    {
        calcGlobalPointBoundaryFaces();
    }
    return globalPointTransformedBoundaryFacesPtr_();
}


const Foam::mapDistribute& Foam::globalMeshData::globalPointBoundaryFacesMap()
const
{
    if (!globalPointBoundaryFacesMapPtr_.valid())
    {
        calcGlobalPointBoundaryFaces();
    }
    return globalPointBoundaryFacesMapPtr_();
}


const Foam::labelList& Foam::globalMeshData::boundaryCells() const
{
    if (!boundaryCellsPtr_.valid())
    {
        calcGlobalPointBoundaryCells();
    }
    return boundaryCellsPtr_();
}


const Foam::globalIndex& Foam::globalMeshData::globalBoundaryCellNumbering()
const
{
    if (!globalBoundaryCellNumberingPtr_.valid())
    {
        calcGlobalPointBoundaryCells();
    }
    return globalBoundaryCellNumberingPtr_();
}


const Foam::labelListList& Foam::globalMeshData::globalPointBoundaryCells()
const
{
    if (!globalPointBoundaryCellsPtr_.valid())
    {
        calcGlobalPointBoundaryCells();
    }
    return globalPointBoundaryCellsPtr_();
}


const Foam::labelListList&
Foam::globalMeshData::globalPointTransformedBoundaryCells() const
{
    if (!globalPointTransformedBoundaryCellsPtr_.valid())
    {
        calcGlobalPointBoundaryCells();
    }
    return globalPointTransformedBoundaryCellsPtr_();
}


const Foam::mapDistribute& Foam::globalMeshData::globalPointBoundaryCellsMap()
const
{
    if (!globalPointBoundaryCellsMapPtr_.valid())
    {
        calcGlobalPointBoundaryCells();
    }
    return globalPointBoundaryCellsMapPtr_();
}


const Foam::labelListList& Foam::globalMeshData::globalCoPointSlaves() const
{
    if (!globalCoPointSlavesPtr_.valid())
    {
        calcGlobalCoPointSlaves();
    }
    return globalCoPointSlavesPtr_();
}


const Foam::mapDistribute& Foam::globalMeshData::globalCoPointSlavesMap() const
{
    if (!globalCoPointSlavesMapPtr_.valid())
    {
        calcGlobalCoPointSlaves();
    }
    return globalCoPointSlavesMapPtr_();
}


Foam::autoPtr<Foam::globalIndex> Foam::globalMeshData::mergePoints
(
    labelList& pointToGlobal,
    labelList& uniquePoints
) const
{
    const indirectPrimitivePatch& cpp = coupledPatch();
    const globalIndex& globalCoupledPoints = globalPointNumbering();
    // Use collocated only
    const labelListList& pointSlaves = globalCoPointSlaves();
    const mapDistribute& pointSlavesMap = globalCoPointSlavesMap();


    // Points are either
    // - master with slaves
    // - slave with a master
    // - other (since e.g. non-collocated cyclics not connected)

    labelList masterGlobalPoint(cpp.nPoints(), -1);
    forAll(masterGlobalPoint, pointI)
    {
        const labelList& slavePoints = pointSlaves[pointI];
        if (slavePoints.size() > 0)
        {
            masterGlobalPoint[pointI] = globalCoupledPoints.toGlobal(pointI);
        }
    }

    // Sync by taking max
    syncData
    (
        masterGlobalPoint,
        pointSlaves,
        labelListList(0),   // no transforms
        pointSlavesMap,
        maxEqOp<label>()
    );


    // 1. Count number of masters on my processor.
    label nMaster = 0;
    PackedBoolList isMaster(mesh_.nPoints(), 1);
    forAll(pointSlaves, pointI)
    {
        if (masterGlobalPoint[pointI] == -1)
        {
            // unconnected point (e.g. from separated cyclic)
            nMaster++;
        }
        else if
        (
            masterGlobalPoint[pointI]
         == globalCoupledPoints.toGlobal(pointI)
        )
        {
            // connected master
            nMaster++;
        }
        else
        {
            // connected slave point
            isMaster[cpp.meshPoints()[pointI]] = 0;
        }
    }

    label myUniquePoints = mesh_.nPoints() - cpp.nPoints() + nMaster;

    //Pout<< "Points :" << nl
    //    << "    mesh             : " << mesh_.nPoints() << nl
    //    << "    of which coupled : " << cpp.nPoints() << nl
    //    << "    of which master  : " << nMaster << nl
    //    << endl;


    // 2. Create global indexing for unique points.
    autoPtr<globalIndex> globalPointsPtr(new globalIndex(myUniquePoints));


    // 3. Assign global point numbers. Keep slaves unset.
    pointToGlobal.setSize(mesh_.nPoints());
    pointToGlobal = -1;
    uniquePoints.setSize(myUniquePoints);
    nMaster = 0;

    forAll(isMaster, meshPointI)
    {
        if (isMaster[meshPointI])
        {
            pointToGlobal[meshPointI] = globalPointsPtr().toGlobal(nMaster);
            uniquePoints[nMaster] = meshPointI;
            nMaster++;
        }
    }


    // 4. Push global index for coupled points to slaves.
    {
        labelList masterToGlobal(pointSlavesMap.constructSize(), -1);

        forAll(pointSlaves, pointI)
        {
            const labelList& slaves = pointSlaves[pointI];

            if (slaves.size() > 0)
            {
                // Duplicate master globalpoint into slave slots
                label meshPointI = cpp.meshPoints()[pointI];
                masterToGlobal[pointI] = pointToGlobal[meshPointI];
                forAll(slaves, i)
                {
                    masterToGlobal[slaves[i]] = masterToGlobal[pointI];
                }
            }
        }

        // Send back
        pointSlavesMap.reverseDistribute(cpp.nPoints(), masterToGlobal);

        // On slave copy master index into overal map.
        forAll(pointSlaves, pointI)
        {
            label meshPointI = cpp.meshPoints()[pointI];

            if (!isMaster[meshPointI])
            {
                pointToGlobal[meshPointI] = masterToGlobal[pointI];
            }
        }
    }

    return globalPointsPtr;
}


Foam::autoPtr<Foam::globalIndex> Foam::globalMeshData::mergePoints
(
    const labelList& meshPoints,
    const Map<label>& meshPointMap,
    labelList& pointToGlobal,
    labelList& uniqueMeshPoints
) const
{
    const indirectPrimitivePatch& cpp = coupledPatch();
    const labelListList& pointSlaves = globalCoPointSlaves();
    const mapDistribute& pointSlavesMap = globalCoPointSlavesMap();


    // The patch points come in two variants:
    // - not on a coupled patch so guaranteed unique
    // - on a coupled patch
    // If the point is on a coupled patch the problem is that the
    // master-slave structure (globalPointSlaves etc.) assigns one of the
    // coupled points to be the master but this master point is not
    // necessarily on the patch itself! (it might just be connected to the
    // patch point via coupled patches).


    // Determine mapping:
    // - from patch point to coupled point (or -1)
    // - from coupled point to global patch point
    // ~~~~~~~~~~~~~~~~~~~~~~~~~~~~~~~~~~~~~~~~~~

    globalIndex globalPPoints(meshPoints.size());

    labelList patchToCoupled(meshPoints.size(), -1);
    label nCoupled = 0;
    labelList coupledToGlobalPatch(pointSlavesMap.constructSize(), -1);

    // Note: loop over patch since usually smaller
    forAll(meshPoints, patchPointI)
    {
        label meshPointI = meshPoints[patchPointI];

        Map<label>::const_iterator iter = cpp.meshPointMap().find(meshPointI);

        if (iter != cpp.meshPointMap().end())
        {
            patchToCoupled[patchPointI] = iter();
            coupledToGlobalPatch[iter()] = globalPPoints.toGlobal(patchPointI);
            nCoupled++;
        }
    }

    //Pout<< "Patch:" << nl
    //    << "    points:" << meshPoints.size() << nl
    //    << "    of which on coupled patch:" << nCoupled << endl;


    // Determine master of connected points
    // ~~~~~~~~~~~~~~~~~~~~~~~~~~~~~~~~~~~~
    // Problem is that the coupled master might not be on the patch. So
    // work out the best patch-point master from all connected points.
    // - if the coupled master is on the patch it becomes the patch-point master
    // - else the slave with the lowest numbered patch point label

    // Get all data on master
    pointSlavesMap.distribute(coupledToGlobalPatch);
    forAll(pointSlaves, coupledPointI)
    {
        const labelList& slaves = pointSlaves[coupledPointI];

        if (slaves.size() > 0)
        {
            // I am master. What is the best candidate for patch-point master
            label masterI = labelMax;
            if (coupledToGlobalPatch[coupledPointI] != -1)
            {
                // I am master and on the coupled patch. Use me.
                masterI = coupledToGlobalPatch[coupledPointI];
            }
            else
            {
                // Get min of slaves as master.
                forAll(slaves, i)
                {
                    label slavePp = coupledToGlobalPatch[slaves[i]];
                    if (slavePp != -1 && slavePp < masterI)
                    {
                        masterI = slavePp;
                    }
                }
            }

            if (masterI != labelMax)
            {
                // Push back
                coupledToGlobalPatch[coupledPointI] = masterI;
                forAll(slaves, i)
                {
                    coupledToGlobalPatch[slaves[i]] = masterI;
                }
            }
        }
    }
    pointSlavesMap.reverseDistribute(cpp.nPoints(), coupledToGlobalPatch);


    // Generate compact numbering for master points
    // ~~~~~~~~~~~~~~~~~~~~~~~~~~~~~~~~~~~~~~~~~~~~
    // Now coupledToGlobalPatch is the globalIndex of the master point.
    // Now every processor can check whether they hold it and generate a
    // compact numbering.

    label nMasters = 0;
    forAll(meshPoints, patchPointI)
    {
        if (patchToCoupled[patchPointI] == -1)
        {
            nMasters++;
        }
        else
        {
            label coupledPointI = patchToCoupled[patchPointI];
            if
            (
                globalPPoints.toGlobal(patchPointI)
             == coupledToGlobalPatch[coupledPointI]
            )
            {
                // I am the master
                nMasters++;
            }
        }
    }

    autoPtr<globalIndex> globalPointsPtr(new globalIndex(nMasters));

    //Pout<< "Patch:" << nl
    //    << "    points:" << meshPoints.size() << nl
    //    << "    of which on coupled patch:" << nCoupled << nl
    //    << "    of which master:" << nMasters << endl;



    // Push back compact numbering for master point onto slaves
    // ~~~~~~~~~~~~~~~~~~~~~~~~~~~~~~~~~~~~~~~~~~~~~~~~~~~~~~~~

    pointToGlobal.setSize(meshPoints.size());
    pointToGlobal = -1;
    uniqueMeshPoints.setSize(nMasters);

    // Sync master in global point numbering so all know the master point.
    // Initialise globalMaster to be -1 except at a globalMaster.
    labelList globalMaster(cpp.nPoints(), -1);

    nMasters = 0;
    forAll(meshPoints, patchPointI)
    {
        if (patchToCoupled[patchPointI] == -1)
        {
            uniqueMeshPoints[nMasters++] = meshPoints[patchPointI];
        }
        else
        {
            label coupledPointI = patchToCoupled[patchPointI];
            if
            (
                globalPPoints.toGlobal(patchPointI)
             == coupledToGlobalPatch[coupledPointI]
            )
            {
                globalMaster[coupledPointI] =
                    globalPointsPtr().toGlobal(nMasters);
                uniqueMeshPoints[nMasters++] = meshPoints[patchPointI];
            }
        }
    }


    // Sync by taking max
    syncData
    (
        globalMaster,
        pointSlaves,
        labelListList(0),   // no transforms
        pointSlavesMap,
        maxEqOp<label>()
    );


    // Now everyone has the master point in globalPointsPtr numbering. Fill
    // in the pointToGlobal map.
    nMasters = 0;
    forAll(meshPoints, patchPointI)
    {
        if (patchToCoupled[patchPointI] == -1)
        {
            pointToGlobal[patchPointI] = globalPointsPtr().toGlobal(nMasters++);
        }
        else
        {
            label coupledPointI = patchToCoupled[patchPointI];
            pointToGlobal[patchPointI] = globalMaster[coupledPointI];

            if
            (
                globalPPoints.toGlobal(patchPointI)
             == coupledToGlobalPatch[coupledPointI]
            )
            {
                nMasters++;
            }
        }
    }

    return globalPointsPtr;
}


void Foam::globalMeshData::movePoints(const pointField& newPoints)
{
    // Topology does not change and we don't store any geometry so nothing
    // needs to be done.
    // Only global transformations might change but this is not really
    // supported.
}


// Update all data after morph
void Foam::globalMeshData::updateMesh()
{
    // Clear out old data
    clearOut();

    // Do processor patch addressing
    initProcAddr();

    scalar tolDim = matchTol_ * mesh_.bounds().mag();

    if (debug)
    {
        Pout<< "globalMeshData : merge dist:" << tolDim << endl;
    }

    // *** Temporary hack to avoid problems with overlapping communication
    // *** between these reductions and the calculation of deltaCoeffs
<<<<<<< HEAD
    //label comm = UPstream::worldComm + 1;
    label comm = UPstream::allocateCommunicator
    (
        UPstream::worldComm,
        identity(UPstream::nProcs(UPstream::worldComm)),
=======
    label comm = UPstream::allocateCommunicator
    (
        UPstream::worldComm,
        identity(UPstream::nProcs()),
>>>>>>> 9a536b02
        true
    );

    // Total number of faces.
    nTotalFaces_ = returnReduce
    (
        mesh_.nFaces(),
        sumOp<label>(),
        Pstream::msgType(),
        comm
    );

    if (debug)
    {
        Pout<< "globalMeshData : nTotalFaces_:" << nTotalFaces_ << endl;
    }

    nTotalCells_ = returnReduce
    (
        mesh_.nCells(),
        sumOp<label>(),
        Pstream::msgType(),
        comm
    );

    if (debug)
    {
        Pout<< "globalMeshData : nTotalCells_:" << nTotalCells_ << endl;
    }

    nTotalPoints_ = returnReduce
    (
        mesh_.nPoints(),
        sumOp<label>(),
        Pstream::msgType(),
        comm
    );

    UPstream::freeCommunicator(comm);

    if (debug)
    {
        Pout<< "globalMeshData : nTotalPoints_:" << nTotalPoints_ << endl;
    }
}


// ************************************************************************* //<|MERGE_RESOLUTION|>--- conflicted
+++ resolved
@@ -2746,18 +2746,11 @@
 
     // *** Temporary hack to avoid problems with overlapping communication
     // *** between these reductions and the calculation of deltaCoeffs
-<<<<<<< HEAD
     //label comm = UPstream::worldComm + 1;
     label comm = UPstream::allocateCommunicator
     (
         UPstream::worldComm,
         identity(UPstream::nProcs(UPstream::worldComm)),
-=======
-    label comm = UPstream::allocateCommunicator
-    (
-        UPstream::worldComm,
-        identity(UPstream::nProcs()),
->>>>>>> 9a536b02
         true
     );
 
