--- conflicted
+++ resolved
@@ -2,13 +2,8 @@
   =========                 |
   \\      /  F ield         | OpenFOAM: The Open Source CFD Toolbox
    \\    /   O peration     |
-<<<<<<< HEAD
-    \\  /    A nd           | Copyright (C) 2011-2013 OpenFOAM Foundation
+    \\  /    A nd           | Copyright (C) 2011-2015 OpenFOAM Foundation
      \\/     M anipulation  | Copyright (C) 2015 OpenCFD Ltd.
-=======
-    \\  /    A nd           | Copyright (C) 2011-2015 OpenFOAM Foundation
-     \\/     M anipulation  |
->>>>>>> 9a536b02
 -------------------------------------------------------------------------------
 License
     This file is part of OpenFOAM.
@@ -1299,17 +1294,8 @@
 
     if (faceValues.size() != nBFaces)
     {
-<<<<<<< HEAD
-        FatalErrorIn
-        (
-            "syncTools<class T, class CombineOp>::syncBoundaryFaceList"
-            "(const polyMesh&, UList<T>&, const CombineOp&"
-            ", const TransformOp&, const bool)"
-        )   << "Number of values " << faceValues.size()
-=======
         FatalErrorInFunction
             << "Number of values " << faceValues.size()
->>>>>>> 9a536b02
             << " is not equal to the number of boundary faces in the mesh "
             << nBFaces << abort(FatalError);
     }
