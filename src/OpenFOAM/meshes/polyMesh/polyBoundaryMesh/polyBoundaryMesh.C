/*---------------------------------------------------------------------------*\
  =========                 |
  \\      /  F ield         | OpenFOAM: The Open Source CFD Toolbox
   \\    /   O peration     |
<<<<<<< HEAD
    \\  /    A nd           | Copyright (C) 2011-2014 OpenFOAM Foundation
=======
    \\  /    A nd           | Copyright (C) 2011-2015 OpenFOAM Foundation
>>>>>>> 96c7e508
     \\/     M anipulation  |
-------------------------------------------------------------------------------
License
    This file is part of OpenFOAM.

    OpenFOAM is free software: you can redistribute it and/or modify it
    under the terms of the GNU General Public License as published by
    the Free Software Foundation, either version 3 of the License, or
    (at your option) any later version.

    OpenFOAM is distributed in the hope that it will be useful, but WITHOUT
    ANY WARRANTY; without even the implied warranty of MERCHANTABILITY or
    FITNESS FOR A PARTICULAR PURPOSE.  See the GNU General Public License
    for more details.

    You should have received a copy of the GNU General Public License
    along with OpenFOAM.  If not, see <http://www.gnu.org/licenses/>.

\*---------------------------------------------------------------------------*/

#include "polyBoundaryMesh.H"
#include "polyMesh.H"
#include "primitiveMesh.H"
#include "processorPolyPatch.H"
#include "stringListOps.H"
#include "PstreamBuffers.H"
#include "lduSchedule.H"
#include "globalMeshData.H"
#include "stringListOps.H"

// * * * * * * * * * * * * * * Static Data Members * * * * * * * * * * * * * //

namespace Foam
{
defineTypeNameAndDebug(polyBoundaryMesh, 0);
}


// * * * * * * * * * * * * * * * * Constructors  * * * * * * * * * * * * * * //

Foam::polyBoundaryMesh::polyBoundaryMesh
(
    const IOobject& io,
    const polyMesh& mesh
)
:
    polyPatchList(),
    regIOobject(io),
    mesh_(mesh)
{
    if
    (
        readOpt() == IOobject::MUST_READ
     || readOpt() == IOobject::MUST_READ_IF_MODIFIED
    )
    {
<<<<<<< HEAD
        // Warn for MUST_READ_IF_MODIFIED
        warnNoRereading<polyBoundaryMesh>();
=======
        if (readOpt() == IOobject::MUST_READ_IF_MODIFIED)
        {
            WarningInFunction
                << "Specified IOobject::MUST_READ_IF_MODIFIED but class"
                << " does not support automatic rereading."
                << endl;
        }

>>>>>>> 96c7e508

        polyPatchList& patches = *this;

        // Read polyPatchList
        Istream& is = readStream(typeName);

        PtrList<entry> patchEntries(is);
        patches.setSize(patchEntries.size());

        forAll(patches, patchI)
        {
            patches.set
            (
                patchI,
                polyPatch::New
                (
                    patchEntries[patchI].keyword(),
                    patchEntries[patchI].dict(),
                    patchI,
                    *this
                )
            );
        }

        // Check state of IOstream
        is.check
        (
            "polyBoundaryMesh::polyBoundaryMesh"
            "(const IOobject&, const polyMesh&)"
        );

        close();
    }
}


Foam::polyBoundaryMesh::polyBoundaryMesh
(
    const IOobject& io,
    const polyMesh& pm,
    const label size
)
:
    polyPatchList(size),
    regIOobject(io),
    mesh_(pm)
{}


Foam::polyBoundaryMesh::polyBoundaryMesh
(
    const IOobject& io,
    const polyMesh& pm,
    const polyPatchList& ppl
)
:
    polyPatchList(),
    regIOobject(io),
    mesh_(pm)
{
    if
    (
        (this->readOpt() == IOobject::READ_IF_PRESENT && this->headerOk())
     || this->readOpt() == IOobject::MUST_READ
     || this->readOpt() == IOobject::MUST_READ_IF_MODIFIED
    )
    {
        // Warn for MUST_READ_IF_MODIFIED
        warnNoRereading<polyBoundaryMesh>();

<<<<<<< HEAD
=======
        if (readOpt() == IOobject::MUST_READ_IF_MODIFIED)
        {
            WarningInFunction
                << "Specified IOobject::MUST_READ_IF_MODIFIED but class"
                << " does not support automatic rereading."
                << endl;
        }
>>>>>>> 96c7e508

        polyPatchList& patches = *this;

        // Read polyPatchList
        Istream& is = readStream(typeName);

        PtrList<entry> patchEntries(is);
        patches.setSize(patchEntries.size());

        forAll(patches, patchI)
        {
            patches.set
            (
                patchI,
                polyPatch::New
                (
                    patchEntries[patchI].keyword(),
                    patchEntries[patchI].dict(),
                    patchI,
                    *this
                )
            );
        }

        // Check state of IOstream
        is.check
        (
            "polyBoundaryMesh::polyBoundaryMesh"
            "(const IOobject&, const polyMesh&, const polyPatchList&)"
        );

        close();
    }
    else
    {
        polyPatchList& patches = *this;
        patches.setSize(ppl.size());
        forAll (patches, patchI)
        {
            patches.set(patchI, ppl[patchI].clone(*this).ptr());
        }
    }
}


// * * * * * * * * * * * * * * * * Destructor  * * * * * * * * * * * * * * * //

Foam::polyBoundaryMesh::~polyBoundaryMesh()
{}


void Foam::polyBoundaryMesh::clearGeom()
{
    forAll(*this, patchI)
    {
        operator[](patchI).clearGeom();
    }
}


void Foam::polyBoundaryMesh::clearAddressing()
{
    neighbourEdgesPtr_.clear();
    patchIDPtr_.clear();
    groupPatchIDsPtr_.clear();

    forAll(*this, patchI)
    {
        operator[](patchI).clearAddressing();
    }
}


// * * * * * * * * * * * * * * * Member Functions  * * * * * * * * * * * * * //

void Foam::polyBoundaryMesh::calcGeometry()
{
    PstreamBuffers pBufs(Pstream::defaultCommsType);

    if
    (
        Pstream::defaultCommsType == Pstream::blocking
     || Pstream::defaultCommsType == Pstream::nonBlocking
    )
    {
        forAll(*this, patchI)
        {
            operator[](patchI).initGeometry(pBufs);
        }

        pBufs.finishedSends();

        forAll(*this, patchI)
        {
            operator[](patchI).calcGeometry(pBufs);
        }
    }
    else if (Pstream::defaultCommsType == Pstream::scheduled)
    {
        const lduSchedule& patchSchedule = mesh().globalData().patchSchedule();

        // Dummy.
        pBufs.finishedSends();

        forAll(patchSchedule, patchEvali)
        {
            const label patchI = patchSchedule[patchEvali].patch;

            if (patchSchedule[patchEvali].init)
            {
                operator[](patchI).initGeometry(pBufs);
            }
            else
            {
                operator[](patchI).calcGeometry(pBufs);
            }
        }
    }
}


const Foam::List<Foam::labelPairList>&
Foam::polyBoundaryMesh::neighbourEdges() const
{
    if (Pstream::parRun())
    {
        WarningInFunction
            << "Neighbour edge addressing not correct across parallel"
            << " boundaries." << endl;
    }

    if (!neighbourEdgesPtr_.valid())
    {
        neighbourEdgesPtr_.reset(new List<labelPairList>(size()));
        List<labelPairList>& neighbourEdges = neighbourEdgesPtr_();

        // Initialize.
        label nEdgePairs = 0;
        forAll(*this, patchI)
        {
            const polyPatch& pp = operator[](patchI);

            neighbourEdges[patchI].setSize(pp.nEdges() - pp.nInternalEdges());

            forAll(neighbourEdges[patchI], i)
            {
                labelPair& edgeInfo = neighbourEdges[patchI][i];

                edgeInfo[0] = -1;
                edgeInfo[1] = -1;
            }

            nEdgePairs += pp.nEdges() - pp.nInternalEdges();
        }

        // From mesh edge (expressed as a point pair so as not to construct
        // point addressing) to patch + relative edge index.
        HashTable<labelPair, edge, Hash<edge> > pointsToEdge(nEdgePairs);

        forAll(*this, patchI)
        {
            const polyPatch& pp = operator[](patchI);

            const edgeList& edges = pp.edges();

            for
            (
                label edgei = pp.nInternalEdges();
                edgei < edges.size();
                edgei++
            )
            {
                // Edge in patch local points
                const edge& e = edges[edgei];

                // Edge in mesh points.
                edge meshEdge(pp.meshPoints()[e[0]], pp.meshPoints()[e[1]]);

                HashTable<labelPair, edge, Hash<edge> >::iterator fnd =
                    pointsToEdge.find(meshEdge);

                if (fnd == pointsToEdge.end())
                {
                    // First occurrence of mesh edge. Store patch and my
                    // local index.
                    pointsToEdge.insert
                    (
                        meshEdge,
                        labelPair
                        (
                            patchI,
                            edgei - pp.nInternalEdges()
                        )
                    );
                }
                else
                {
                    // Second occurrence. Store.
                    const labelPair& edgeInfo = fnd();

                    neighbourEdges[patchI][edgei - pp.nInternalEdges()] =
                        edgeInfo;

                    neighbourEdges[edgeInfo[0]][edgeInfo[1]]
                         = labelPair(patchI, edgei - pp.nInternalEdges());

                    // Found all two occurrences of this edge so remove from
                    // hash to save space. Note that this will give lots of
                    // problems if the polyBoundaryMesh is multiply connected.
                    pointsToEdge.erase(meshEdge);
                }
            }
        }

        if (pointsToEdge.size())
        {
            FatalErrorInFunction
                << "Not all boundary edges of patches match up." << nl
                << "Is the outside of your mesh multiply connected?"
                << abort(FatalError);
        }

        forAll(*this, patchI)
        {
            const polyPatch& pp = operator[](patchI);

            const labelPairList& nbrEdges = neighbourEdges[patchI];

            forAll(nbrEdges, i)
            {
                const labelPair& edgeInfo = nbrEdges[i];

                if (edgeInfo[0] == -1 || edgeInfo[1] == -1)
                {
                    label edgeI = pp.nInternalEdges() + i;
                    const edge& e = pp.edges()[edgeI];

                    FatalErrorInFunction
                        << "Not all boundary edges of patches match up." << nl
                        << "Edge " << edgeI << " on patch " << pp.name()
                        << " end points " << pp.localPoints()[e[0]] << ' '
                        << pp.localPoints()[e[1]] << " is not matched to an"
                        << " edge on any other patch." << nl
                        << "Is the outside of your mesh multiply connected?"
                        << abort(FatalError);
                }
            }
        }
    }

    return neighbourEdgesPtr_();
}


const Foam::labelList& Foam::polyBoundaryMesh::patchID() const
{
    if (!patchIDPtr_.valid())
    {
        patchIDPtr_.reset
        (
            new labelList
            (
                mesh_.nFaces()
              - mesh_.nInternalFaces()
            )
        );
        labelList& patchID = patchIDPtr_();

        const polyBoundaryMesh& bm = *this;

        forAll(bm, patchI)
        {
            label bFaceI = bm[patchI].start() - mesh_.nInternalFaces();
            forAll(bm[patchI], i)
            {
                patchID[bFaceI++] = patchI;
            }
        }
    }
    return patchIDPtr_();
}


const Foam::HashTable<Foam::labelList, Foam::word>&
Foam::polyBoundaryMesh::groupPatchIDs() const
{
    if (!groupPatchIDsPtr_.valid())
    {
        groupPatchIDsPtr_.reset(new HashTable<labelList, word>(10));
        HashTable<labelList, word>& groupPatchIDs = groupPatchIDsPtr_();

        const polyBoundaryMesh& bm = *this;

        forAll(bm, patchI)
        {
            const wordList& groups = bm[patchI].inGroups();

            forAll(groups, i)
            {
                const word& name = groups[i];

                if (findPatchID(name) != -1)
                {
                    WarningInFunction
                        << "Patch " << bm[patchI].name()
                        << " specifies a group " << name
                        << " which is also a patch name."
                        << " This might give problems later on." << endl;
                }


                HashTable<labelList, word>::iterator iter = groupPatchIDs.find
                (
                    name
                );

                if (iter != groupPatchIDs.end())
                {
                    iter().append(patchI);
                }
                else
                {
                    groupPatchIDs.insert(name, labelList(1, patchI));
                }
            }
        }
    }
    return groupPatchIDsPtr_();
}


void Foam::polyBoundaryMesh::setGroup
(
    const word& groupName,
    const labelList& patchIDs
)
{
    groupPatchIDsPtr_.clear();

    polyPatchList& patches = *this;

    boolList donePatch(patches.size(), false);

    // Add to specified patches
    forAll(patchIDs, i)
    {
        label patchI = patchIDs[i];
        polyPatch& pp = patches[patchI];

        if (!pp.inGroup(groupName))
        {
            pp.inGroups().append(groupName);
        }
        donePatch[patchI] = true;
    }

    // Remove from other patches
    forAll(patches, patchI)
    {
        if (!donePatch[patchI])
        {
            polyPatch& pp = patches[patchI];

            label newI = 0;
            if (pp.inGroup(groupName))
            {
                wordList& groups = pp.inGroups();

                forAll(groups, i)
                {
                    if (groups[i] != groupName)
                    {
                        groups[newI++] = groups[i];
                    }
                }
                groups.setSize(newI);
            }
        }
    }
}


Foam::wordList Foam::polyBoundaryMesh::names() const
{
    const polyPatchList& patches = *this;

    wordList t(patches.size());

    forAll(patches, patchI)
    {
        t[patchI] = patches[patchI].name();
    }

    return t;
}


Foam::wordList Foam::polyBoundaryMesh::types() const
{
    const polyPatchList& patches = *this;

    wordList t(patches.size());

    forAll(patches, patchI)
    {
        t[patchI] = patches[patchI].type();
    }

    return t;
}


Foam::wordList Foam::polyBoundaryMesh::physicalTypes() const
{
    const polyPatchList& patches = *this;

    wordList t(patches.size());

    forAll(patches, patchI)
    {
        t[patchI] = patches[patchI].physicalType();
    }

    return t;
}


Foam::labelList Foam::polyBoundaryMesh::findIndices
(
    const keyType& key,
    const bool usePatchGroups
) const
{
    DynamicList<label> indices;

    if (!key.empty())
    {
        if (key.isPattern())
        {
            indices = findStrings(key, this->names());

            if (usePatchGroups && groupPatchIDs().size())
            {
                labelHashSet indexSet(indices);

                const wordList allGroupNames = groupPatchIDs().toc();
                labelList groupIDs = findStrings(key, allGroupNames);
                forAll(groupIDs, i)
                {
                    const word& grpName = allGroupNames[groupIDs[i]];
                    const labelList& patchIDs = groupPatchIDs()[grpName];
                    forAll(patchIDs, j)
                    {
                        if (indexSet.insert(patchIDs[j]))
                        {
                            indices.append(patchIDs[j]);
                        }
                    }
                }
            }
        }
        else
        {
            // Literal string. Special version of above to avoid
            // unnecessary memory allocations

            indices.setCapacity(1);
            forAll(*this, i)
            {
                if (key == operator[](i).name())
                {
                    indices.append(i);
                    break;
                }
            }

            if (usePatchGroups && groupPatchIDs().size())
            {
                const HashTable<labelList, word>::const_iterator iter =
                    groupPatchIDs().find(key);

                if (iter != groupPatchIDs().end())
                {
                    labelHashSet indexSet(indices);

                    const labelList& patchIDs = iter();
                    forAll(patchIDs, j)
                    {
                        if (indexSet.insert(patchIDs[j]))
                        {
                            indices.append(patchIDs[j]);
                        }
                    }
                }
            }
        }
    }

    return indices;
}


Foam::label Foam::polyBoundaryMesh::findIndex(const keyType& key) const
{
    if (!key.empty())
    {
        if (key.isPattern())
        {
            labelList indices = this->findIndices(key);

            // return first element
            if (!indices.empty())
            {
                return indices[0];
            }
        }
        else
        {
            forAll(*this, i)
            {
                if (key == operator[](i).name())
                {
                    return i;
                }
            }
        }
    }

    // not found
    return -1;
}


Foam::label Foam::polyBoundaryMesh::findPatchID(const word& patchName) const
{
    const polyPatchList& patches = *this;

    forAll(patches, patchI)
    {
        if (patches[patchI].name() == patchName)
        {
            return patchI;
        }
    }

    // Patch not found
    if (debug)
    {
        Pout<< "label polyBoundaryMesh::findPatchID(const word&) const"
            << "Patch named " << patchName << " not found.  "
            << "List of available patch names: " << names() << endl;
    }

    // Not found, return -1
    return -1;
}


Foam::label Foam::polyBoundaryMesh::whichPatch(const label faceIndex) const
{
    // Find out which patch the current face belongs to by comparing label
    // with patch start labels.
    // If the face is internal, return -1;
    // if it is off the end of the list, abort
    if (faceIndex < mesh().nInternalFaces())
    {
        return -1;
    }
    else if (faceIndex >= mesh().nFaces())
    {
        FatalErrorInFunction
            << "given label " << faceIndex
            << " greater than the number of geometric faces " << mesh().nFaces()
            << abort(FatalError);
    }


    forAll(*this, patchI)
    {
        const polyPatch& bp = operator[](patchI);

        if
        (
            faceIndex >= bp.start()
         && faceIndex < bp.start() + bp.size()
        )
        {
            return patchI;
        }
    }

    // If not in any of above, it is trouble!
    FatalErrorInFunction
        << "Cannot find face " << faceIndex << " in any of the patches "
        << names() << nl
        << "It seems your patches are not consistent with the mesh :"
        << " internalFaces:" << mesh().nInternalFaces()
        << "  total number of faces:" << mesh().nFaces()
        << abort(FatalError);

    return -1;
}


Foam::labelHashSet Foam::polyBoundaryMesh::patchSet
(
    const UList<wordRe>& patchNames,
    const bool warnNotFound,
    const bool usePatchGroups
) const
{
    const wordList allPatchNames(this->names());
    labelHashSet ids(size());

    forAll(patchNames, i)
    {
        const wordRe& patchName = patchNames[i];

        // Treat the given patch names as wild-cards and search the set
        // of all patch names for matches
        labelList patchIDs = findStrings(patchName, allPatchNames);

        forAll(patchIDs, j)
        {
            ids.insert(patchIDs[j]);
        }

        if (patchIDs.empty())
        {
            if (usePatchGroups)
            {
                const wordList allGroupNames = groupPatchIDs().toc();

                // Regard as group name
                labelList groupIDs = findStrings(patchName, allGroupNames);

                forAll(groupIDs, i)
                {
                    const word& name = allGroupNames[groupIDs[i]];
                    const labelList& extraPatchIDs = groupPatchIDs()[name];

                    forAll(extraPatchIDs, extraI)
                    {
                        ids.insert(extraPatchIDs[extraI]);
                    }
                }

                if (groupIDs.empty() && warnNotFound)
                {
                    WarningInFunction
                        << "Cannot find any patch or group names matching "
                        << patchName
                        << endl;
                }
            }
            else if (warnNotFound)
            {
                WarningInFunction
                    << "Cannot find any patch names matching " << patchName
                    << endl;
            }
        }
    }

    return ids;
}


void Foam::polyBoundaryMesh::matchGroups
(
    const labelUList& patchIDs,
    wordList& groups,
    labelHashSet& nonGroupPatches
) const
{
    // Current matched groups
    DynamicList<word> matchedGroups(1);

    // Current set of unmatched patches
    nonGroupPatches = labelHashSet(patchIDs);

    const HashTable<labelList, word>& groupPatchIDs = this->groupPatchIDs();
    for
    (
        HashTable<labelList,word>::const_iterator iter =
            groupPatchIDs.begin();
        iter != groupPatchIDs.end();
        ++iter
    )
    {
        // Store currently unmatched patches so we can restore
        labelHashSet oldNonGroupPatches(nonGroupPatches);

        // Match by deleting patches in group from the current set and seeing
        // if all have been deleted.
        labelHashSet groupPatchSet(iter());

        label nMatch = nonGroupPatches.erase(groupPatchSet);

        if (nMatch == groupPatchSet.size())
        {
            matchedGroups.append(iter.key());
        }
        else if (nMatch != 0)
        {
            // No full match. Undo.
            nonGroupPatches.transfer(oldNonGroupPatches);
        }
    }

    groups.transfer(matchedGroups);
}


bool Foam::polyBoundaryMesh::checkParallelSync(const bool report) const
{
    if (!Pstream::parRun())
    {
        return false;
    }


    const polyBoundaryMesh& bm = *this;

    bool hasError = false;

    // Collect non-proc patches and check proc patches are last.
    wordList names(bm.size());
    wordList types(bm.size());

    label nonProcI = 0;

    forAll(bm, patchI)
    {
        if (!isA<processorPolyPatch>(bm[patchI]))
        {
            if (nonProcI != patchI)
            {
                // There is processor patch in between normal patches.
                hasError = true;

                if (debug || report)
                {
                    Pout<< " ***Problem with boundary patch " << patchI
                        << " named " << bm[patchI].name()
                        << " of type " <<  bm[patchI].type()
                        << ". The patch seems to be preceeded by processor"
                        << " patches. This is can give problems."
                        << endl;
                }
            }
            else
            {
                names[nonProcI] = bm[patchI].name();
                types[nonProcI] = bm[patchI].type();
                nonProcI++;
            }
        }
    }
    names.setSize(nonProcI);
    types.setSize(nonProcI);

    List<wordList> allNames(Pstream::nProcs());
    allNames[Pstream::myProcNo()] = names;
    Pstream::gatherList(allNames);
    Pstream::scatterList(allNames);

    List<wordList> allTypes(Pstream::nProcs());
    allTypes[Pstream::myProcNo()] = types;
    Pstream::gatherList(allTypes);
    Pstream::scatterList(allTypes);

    // Have every processor check but only master print error.

    for (label procI = 1; procI < allNames.size(); ++procI)
    {
        if
        (
            (allNames[procI] != allNames[0])
         || (allTypes[procI] != allTypes[0])
        )
        {
            hasError = true;

            if (debug || (report && Pstream::master()))
            {
                Info<< " ***Inconsistent patches across processors, "
                       "processor 0 has patch names:" << allNames[0]
                    << " patch types:" << allTypes[0]
                    << " processor " << procI << " has patch names:"
                    << allNames[procI]
                    << " patch types:" << allTypes[procI]
                    << endl;
            }
        }
    }

    return hasError;
}


bool Foam::polyBoundaryMesh::checkDefinition(const bool report) const
{
    label nextPatchStart = mesh().nInternalFaces();
    const polyBoundaryMesh& bm = *this;

    bool hasError = false;

    HashSet<word> patchNames(2*size());

    forAll(bm, patchI)
    {
        if (bm[patchI].start() != nextPatchStart && !hasError)
        {
            hasError = true;

            Info<< " ****Problem with boundary patch " << patchI
                << " named " << bm[patchI].name()
                << " of type " <<  bm[patchI].type()
                << ". The patch should start on face no " << nextPatchStart
                << " and the patch specifies " << bm[patchI].start()
                << "." << endl
                << "Possibly consecutive patches have this same problem."
                << " Suppressing future warnings." << endl;
        }

        if (!patchNames.insert(bm[patchI].name()) && !hasError)
        {
            hasError = true;

            Info<< " ****Duplicate boundary patch " << patchI
                << " named " << bm[patchI].name()
                << " of type " <<  bm[patchI].type()
                << "." << endl
                << "Suppressing future warnings." << endl;
        }

        nextPatchStart += bm[patchI].size();
    }

    reduce(hasError, orOp<bool>());

    if (debug || report)
    {
        if (hasError)
        {
            Pout<< " ***Boundary definition is in error." << endl;
        }
        else
        {
            Info<< "    Boundary definition OK." << endl;
        }
    }

    return hasError;
}


void Foam::polyBoundaryMesh::movePoints(const pointField& p)
{
    PstreamBuffers pBufs(Pstream::defaultCommsType);

    if
    (
        Pstream::defaultCommsType == Pstream::blocking
     || Pstream::defaultCommsType == Pstream::nonBlocking
    )
    {
        forAll(*this, patchI)
        {
            operator[](patchI).initMovePoints(pBufs, p);
        }

        pBufs.finishedSends();

        forAll(*this, patchI)
        {
            operator[](patchI).movePoints(pBufs, p);
        }
    }
    else if (Pstream::defaultCommsType == Pstream::scheduled)
    {
        const lduSchedule& patchSchedule = mesh().globalData().patchSchedule();

        // Dummy.
        pBufs.finishedSends();

        forAll(patchSchedule, patchEvali)
        {
            const label patchI = patchSchedule[patchEvali].patch;

            if (patchSchedule[patchEvali].init)
            {
                operator[](patchI).initMovePoints(pBufs, p);
            }
            else
            {
                operator[](patchI).movePoints(pBufs, p);
            }
        }
    }
}


void Foam::polyBoundaryMesh::updateMesh()
{
    neighbourEdgesPtr_.clear();
    patchIDPtr_.clear();
    groupPatchIDsPtr_.clear();

    PstreamBuffers pBufs(Pstream::defaultCommsType);

    if
    (
        Pstream::defaultCommsType == Pstream::blocking
     || Pstream::defaultCommsType == Pstream::nonBlocking
    )
    {
        forAll(*this, patchI)
        {
            operator[](patchI).initUpdateMesh(pBufs);
        }

        pBufs.finishedSends();

        forAll(*this, patchI)
        {
            operator[](patchI).updateMesh(pBufs);
        }
    }
    else if (Pstream::defaultCommsType == Pstream::scheduled)
    {
        const lduSchedule& patchSchedule = mesh().globalData().patchSchedule();

        // Dummy.
        pBufs.finishedSends();

        forAll(patchSchedule, patchEvali)
        {
            const label patchI = patchSchedule[patchEvali].patch;

            if (patchSchedule[patchEvali].init)
            {
                operator[](patchI).initUpdateMesh(pBufs);
            }
            else
            {
                operator[](patchI).updateMesh(pBufs);
            }
        }
    }
}


void Foam::polyBoundaryMesh::reorder
(
    const labelUList& oldToNew,
    const bool validBoundary
)
{
    // Change order of patches
    polyPatchList::reorder(oldToNew);

    // Adapt indices
    polyPatchList& patches = *this;

    forAll(patches, patchI)
    {
        patches[patchI].index() = patchI;
    }

    if (validBoundary)
    {
        updateMesh();
    }
}


bool Foam::polyBoundaryMesh::writeData(Ostream& os) const
{
    const polyPatchList& patches = *this;

    os  << patches.size() << nl << token::BEGIN_LIST << incrIndent << nl;

    forAll(patches, patchI)
    {
        os  << indent << patches[patchI].name() << nl
            << indent << token::BEGIN_BLOCK << nl
            << incrIndent << patches[patchI] << decrIndent
            << indent << token::END_BLOCK << endl;
    }

    os  << decrIndent << token::END_LIST;

    // Check state of IOstream
    os.check("polyBoundaryMesh::writeData(Ostream& os) const");

    return os.good();
}


bool Foam::polyBoundaryMesh::writeObject
(
    IOstream::streamFormat fmt,
    IOstream::versionNumber ver,
    IOstream::compressionType cmp
) const
{
    return regIOobject::writeObject(fmt, ver, IOstream::UNCOMPRESSED);
}

// * * * * * * * * * * * * * * Member Operators  * * * * * * * * * * * * * * //

const Foam::polyPatch& Foam::polyBoundaryMesh::operator[]
(
    const word& patchName
) const
{
    const label patchI = findPatchID(patchName);

    if (patchI < 0)
    {
        FatalErrorInFunction
            << "Patch named " << patchName << " not found." << nl
            << "Available patch names: " << names() << endl
            << abort(FatalError);
    }

    return operator[](patchI);
}


Foam::polyPatch& Foam::polyBoundaryMesh::operator[]
(
    const word& patchName
)
{
    const label patchI = findPatchID(patchName);

    if (patchI < 0)
    {
        FatalErrorInFunction
            << "Patch named " << patchName << " not found." << nl
            << "Available patch names: " << names() << endl
            << abort(FatalError);
    }

    return operator[](patchI);
}


// * * * * * * * * * * * * * * * IOstream Operators  * * * * * * * * * * * * //

Foam::Ostream& Foam::operator<<(Ostream& os, const polyBoundaryMesh& pbm)
{
    pbm.writeData(os);
    return os;
}


// ************************************************************************* //<|MERGE_RESOLUTION|>--- conflicted
+++ resolved
@@ -2,11 +2,7 @@
   =========                 |
   \\      /  F ield         | OpenFOAM: The Open Source CFD Toolbox
    \\    /   O peration     |
-<<<<<<< HEAD
-    \\  /    A nd           | Copyright (C) 2011-2014 OpenFOAM Foundation
-=======
     \\  /    A nd           | Copyright (C) 2011-2015 OpenFOAM Foundation
->>>>>>> 96c7e508
      \\/     M anipulation  |
 -------------------------------------------------------------------------------
 License
@@ -63,19 +59,8 @@
      || readOpt() == IOobject::MUST_READ_IF_MODIFIED
     )
     {
-<<<<<<< HEAD
         // Warn for MUST_READ_IF_MODIFIED
         warnNoRereading<polyBoundaryMesh>();
-=======
-        if (readOpt() == IOobject::MUST_READ_IF_MODIFIED)
-        {
-            WarningInFunction
-                << "Specified IOobject::MUST_READ_IF_MODIFIED but class"
-                << " does not support automatic rereading."
-                << endl;
-        }
-
->>>>>>> 96c7e508
 
         polyPatchList& patches = *this;
 
@@ -146,17 +131,6 @@
         // Warn for MUST_READ_IF_MODIFIED
         warnNoRereading<polyBoundaryMesh>();
 
-<<<<<<< HEAD
-=======
-        if (readOpt() == IOobject::MUST_READ_IF_MODIFIED)
-        {
-            WarningInFunction
-                << "Specified IOobject::MUST_READ_IF_MODIFIED but class"
-                << " does not support automatic rereading."
-                << endl;
-        }
->>>>>>> 96c7e508
-
         polyPatchList& patches = *this;
 
         // Read polyPatchList
