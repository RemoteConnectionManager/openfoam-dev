/*---------------------------------------------------------------------------*\
  =========                 |
  \\      /  F ield         | OpenFOAM: The Open Source CFD Toolbox
   \\    /   O peration     |
    \\  /    A nd           | Copyright (C) 2011-2016 OpenFOAM Foundation
     \\/     M anipulation  |
-------------------------------------------------------------------------------
License
    This file is part of OpenFOAM.

    OpenFOAM is free software: you can redistribute it and/or modify it
    under the terms of the GNU General Public License as published by
    the Free Software Foundation, either version 3 of the License, or
    (at your option) any later version.

    OpenFOAM is distributed in the hope that it will be useful, but WITHOUT
    ANY WARRANTY; without even the implied warranty of MERCHANTABILITY or
    FITNESS FOR A PARTICULAR PURPOSE.  See the GNU General Public License
    for more details.

    You should have received a copy of the GNU General Public License
    along with OpenFOAM.  If not, see <http://www.gnu.org/licenses/>.

\*---------------------------------------------------------------------------*/

#include "polyBoundaryMesh.H"
#include "polyMesh.H"
#include "primitiveMesh.H"
#include "processorPolyPatch.H"
#include "stringListOps.H"
#include "PstreamBuffers.H"
#include "lduSchedule.H"
#include "globalMeshData.H"
#include "stringListOps.H"

// * * * * * * * * * * * * * * Static Data Members * * * * * * * * * * * * * //

namespace Foam
{
defineTypeNameAndDebug(polyBoundaryMesh, 0);
}


// * * * * * * * * * * * * * * * * Constructors  * * * * * * * * * * * * * * //

Foam::polyBoundaryMesh::polyBoundaryMesh
(
    const IOobject& io,
    const polyMesh& mesh
)
:
    polyPatchList(),
    regIOobject(io),
    mesh_(mesh)
{
    if
    (
        readOpt() == IOobject::MUST_READ
     || readOpt() == IOobject::MUST_READ_IF_MODIFIED
    )
    {
        // Warn for MUST_READ_IF_MODIFIED
        warnNoRereading<polyBoundaryMesh>();

        polyPatchList& patches = *this;

        // Read polyPatchList
        Istream& is = readStream(typeName);

        PtrList<entry> patchEntries(is);
        patches.setSize(patchEntries.size());

        forAll(patches, patchi)
        {
            patches.set
            (
                patchi,
                polyPatch::New
                (
                    patchEntries[patchi].keyword(),
                    patchEntries[patchi].dict(),
                    patchi,
                    *this
                )
            );
        }

        // Check state of IOstream
        is.check
        (
            "polyBoundaryMesh::polyBoundaryMesh"
            "(const IOobject&, const polyMesh&)"
        );

        close();
    }
}


Foam::polyBoundaryMesh::polyBoundaryMesh
(
    const IOobject& io,
    const polyMesh& pm,
    const label size
)
:
    polyPatchList(size),
    regIOobject(io),
    mesh_(pm)
{}


Foam::polyBoundaryMesh::polyBoundaryMesh
(
    const IOobject& io,
    const polyMesh& pm,
    const polyPatchList& ppl
)
:
    polyPatchList(),
    regIOobject(io),
    mesh_(pm)
{
    if
    (
        (this->readOpt() == IOobject::READ_IF_PRESENT && this->headerOk())
     || this->readOpt() == IOobject::MUST_READ
     || this->readOpt() == IOobject::MUST_READ_IF_MODIFIED
    )
    {
        // Warn for MUST_READ_IF_MODIFIED
        warnNoRereading<polyBoundaryMesh>();

        polyPatchList& patches = *this;

        // Read polyPatchList
        Istream& is = readStream(typeName);

        PtrList<entry> patchEntries(is);
        patches.setSize(patchEntries.size());

        forAll(patches, patchi)
        {
            patches.set
            (
                patchi,
                polyPatch::New
                (
                    patchEntries[patchi].keyword(),
                    patchEntries[patchi].dict(),
                    patchi,
                    *this
                )
            );
        }

        // Check state of IOstream
        is.check
        (
            "polyBoundaryMesh::polyBoundaryMesh"
            "(const IOobject&, const polyMesh&, const polyPatchList&)"
        );

        close();
    }
    else
    {
        polyPatchList& patches = *this;
        patches.setSize(ppl.size());
        forAll(patches, patchi)
        {
            patches.set(patchi, ppl[patchi].clone(*this).ptr());
        }
    }
}


// * * * * * * * * * * * * * * * * Destructor  * * * * * * * * * * * * * * * //

Foam::polyBoundaryMesh::~polyBoundaryMesh()
{}


void Foam::polyBoundaryMesh::clearGeom()
{
    forAll(*this, patchi)
    {
        operator[](patchi).clearGeom();
    }
}


void Foam::polyBoundaryMesh::clearAddressing()
{
    neighbourEdgesPtr_.clear();
    patchIDPtr_.clear();
    groupPatchIDsPtr_.clear();

    forAll(*this, patchi)
    {
        operator[](patchi).clearAddressing();
    }
}


// * * * * * * * * * * * * * * * Member Functions  * * * * * * * * * * * * * //

void Foam::polyBoundaryMesh::calcGeometry()
{
    PstreamBuffers pBufs(Pstream::defaultCommsType);

    if
    (
        Pstream::defaultCommsType == Pstream::blocking
     || Pstream::defaultCommsType == Pstream::nonBlocking
    )
    {
        forAll(*this, patchi)
        {
            operator[](patchi).initGeometry(pBufs);
        }

        pBufs.finishedSends();

        forAll(*this, patchi)
        {
            operator[](patchi).calcGeometry(pBufs);
        }
    }
    else if (Pstream::defaultCommsType == Pstream::scheduled)
    {
        const lduSchedule& patchSchedule = mesh().globalData().patchSchedule();

        // Dummy.
        pBufs.finishedSends();

        forAll(patchSchedule, patchEvali)
        {
            const label patchi = patchSchedule[patchEvali].patch;

            if (patchSchedule[patchEvali].init)
            {
                operator[](patchi).initGeometry(pBufs);
            }
            else
            {
                operator[](patchi).calcGeometry(pBufs);
            }
        }
    }
}


const Foam::List<Foam::labelPairList>&
Foam::polyBoundaryMesh::neighbourEdges() const
{
    if (Pstream::parRun())
    {
        WarningInFunction
            << "Neighbour edge addressing not correct across parallel"
            << " boundaries." << endl;
    }

    if (!neighbourEdgesPtr_.valid())
    {
        neighbourEdgesPtr_.reset(new List<labelPairList>(size()));
        List<labelPairList>& neighbourEdges = neighbourEdgesPtr_();

        // Initialize.
        label nEdgePairs = 0;
        forAll(*this, patchi)
        {
            const polyPatch& pp = operator[](patchi);

            neighbourEdges[patchi].setSize(pp.nEdges() - pp.nInternalEdges());

            forAll(neighbourEdges[patchi], i)
            {
                labelPair& edgeInfo = neighbourEdges[patchi][i];

                edgeInfo[0] = -1;
                edgeInfo[1] = -1;
            }

            nEdgePairs += pp.nEdges() - pp.nInternalEdges();
        }

        // From mesh edge (expressed as a point pair so as not to construct
        // point addressing) to patch + relative edge index.
        HashTable<labelPair, edge, Hash<edge>> pointsToEdge(nEdgePairs);

        forAll(*this, patchi)
        {
            const polyPatch& pp = operator[](patchi);

            const edgeList& edges = pp.edges();

            for
            (
                label edgei = pp.nInternalEdges();
                edgei < edges.size();
                edgei++
            )
            {
                // Edge in patch local points
                const edge& e = edges[edgei];

                // Edge in mesh points.
                edge meshEdge(pp.meshPoints()[e[0]], pp.meshPoints()[e[1]]);

                HashTable<labelPair, edge, Hash<edge>>::iterator fnd =
                    pointsToEdge.find(meshEdge);

                if (fnd == pointsToEdge.end())
                {
                    // First occurrence of mesh edge. Store patch and my
                    // local index.
                    pointsToEdge.insert
                    (
                        meshEdge,
                        labelPair
                        (
                            patchi,
                            edgei - pp.nInternalEdges()
                        )
                    );
                }
                else
                {
                    // Second occurrence. Store.
                    const labelPair& edgeInfo = fnd();

                    neighbourEdges[patchi][edgei - pp.nInternalEdges()] =
                        edgeInfo;

                    neighbourEdges[edgeInfo[0]][edgeInfo[1]]
                         = labelPair(patchi, edgei - pp.nInternalEdges());

                    // Found all two occurrences of this edge so remove from
                    // hash to save space. Note that this will give lots of
                    // problems if the polyBoundaryMesh is multiply connected.
                    pointsToEdge.erase(meshEdge);
                }
            }
        }

        if (pointsToEdge.size())
        {
            FatalErrorInFunction
                << "Not all boundary edges of patches match up." << nl
                << "Is the outside of your mesh multiply connected?"
                << abort(FatalError);
        }

        forAll(*this, patchi)
        {
            const polyPatch& pp = operator[](patchi);

            const labelPairList& nbrEdges = neighbourEdges[patchi];

            forAll(nbrEdges, i)
            {
                const labelPair& edgeInfo = nbrEdges[i];

                if (edgeInfo[0] == -1 || edgeInfo[1] == -1)
                {
                    label edgeI = pp.nInternalEdges() + i;
                    const edge& e = pp.edges()[edgeI];

                    FatalErrorInFunction
                        << "Not all boundary edges of patches match up." << nl
                        << "Edge " << edgeI << " on patch " << pp.name()
                        << " end points " << pp.localPoints()[e[0]] << ' '
                        << pp.localPoints()[e[1]] << " is not matched to an"
                        << " edge on any other patch." << nl
                        << "Is the outside of your mesh multiply connected?"
                        << abort(FatalError);
                }
            }
        }
    }

    return neighbourEdgesPtr_();
}


const Foam::labelList& Foam::polyBoundaryMesh::patchID() const
{
    if (!patchIDPtr_.valid())
    {
        patchIDPtr_.reset
        (
            new labelList
            (
                mesh_.nFaces()
              - mesh_.nInternalFaces()
            )
        );
        labelList& patchID = patchIDPtr_();

        const polyBoundaryMesh& bm = *this;

        forAll(bm, patchi)
        {
            label bFacei = bm[patchi].start() - mesh_.nInternalFaces();
            forAll(bm[patchi], i)
            {
                patchID[bFacei++] = patchi;
            }
        }
    }
    return patchIDPtr_();
}


const Foam::HashTable<Foam::labelList, Foam::word>&
Foam::polyBoundaryMesh::groupPatchIDs() const
{
    if (!groupPatchIDsPtr_.valid())
    {
        groupPatchIDsPtr_.reset(new HashTable<labelList, word>(10));
        HashTable<labelList, word>& groupPatchIDs = groupPatchIDsPtr_();

        const polyBoundaryMesh& bm = *this;

        forAll(bm, patchi)
        {
            const wordList& groups = bm[patchi].inGroups();

            forAll(groups, i)
            {
                const word& name = groups[i];

                HashTable<labelList, word>::iterator iter = groupPatchIDs.find
                (
                    name
                );

                if (iter != groupPatchIDs.end())
                {
                    iter().append(patchi);
                }
                else
                {
                    groupPatchIDs.insert(name, labelList(1, patchi));
                }
            }
        }

        // Remove patch names from patchGroups
        forAll(bm, patchi)
        {
            if (groupPatchIDs.erase(bm[patchi].name()))
            {
                WarningInFunction
                    << "Removing patchGroup '" << bm[patchi].name()
                    << "' which clashes with patch " << patchi
                    << " of the same name."
                    << endl;
            }
        }
    }

    return groupPatchIDsPtr_();
}


void Foam::polyBoundaryMesh::setGroup
(
    const word& groupName,
    const labelList& patchIDs
)
{
    groupPatchIDsPtr_.clear();

    polyPatchList& patches = *this;

    boolList donePatch(patches.size(), false);

    // Add to specified patches
    forAll(patchIDs, i)
    {
        label patchi = patchIDs[i];
        polyPatch& pp = patches[patchi];

        if (!pp.inGroup(groupName))
        {
            pp.inGroups().append(groupName);
        }
        donePatch[patchi] = true;
    }

    // Remove from other patches
    forAll(patches, patchi)
    {
        if (!donePatch[patchi])
        {
            polyPatch& pp = patches[patchi];

            label newI = 0;
            if (pp.inGroup(groupName))
            {
                wordList& groups = pp.inGroups();

                forAll(groups, i)
                {
                    if (groups[i] != groupName)
                    {
                        groups[newI++] = groups[i];
                    }
                }
                groups.setSize(newI);
            }
        }
    }
}


Foam::wordList Foam::polyBoundaryMesh::names() const
{
    const polyPatchList& patches = *this;

    wordList t(patches.size());

    forAll(patches, patchi)
    {
        t[patchi] = patches[patchi].name();
    }

    return t;
}


Foam::wordList Foam::polyBoundaryMesh::types() const
{
    const polyPatchList& patches = *this;

    wordList t(patches.size());

    forAll(patches, patchi)
    {
        t[patchi] = patches[patchi].type();
    }

    return t;
}


Foam::wordList Foam::polyBoundaryMesh::physicalTypes() const
{
    const polyPatchList& patches = *this;

    wordList t(patches.size());

    forAll(patches, patchi)
    {
        t[patchi] = patches[patchi].physicalType();
    }

    return t;
}


Foam::labelList Foam::polyBoundaryMesh::findIndices
(
    const keyType& key,
    const bool usePatchGroups
) const
{
    DynamicList<label> indices;

    if (!key.empty())
    {
        if (key.isPattern())
        {
            indices = findStrings(key, this->names());

            if (usePatchGroups && groupPatchIDs().size())
            {
                labelHashSet indexSet(indices);

                const wordList allGroupNames = groupPatchIDs().toc();
                labelList groupIDs = findStrings(key, allGroupNames);
                forAll(groupIDs, i)
                {
                    const word& grpName = allGroupNames[groupIDs[i]];
                    const labelList& patchIDs = groupPatchIDs()[grpName];
                    forAll(patchIDs, j)
                    {
                        if (indexSet.insert(patchIDs[j]))
                        {
                            indices.append(patchIDs[j]);
                        }
                    }
                }
            }
        }
        else
        {
            // Literal string. Special version of above to avoid
            // unnecessary memory allocations

            indices.setCapacity(1);
            forAll(*this, i)
            {
                if (key == operator[](i).name())
                {
                    indices.append(i);
                    break;
                }
            }

            if (usePatchGroups && groupPatchIDs().size())
            {
                const HashTable<labelList, word>::const_iterator iter =
                    groupPatchIDs().find(key);

                if (iter != groupPatchIDs().end())
                {
                    labelHashSet indexSet(indices);

                    const labelList& patchIDs = iter();
                    forAll(patchIDs, j)
                    {
                        if (indexSet.insert(patchIDs[j]))
                        {
                            indices.append(patchIDs[j]);
                        }
                    }
                }
            }
        }
    }

    return indices;
}


Foam::label Foam::polyBoundaryMesh::findIndex(const keyType& key) const
{
    if (!key.empty())
    {
        if (key.isPattern())
        {
            labelList indices = this->findIndices(key);

            // return first element
            if (!indices.empty())
            {
                return indices[0];
            }
        }
        else
        {
            forAll(*this, i)
            {
                if (key == operator[](i).name())
                {
                    return i;
                }
            }
        }
    }

    // not found
    return -1;
}


Foam::label Foam::polyBoundaryMesh::findPatchID(const word& patchName) const
{
    const polyPatchList& patches = *this;

    forAll(patches, patchi)
    {
        if (patches[patchi].name() == patchName)
        {
            return patchi;
        }
    }

    // Patch not found
    if (debug)
    {
        Pout<< "label polyBoundaryMesh::findPatchID(const word&) const"
            << "Patch named " << patchName << " not found.  "
            << "List of available patch names: " << names() << endl;
    }

    // Not found, return -1
    return -1;
}


Foam::label Foam::polyBoundaryMesh::whichPatch(const label faceIndex) const
{
    // Find out which patch the current face belongs to by comparing label
    // with patch start labels.
    // If the face is internal, return -1;
    // if it is off the end of the list, abort
    if (faceIndex < mesh().nInternalFaces())
    {
        return -1;
    }
    else if (faceIndex >= mesh().nFaces())
    {
        FatalErrorInFunction
            << "given label " << faceIndex
            << " greater than the number of geometric faces " << mesh().nFaces()
            << abort(FatalError);
    }


    forAll(*this, patchi)
    {
        const polyPatch& bp = operator[](patchi);

        if
        (
            faceIndex >= bp.start()
         && faceIndex < bp.start() + bp.size()
        )
        {
            return patchi;
        }
    }

    // If not in any of above, it is trouble!
    FatalErrorInFunction
        << "Cannot find face " << faceIndex << " in any of the patches "
        << names() << nl
        << "It seems your patches are not consistent with the mesh :"
        << " internalFaces:" << mesh().nInternalFaces()
        << "  total number of faces:" << mesh().nFaces()
        << abort(FatalError);

    return -1;
}


Foam::labelHashSet Foam::polyBoundaryMesh::patchSet
(
    const UList<wordRe>& patchNames,
    const bool warnNotFound,
    const bool usePatchGroups
) const
{
    const wordList allPatchNames(this->names());
    labelHashSet ids(size());

    forAll(patchNames, i)
    {
        const wordRe& patchName = patchNames[i];

        // Treat the given patch names as wild-cards and search the set
        // of all patch names for matches
        labelList patchIDs = findStrings(patchName, allPatchNames);

        forAll(patchIDs, j)
        {
            ids.insert(patchIDs[j]);
        }

        if (patchIDs.empty())
        {
            if (usePatchGroups)
            {
                const wordList allGroupNames = groupPatchIDs().toc();

                // Regard as group name
                labelList groupIDs = findStrings(patchName, allGroupNames);

                forAll(groupIDs, i)
                {
                    const word& name = allGroupNames[groupIDs[i]];
                    const labelList& extraPatchIDs = groupPatchIDs()[name];

                    forAll(extraPatchIDs, extraI)
                    {
                        ids.insert(extraPatchIDs[extraI]);
                    }
                }

                if (groupIDs.empty() && warnNotFound)
                {
                    WarningInFunction
                        << "Cannot find any patch or group names matching "
                        << patchName
                        << endl;
                }
            }
            else if (warnNotFound)
            {
                WarningInFunction
                    << "Cannot find any patch names matching " << patchName
                    << endl;
            }
        }
    }

    return ids;
}


void Foam::polyBoundaryMesh::matchGroups
(
    const labelUList& patchIDs,
    wordList& groups,
    labelHashSet& nonGroupPatches
) const
{
    // Current matched groups
    DynamicList<word> matchedGroups(1);

    // Current set of unmatched patches
    nonGroupPatches = labelHashSet(patchIDs);

    const HashTable<labelList, word>& groupPatchIDs = this->groupPatchIDs();
    for
    (
        HashTable<labelList,word>::const_iterator iter =
            groupPatchIDs.begin();
        iter != groupPatchIDs.end();
        ++iter
    )
    {
        // Store currently unmatched patches so we can restore
        labelHashSet oldNonGroupPatches(nonGroupPatches);

        // Match by deleting patches in group from the current set and seeing
        // if all have been deleted.
        labelHashSet groupPatchSet(iter());

        label nMatch = nonGroupPatches.erase(groupPatchSet);

        if (nMatch == groupPatchSet.size())
        {
            matchedGroups.append(iter.key());
        }
        else if (nMatch != 0)
        {
            // No full match. Undo.
            nonGroupPatches.transfer(oldNonGroupPatches);
        }
    }

    groups.transfer(matchedGroups);
}


bool Foam::polyBoundaryMesh::checkParallelSync(const bool report) const
{
    if (!Pstream::parRun())
    {
        return false;
    }


    const polyBoundaryMesh& bm = *this;

    bool hasError = false;

    // Collect non-proc patches and check proc patches are last.
    wordList names(bm.size());
    wordList types(bm.size());

    label nonProci = 0;

    forAll(bm, patchi)
    {
        if (!isA<processorPolyPatch>(bm[patchi]))
        {
            if (nonProci != patchi)
            {
                // There is processor patch in between normal patches.
                hasError = true;

                if (debug || report)
                {
                    Pout<< " ***Problem with boundary patch " << patchi
                        << " named " << bm[patchi].name()
                        << " of type " <<  bm[patchi].type()
                        << ". The patch seems to be preceeded by processor"
                        << " patches. This is can give problems."
                        << endl;
                }
            }
            else
            {
                names[nonProci] = bm[patchi].name();
                types[nonProci] = bm[patchi].type();
                nonProci++;
            }
        }
    }
    names.setSize(nonProci);
    types.setSize(nonProci);

    List<wordList> allNames(Pstream::nProcs());
    allNames[Pstream::myProcNo()] = names;
    Pstream::gatherList(allNames);
    Pstream::scatterList(allNames);

    List<wordList> allTypes(Pstream::nProcs());
    allTypes[Pstream::myProcNo()] = types;
    Pstream::gatherList(allTypes);
    Pstream::scatterList(allTypes);

    // Have every processor check but only master print error.

    for (label proci = 1; proci < allNames.size(); ++proci)
    {
        if
        (
            (allNames[proci] != allNames[0])
         || (allTypes[proci] != allTypes[0])
        )
        {
            hasError = true;

            if (debug || (report && Pstream::master()))
            {
                Info<< " ***Inconsistent patches across processors, "
                       "processor 0 has patch names:" << allNames[0]
                    << " patch types:" << allTypes[0]
                    << " processor " << proci << " has patch names:"
                    << allNames[proci]
                    << " patch types:" << allTypes[proci]
                    << endl;
            }
        }
    }

    return hasError;
}


bool Foam::polyBoundaryMesh::checkDefinition(const bool report) const
{
    label nextPatchStart = mesh().nInternalFaces();
    const polyBoundaryMesh& bm = *this;

    bool hasError = false;

    HashSet<word> patchNames(2*size());

    forAll(bm, patchi)
    {
        if (bm[patchi].start() != nextPatchStart && !hasError)
        {
            hasError = true;

            Info<< " ****Problem with boundary patch " << patchi
                << " named " << bm[patchi].name()
                << " of type " <<  bm[patchi].type()
                << ". The patch should start on face no " << nextPatchStart
                << " and the patch specifies " << bm[patchi].start()
                << "." << endl
                << "Possibly consecutive patches have this same problem."
                << " Suppressing future warnings." << endl;
        }

        if (!patchNames.insert(bm[patchi].name()) && !hasError)
        {
            hasError = true;

            Info<< " ****Duplicate boundary patch " << patchi
                << " named " << bm[patchi].name()
                << " of type " <<  bm[patchi].type()
                << "." << endl
                << "Suppressing future warnings." << endl;
        }

        nextPatchStart += bm[patchi].size();
    }

    reduce(hasError, orOp<bool>());

    if (debug || report)
    {
        if (hasError)
        {
            Pout<< " ***Boundary definition is in error." << endl;
        }
        else
        {
            Info<< "    Boundary definition OK." << endl;
        }
    }

    return hasError;
}


void Foam::polyBoundaryMesh::movePoints(const pointField& p)
{
    PstreamBuffers pBufs(Pstream::defaultCommsType);

    if
    (
        Pstream::defaultCommsType == Pstream::blocking
     || Pstream::defaultCommsType == Pstream::nonBlocking
    )
    {
        forAll(*this, patchi)
        {
            operator[](patchi).initMovePoints(pBufs, p);
        }

        pBufs.finishedSends();

        forAll(*this, patchi)
        {
            operator[](patchi).movePoints(pBufs, p);
        }
    }
    else if (Pstream::defaultCommsType == Pstream::scheduled)
    {
        const lduSchedule& patchSchedule = mesh().globalData().patchSchedule();

        // Dummy.
        pBufs.finishedSends();

        forAll(patchSchedule, patchEvali)
        {
            const label patchi = patchSchedule[patchEvali].patch;

            if (patchSchedule[patchEvali].init)
            {
                operator[](patchi).initMovePoints(pBufs, p);
            }
            else
            {
                operator[](patchi).movePoints(pBufs, p);
            }
        }
    }
}


void Foam::polyBoundaryMesh::updateMesh()
{
    neighbourEdgesPtr_.clear();
    patchIDPtr_.clear();
    groupPatchIDsPtr_.clear();

    PstreamBuffers pBufs(Pstream::defaultCommsType);

    if
    (
        Pstream::defaultCommsType == Pstream::blocking
     || Pstream::defaultCommsType == Pstream::nonBlocking
    )
    {
        forAll(*this, patchi)
        {
            operator[](patchi).initUpdateMesh(pBufs);
        }

        pBufs.finishedSends();

        forAll(*this, patchi)
        {
            operator[](patchi).updateMesh(pBufs);
        }
    }
    else if (Pstream::defaultCommsType == Pstream::scheduled)
    {
        const lduSchedule& patchSchedule = mesh().globalData().patchSchedule();

        // Dummy.
        pBufs.finishedSends();

        forAll(patchSchedule, patchEvali)
        {
            const label patchi = patchSchedule[patchEvali].patch;

            if (patchSchedule[patchEvali].init)
            {
                operator[](patchi).initUpdateMesh(pBufs);
            }
            else
            {
                operator[](patchi).updateMesh(pBufs);
            }
        }
    }
}


void Foam::polyBoundaryMesh::reorder
(
    const labelUList& oldToNew,
    const bool validBoundary
)
{
    // Change order of patches
    polyPatchList::reorder(oldToNew);

    // Adapt indices
    polyPatchList& patches = *this;

    forAll(patches, patchi)
    {
        patches[patchi].index() = patchi;
    }

    if (validBoundary)
    {
        updateMesh();
    }
}


bool Foam::polyBoundaryMesh::writeData(Ostream& os) const
{
    const polyPatchList& patches = *this;

    os  << patches.size() << nl << token::BEGIN_LIST << incrIndent << nl;

    forAll(patches, patchi)
    {
<<<<<<< HEAD
        os.beginBlock(patches[patchI].name()) << nl;
        os  << patches[patchI];
        os.endBlock() << endl;
=======
        os  << indent << patches[patchi].name() << nl
            << indent << token::BEGIN_BLOCK << nl
            << incrIndent << patches[patchi] << decrIndent
            << indent << token::END_BLOCK << endl;
>>>>>>> 7b971a9e
    }

    os  << decrIndent << token::END_LIST;

    // Check state of IOstream
    os.check("polyBoundaryMesh::writeData(Ostream& os) const");

    return os.good();
}


bool Foam::polyBoundaryMesh::writeObject
(
    IOstream::streamFormat fmt,
    IOstream::versionNumber ver,
    IOstream::compressionType cmp
) const
{
    return regIOobject::writeObject(fmt, ver, IOstream::UNCOMPRESSED);
}

// * * * * * * * * * * * * * * Member Operators  * * * * * * * * * * * * * * //

const Foam::polyPatch& Foam::polyBoundaryMesh::operator[]
(
    const word& patchName
) const
{
    const label patchi = findPatchID(patchName);

    if (patchi < 0)
    {
        FatalErrorInFunction
            << "Patch named " << patchName << " not found." << nl
            << "Available patch names: " << names() << endl
            << abort(FatalError);
    }

    return operator[](patchi);
}


Foam::polyPatch& Foam::polyBoundaryMesh::operator[]
(
    const word& patchName
)
{
    const label patchi = findPatchID(patchName);

    if (patchi < 0)
    {
        FatalErrorInFunction
            << "Patch named " << patchName << " not found." << nl
            << "Available patch names: " << names() << endl
            << abort(FatalError);
    }

    return operator[](patchi);
}


// * * * * * * * * * * * * * * * IOstream Operators  * * * * * * * * * * * * //

Foam::Ostream& Foam::operator<<(Ostream& os, const polyBoundaryMesh& pbm)
{
    pbm.writeData(os);
    return os;
}


// ************************************************************************* //<|MERGE_RESOLUTION|>--- conflicted
+++ resolved
@@ -1120,16 +1120,9 @@
 
     forAll(patches, patchi)
     {
-<<<<<<< HEAD
-        os.beginBlock(patches[patchI].name()) << nl;
-        os  << patches[patchI];
-        os.endBlock() << endl;
-=======
         os  << indent << patches[patchi].name() << nl
-            << indent << token::BEGIN_BLOCK << nl
+        os  << patches[patchi];
             << incrIndent << patches[patchi] << decrIndent
-            << indent << token::END_BLOCK << endl;
->>>>>>> 7b971a9e
     }
 
     os  << decrIndent << token::END_LIST;
