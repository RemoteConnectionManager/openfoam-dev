/*---------------------------------------------------------------------------*\
  =========                 |
  \\      /  F ield         | OpenFOAM: The Open Source CFD Toolbox
   \\    /   O peration     |
<<<<<<< HEAD
    \\  /    A nd           | Copyright (C) 2011-2015 OpenFOAM Foundation
     \\/     M anipulation  | Copyright (C) 2016 OpenCFD Ltd.
=======
    \\  /    A nd           | Copyright (C) 2011-2016 OpenFOAM Foundation
     \\/     M anipulation  |
>>>>>>> 7b971a9e
-------------------------------------------------------------------------------
License
    This file is part of OpenFOAM.

    OpenFOAM is free software: you can redistribute it and/or modify it under
    the terms of the GNU General Public License as published by the Free
    Software Foundation, either version 3 of the License, or (at your option)
    any later version.

    OpenFOAM is distributed in the hope that it will be useful, but WITHOUT ANY
    WARRANTY; without even the implied warranty of MERCHANTABILITY or FITNESS
    FOR A PARTICULAR PURPOSE.  See the GNU General Public License for more
    details.

    You should have received a copy of the GNU General Public License along with
    OpenFOAM.  If not, see <http://www.gnu.org/licenses/>.

// * * * * * * * * * * * * * * * * * * * * * * * * * * * * * * * * * * * * * //

\mainpage Free, Open Source Software from the OpenFOAM Foundation

\section about About OpenFOAM

    OpenFOAM is a free, open source CFD software package released free and
<<<<<<< HEAD
    open-source under the GNU General Public License.  It has a large
=======
    open-source under the GNU General Public License by the,
    <a href="http://openfoam.org">OpenFOAM Foundation</a>.  It has a large
>>>>>>> 7b971a9e
    user base across most areas of engineering and science, from both commercial
    and academic organisations.  OpenFOAM has an extensive range of features to
    solve anything from complex fluid flows involving chemical reactions,
    turbulence and heat transfer, to solid dynamics and electromagnetics.
<<<<<<< HEAD
    <a href="http://www.openfoam.com/documentation">More ...</a>
=======
    <a href="http://openfoam.org/features">More ...</a>
>>>>>>> 7b971a9e

\section layout OpenFOAM Directory Structure

    OpenFOAM comprises of four main directories:
    - \b src: the core OpenFOAM libraries
    - \b applications: solvers and utilities
    - \b tutorials: test-cases that demonstrate a wide-range of OpenFOAM
         functionality
    - \b doc: documentation

<<<<<<< HEAD
    The OpenFOAM source code has four main components:
    - src:
        the core OpenFOAM source code

    - applications:
        collections of library functionality wrapped up into applications,
        such as solvers and utilities

    - tutorials:
        a suite of test cases that highlight a broad cross-section of
        OpenFOAM's capabilities

    - doc:
        supporting documentation


\section usingTheCode Using the code

    Solvers
    - \subpage pageSolvers

    Modelling
    - \subpage pageThermophsyicalModels
    - \subpage pageTurbulenceModelling
    - \subpage pageLagrangianIntermediate

    Boundary conditions
    - \subpage pageBoundaryConditions

    Numerics
    - \subpage pageFiniteVolumeSchemes
    - \subpage pageMatrixSolvers

    Post-processing
    - \subpage pagePostProcessing


=======
\section usingOpenFOAM Using OpenFOAM

    - \ref grpFunctionObjects namespace Foam::functionObjects
    - \subpage pageBoundaryConditions

>>>>>>> 7b971a9e
\*---------------------------------------------------------------------------*/<|MERGE_RESOLUTION|>--- conflicted
+++ resolved
@@ -2,13 +2,8 @@
   =========                 |
   \\      /  F ield         | OpenFOAM: The Open Source CFD Toolbox
    \\    /   O peration     |
-<<<<<<< HEAD
-    \\  /    A nd           | Copyright (C) 2011-2015 OpenFOAM Foundation
+    \\  /    A nd           | Copyright (C) 2011-2016 OpenFOAM Foundation
      \\/     M anipulation  | Copyright (C) 2016 OpenCFD Ltd.
-=======
-    \\  /    A nd           | Copyright (C) 2011-2016 OpenFOAM Foundation
-     \\/     M anipulation  |
->>>>>>> 7b971a9e
 -------------------------------------------------------------------------------
 License
     This file is part of OpenFOAM.
@@ -28,26 +23,17 @@
 
 // * * * * * * * * * * * * * * * * * * * * * * * * * * * * * * * * * * * * * //
 
-\mainpage Free, Open Source Software from the OpenFOAM Foundation
+\mainpage OpenFOAM&reg;: open source CFD
 
 \section about About OpenFOAM
 
     OpenFOAM is a free, open source CFD software package released free and
-<<<<<<< HEAD
     open-source under the GNU General Public License.  It has a large
-=======
-    open-source under the GNU General Public License by the,
-    <a href="http://openfoam.org">OpenFOAM Foundation</a>.  It has a large
->>>>>>> 7b971a9e
     user base across most areas of engineering and science, from both commercial
     and academic organisations.  OpenFOAM has an extensive range of features to
     solve anything from complex fluid flows involving chemical reactions,
     turbulence and heat transfer, to solid dynamics and electromagnetics.
-<<<<<<< HEAD
     <a href="http://www.openfoam.com/documentation">More ...</a>
-=======
-    <a href="http://openfoam.org/features">More ...</a>
->>>>>>> 7b971a9e
 
 \section layout OpenFOAM Directory Structure
 
@@ -58,24 +44,7 @@
          functionality
     - \b doc: documentation
 
-<<<<<<< HEAD
-    The OpenFOAM source code has four main components:
-    - src:
-        the core OpenFOAM source code
-
-    - applications:
-        collections of library functionality wrapped up into applications,
-        such as solvers and utilities
-
-    - tutorials:
-        a suite of test cases that highlight a broad cross-section of
-        OpenFOAM's capabilities
-
-    - doc:
-        supporting documentation
-
-
-\section usingTheCode Using the code
+\section usingOpenFOAM Using OpenFOAM
 
     Solvers
     - \subpage pageSolvers
@@ -95,12 +64,4 @@
     Post-processing
     - \subpage pagePostProcessing
 
-
-=======
-\section usingOpenFOAM Using OpenFOAM
-
-    - \ref grpFunctionObjects namespace Foam::functionObjects
-    - \subpage pageBoundaryConditions
-
->>>>>>> 7b971a9e
 \*---------------------------------------------------------------------------*/