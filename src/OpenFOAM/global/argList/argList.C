--- conflicted
+++ resolved
@@ -2,13 +2,8 @@
   =========                 |
   \\      /  F ield         | OpenFOAM: The Open Source CFD Toolbox
    \\    /   O peration     |
-<<<<<<< HEAD
     \\  /    A nd           | Copyright (C) 2011-2017 OpenFOAM Foundation
-     \\/     M anipulation  | Copyright (C) 2015-2016 OpenCFD Ltd.
-=======
-    \\  /    A nd           | Copyright (C) 2011-2016 OpenFOAM Foundation
      \\/     M anipulation  | Copyright (C) 2015-2017 OpenCFD Ltd.
->>>>>>> 2d769428
 -------------------------------------------------------------------------------
 License
     This file is part of OpenFOAM.
@@ -793,13 +788,8 @@
                 {
                     options_.set("case", roots[slave-1]/globalCase_);
 
-<<<<<<< HEAD
                     OPstream toSlave(Pstream::commsTypes::scheduled, slave);
-                    toSlave << args_ << options_;
-=======
-                    OPstream toSlave(Pstream::scheduled, slave);
                     toSlave << args_ << options_ << roots.size();
->>>>>>> 2d769428
                 }
                 options_.erase("case");
 
@@ -845,30 +835,20 @@
                     slave++
                 )
                 {
-<<<<<<< HEAD
                     OPstream toSlave(Pstream::commsTypes::scheduled, slave);
-                    toSlave << args_ << options_;
-=======
-                    OPstream toSlave(Pstream::scheduled, slave);
                     toSlave << args_ << options_ << roots.size();
->>>>>>> 2d769428
                 }
             }
         }
         else
         {
             // Collect the master's argument list
-<<<<<<< HEAD
             IPstream fromMaster
             (
                 Pstream::commsTypes::scheduled,
                 Pstream::masterNo()
             );
-            fromMaster >> args_ >> options_;
-=======
-            IPstream fromMaster(Pstream::scheduled, Pstream::masterNo());
             fromMaster >> args_ >> options_ >> distributed_;
->>>>>>> 2d769428
 
             // Establish rootPath_/globalCase_/case_ for slave
             getRootCase();
