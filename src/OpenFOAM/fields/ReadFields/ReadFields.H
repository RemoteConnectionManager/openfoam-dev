/*---------------------------------------------------------------------------*\
  =========                 |
  \\      /  F ield         | OpenFOAM: The Open Source CFD Toolbox
   \\    /   O peration     |
<<<<<<< HEAD
    \\  /    A nd           | Copyright (C) 2011-2015 OpenFOAM Foundation
=======
    \\  /    A nd           | Copyright (C) 2011-2016 OpenFOAM Foundation
>>>>>>> 449a9ecc
     \\/     M anipulation  |
-------------------------------------------------------------------------------
License
    This file is part of OpenFOAM.

    OpenFOAM is free software: you can redistribute it and/or modify it
    under the terms of the GNU General Public License as published by
    the Free Software Foundation, either version 3 of the License, or
    (at your option) any later version.

    OpenFOAM is distributed in the hope that it will be useful, but WITHOUT
    ANY WARRANTY; without even the implied warranty of MERCHANTABILITY or
    FITNESS FOR A PARTICULAR PURPOSE.  See the GNU General Public License
    for more details.

    You should have received a copy of the GNU General Public License
    along with OpenFOAM.  If not, see <http://www.gnu.org/licenses/>.

Global
    Foam::ReadFields

Description
    Helper routine to read fields

SourceFiles
    ReadFields.C
    ReadFieldsTemplates.C

\*---------------------------------------------------------------------------*/

#ifndef ReadFields_H
#define ReadFields_H

#include "PtrList.H"
#include "wordList.H"
#include "GeometricField.H"

// * * * * * * * * * * * * * * * * * * * * * * * * * * * * * * * * * * * * * //

namespace Foam
{

class IOobjectList;

<<<<<<< HEAD

//- Get sorted names of fields of type. If syncPar and running in parallel
//  check for identical names
wordList fieldNames(const IOobjectList& objects, const bool syncPar);

//- Helper routine to read Geometric fields
template<class Type, template<class> class PatchField, class GeoMesh>
wordList ReadFields
(
    const typename GeoMesh::Mesh& mesh,
    const IOobjectList& objects,
    PtrList<GeometricField<Type, PatchField, GeoMesh> >& fields,
    const bool syncPar = true,
    const bool readOldTime = false
);

//- Helper routine to read other mesh fields
=======
//- Helper routine to read fields
//  Reads all fields of type. Returns names of fields read. Guarantees all
//  processors to read fields in same order.
>>>>>>> 449a9ecc
template<class GeoField, class Mesh>
wordList ReadFields
(
    const Mesh& mesh,
    const IOobjectList& objects,
    PtrList<GeoField>& fields,
    const bool syncPar = true
);

//- Helper routine to read non-mesh fields (e.g. uniformDimensionedField like
//  'g')
template<class GeoField>
wordList ReadFields
(
    const IOobjectList& objects,
    PtrList<GeoField>& fields,
    const bool syncPar = true
);

//- Helper routine to read GeometricFields. The fieldsCache is per time
//  an objectRegistry of all stored fields
template<class GeoField>
static void ReadFields
(
    const word& fieldName,
    const typename GeoField::Mesh& mesh,
    const wordList& timeNames,
    objectRegistry& fieldsCache
);

//- Helper routine to read GeometricFields. The fieldsCache is per time
//  an objectRegistry of all stored fields
template<class GeoField>
static void ReadFields
(
    const word& fieldName,
    const typename GeoField::Mesh& mesh,
    const wordList& timeNames,
    const word& registryName = "fieldsCache"
);

} // End namespace Foam

// * * * * * * * * * * * * * * * * * * * * * * * * * * * * * * * * * * * * * //

#ifdef NoRepository
<<<<<<< HEAD
#   include "ReadFieldsTemplates.C"
=======
    #include "ReadFields.C"
>>>>>>> 449a9ecc
#endif

// * * * * * * * * * * * * * * * * * * * * * * * * * * * * * * * * * * * * * //

#endif

// ************************************************************************* //<|MERGE_RESOLUTION|>--- conflicted
+++ resolved
@@ -2,11 +2,7 @@
   =========                 |
   \\      /  F ield         | OpenFOAM: The Open Source CFD Toolbox
    \\    /   O peration     |
-<<<<<<< HEAD
-    \\  /    A nd           | Copyright (C) 2011-2015 OpenFOAM Foundation
-=======
     \\  /    A nd           | Copyright (C) 2011-2016 OpenFOAM Foundation
->>>>>>> 449a9ecc
      \\/     M anipulation  |
 -------------------------------------------------------------------------------
 License
@@ -51,8 +47,6 @@
 
 class IOobjectList;
 
-<<<<<<< HEAD
-
 //- Get sorted names of fields of type. If syncPar and running in parallel
 //  check for identical names
 wordList fieldNames(const IOobjectList& objects, const bool syncPar);
@@ -68,12 +62,9 @@
     const bool readOldTime = false
 );
 
-//- Helper routine to read other mesh fields
-=======
 //- Helper routine to read fields
 //  Reads all fields of type. Returns names of fields read. Guarantees all
 //  processors to read fields in same order.
->>>>>>> 449a9ecc
 template<class GeoField, class Mesh>
 wordList ReadFields
 (
@@ -120,11 +111,7 @@
 // * * * * * * * * * * * * * * * * * * * * * * * * * * * * * * * * * * * * * //
 
 #ifdef NoRepository
-<<<<<<< HEAD
-#   include "ReadFieldsTemplates.C"
-=======
-    #include "ReadFields.C"
->>>>>>> 449a9ecc
+    #include "ReadFieldsTemplates.C"
 #endif
 
 // * * * * * * * * * * * * * * * * * * * * * * * * * * * * * * * * * * * * * //
