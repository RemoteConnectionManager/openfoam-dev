/*---------------------------------------------------------------------------*\
  =========                 |
  \\      /  F ield         | OpenFOAM: The Open Source CFD Toolbox
   \\    /   O peration     |
<<<<<<< HEAD
    \\  /    A nd           | Copyright (C) 2011-2015 OpenFOAM Foundation
     \\/     M anipulation  | Copyright (C) 2015 OpenCFD Ltd.
=======
    \\  /    A nd           | Copyright (C) 2011-2016 OpenFOAM Foundation
     \\/     M anipulation  |
>>>>>>> 449a9ecc
-------------------------------------------------------------------------------
License
    This file is part of OpenFOAM.

    OpenFOAM is free software: you can redistribute it and/or modify it
    under the terms of the GNU General Public License as published by
    the Free Software Foundation, either version 3 of the License, or
    (at your option) any later version.

    OpenFOAM is distributed in the hope that it will be useful, but WITHOUT
    ANY WARRANTY; without even the implied warranty of MERCHANTABILITY or
    FITNESS FOR A PARTICULAR PURPOSE.  See the GNU General Public License
    for more details.

    You should have received a copy of the GNU General Public License
    along with OpenFOAM.  If not, see <http://www.gnu.org/licenses/>.

\*---------------------------------------------------------------------------*/

#include "ReadFields.H"
#include "HashSet.H"
#include "Pstream.H"
#include "IOobjectList.H"

// * * * * * * * * * * * * * * * Global Functions  * * * * * * * * * * * * * //

<<<<<<< HEAD
// Read all fields of type. Returns names of fields read. Guarantees all
// processors to read fields in same order.
Foam::wordList Foam::fieldNames
=======
template<class GeoField, class Mesh>
Foam::wordList Foam::ReadFields
>>>>>>> 449a9ecc
(
    const IOobjectList& fieldObjects,
    const bool syncPar
)
{
    // Get sorted field names. Sorting needed in parallel since different
    // processors (using different file servers) might pick up the files
    // in different order.
    wordList masterNames(fieldObjects.sortedNames());

    if (syncPar && Pstream::parRun())
    {
        // Check that I have the same fields as the master
        const wordList localNames(masterNames);
        Pstream::scatter(masterNames);

        HashSet<word> localNamesSet(localNames);

        forAll(masterNames, i)
        {
            const word& masterFld = masterNames[i];

            HashSet<word>::iterator iter = localNamesSet.find(masterFld);

            if (iter == localNamesSet.end())
            {
                FatalErrorInFunction
                    << "Fields not synchronised across processors." << endl
                    << "Master has fields " << masterNames
                    << "  processor " << Pstream::myProcNo()
                    << " has fields " << localNames << exit(FatalError);
            }
            else
            {
                localNamesSet.erase(iter);
            }
        }

        forAllConstIter(HashSet<word>, localNamesSet, iter)
        {
            FatalErrorInFunction
                << "Fields not synchronised across processors." << endl
                << "Master has fields " << masterNames
                << "  processor " << Pstream::myProcNo()
                << " has fields " << localNames << exit(FatalError);
        }
    }

    return masterNames;
}


// ************************************************************************* //<|MERGE_RESOLUTION|>--- conflicted
+++ resolved
@@ -2,13 +2,8 @@
   =========                 |
   \\      /  F ield         | OpenFOAM: The Open Source CFD Toolbox
    \\    /   O peration     |
-<<<<<<< HEAD
-    \\  /    A nd           | Copyright (C) 2011-2015 OpenFOAM Foundation
+    \\  /    A nd           | Copyright (C) 2011-2016 OpenFOAM Foundation
      \\/     M anipulation  | Copyright (C) 2015 OpenCFD Ltd.
-=======
-    \\  /    A nd           | Copyright (C) 2011-2016 OpenFOAM Foundation
-     \\/     M anipulation  |
->>>>>>> 449a9ecc
 -------------------------------------------------------------------------------
 License
     This file is part of OpenFOAM.
@@ -35,14 +30,9 @@
 
 // * * * * * * * * * * * * * * * Global Functions  * * * * * * * * * * * * * //
 
-<<<<<<< HEAD
 // Read all fields of type. Returns names of fields read. Guarantees all
 // processors to read fields in same order.
 Foam::wordList Foam::fieldNames
-=======
-template<class GeoField, class Mesh>
-Foam::wordList Foam::ReadFields
->>>>>>> 449a9ecc
 (
     const IOobjectList& fieldObjects,
     const bool syncPar
