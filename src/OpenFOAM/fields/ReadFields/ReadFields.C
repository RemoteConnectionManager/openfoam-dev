--- conflicted
+++ resolved
@@ -3,11 +3,7 @@
   \\      /  F ield         | OpenFOAM: The Open Source CFD Toolbox
    \\    /   O peration     |
     \\  /    A nd           | Copyright (C) 2011-2015 OpenFOAM Foundation
-<<<<<<< HEAD
      \\/     M anipulation  | Copyright (C) 2015 OpenCFD Ltd.
-=======
-     \\/     M anipulation  |
->>>>>>> 9a536b02
 -------------------------------------------------------------------------------
 License
     This file is part of OpenFOAM.
@@ -63,15 +59,8 @@
 
             if (iter == localNamesSet.end())
             {
-<<<<<<< HEAD
-                FatalErrorIn
-                (
-                    "fieldNames(const IOobjectList&, const bool syncPar)"
-                )   << "Fields not synchronised across processors." << endl
-=======
                 FatalErrorInFunction
                     << "Fields not synchronised across processors." << endl
->>>>>>> 9a536b02
                     << "Master has fields " << masterNames
                     << "  processor " << Pstream::myProcNo()
                     << " has fields " << localNames << exit(FatalError);
@@ -84,15 +73,8 @@
 
         forAllConstIter(HashSet<word>, localNamesSet, iter)
         {
-<<<<<<< HEAD
-            FatalErrorIn
-            (
-                "fieldNames(const IOobjectList&, const bol syncPar)"
-            )   << "Fields not synchronised across processors." << endl
-=======
             FatalErrorInFunction
                 << "Fields not synchronised across processors." << endl
->>>>>>> 9a536b02
                 << "Master has fields " << masterNames
                 << "  processor " << Pstream::myProcNo()
                 << " has fields " << localNames << exit(FatalError);
