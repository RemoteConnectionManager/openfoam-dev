--- conflicted
+++ resolved
@@ -76,11 +76,7 @@
             FatalErrorInFunction
                 << "attempt to access null distributeMap"
                 << abort(FatalError);
-<<<<<<< HEAD
-            return *reinterpret_cast<mapDistributeBase*>(NULL);
-=======
             return *static_cast<mapDistributeBase*>(nullptr);
->>>>>>> 7b971a9e
         }
 
         //- Are there unmapped values? I.e. do all size() elements get
