--- conflicted
+++ resolved
@@ -181,34 +181,6 @@
         // any mapping
         registered_ = db().checkIn(*this);
 
-<<<<<<< HEAD
-=======
-        if
-        (
-            registered_
-         && readOpt() == MUST_READ_IF_MODIFIED
-         && time().runTimeModifiable()
-        )
-        {
-            if (watchIndex_ != -1)
-            {
-                FatalErrorInFunction
-                    << "Object " << objectPath()
-                    << " already watched with index " << watchIndex_
-                    << abort(FatalError);
-            }
-
-            fileName f = filePath();
-            if (!f.size())
-            {
-                // We don't have this file but would like to re-read it.
-                // Possibly if master-only reading mode.
-                f = objectPath();
-            }
-            watchIndex_ = time().addWatch(f);
-        }
-
->>>>>>> 96c7e508
         // check-in on defaultRegion is allowed to fail, since subsetted meshes
         // are created with the same name as their originating mesh
         if (!registered_ && debug && name() != polyMesh::defaultRegion)
