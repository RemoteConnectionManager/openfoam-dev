/*---------------------------------------------------------------------------*\
  =========                 |
  \\      /  F ield         | OpenFOAM: The Open Source CFD Toolbox
   \\    /   O peration     |
    \\  /    A nd           | Copyright (C) 2011-2016 OpenFOAM Foundation
     \\/     M anipulation  |
-------------------------------------------------------------------------------
License
    This file is part of OpenFOAM.

    OpenFOAM is free software: you can redistribute it and/or modify it
    under the terms of the GNU General Public License as published by
    the Free Software Foundation, either version 3 of the License, or
    (at your option) any later version.

    OpenFOAM is distributed in the hope that it will be useful, but WITHOUT
    ANY WARRANTY; without even the implied warranty of MERCHANTABILITY or
    FITNESS FOR A PARTICULAR PURPOSE.  See the GNU General Public License
    for more details.

    You should have received a copy of the GNU General Public License
    along with OpenFOAM.  If not, see <http://www.gnu.org/licenses/>.

\*---------------------------------------------------------------------------*/

#include "regIOobject.H"
#include "Time.H"
#include "polyMesh.H"
#include "registerSwitch.H"

// * * * * * * * * * * * * * * Static Data Members * * * * * * * * * * * * * //

namespace Foam
{
    defineTypeNameAndDebug(regIOobject, 0);
}

int Foam::regIOobject::fileModificationSkew
(
    Foam::debug::optimisationSwitch("fileModificationSkew", 30)
);
registerOptSwitch
(
    "fileModificationSkew",
    int,
    Foam::regIOobject::fileModificationSkew
);


<<<<<<< HEAD
=======
const Foam::NamedEnum<Foam::regIOobject::fileCheckTypes, 4>
    Foam::regIOobject::fileCheckTypesNames;

Foam::regIOobject::fileCheckTypes Foam::regIOobject::fileModificationChecking
(
    fileCheckTypesNames.read
    (
        debug::optimisationSwitches().lookup
        (
            "fileModificationChecking"
        )
    )
);

namespace Foam
{
    // Register re-reader
    class addfileModificationCheckingToOpt
    :
        public ::Foam::simpleRegIOobject
    {
    public:

        addfileModificationCheckingToOpt(const char* name)
        :
            ::Foam::simpleRegIOobject(Foam::debug::addOptimisationObject, name)
        {}

        virtual ~addfileModificationCheckingToOpt()
        {}

        virtual void readData(Foam::Istream& is)
        {
            regIOobject::fileModificationChecking =
                regIOobject::fileCheckTypesNames.read(is);
        }

        virtual void writeData(Foam::Ostream& os) const
        {
            os <<  regIOobject::fileCheckTypesNames
                [regIOobject::fileModificationChecking];
        }
    };

    addfileModificationCheckingToOpt addfileModificationCheckingToOpt_
    (
        "fileModificationChecking"
    );
}


>>>>>>> 449a9ecc
bool Foam::regIOobject::masterOnlyReading = false;


// * * * * * * * * * * * * * * * * Constructors  * * * * * * * * * * * * * * //

Foam::regIOobject::regIOobject(const IOobject& io, const bool isTime)
:
    IOobject(io),
    registered_(false),
    ownedByRegistry_(false),
    watchIndices_(),
    eventNo_                // Do not get event for top level Time database
    (
        isTime
      ? 0
      : db().getEvent()
    ),
    isPtr_(NULL)
{
    // Register with objectRegistry if requested
    if (registerObject())
    {
        checkIn();
    }
}


Foam::regIOobject::regIOobject(const regIOobject& rio)
:
    IOobject(rio),
    registered_(false),
    ownedByRegistry_(false),
    watchIndices_(rio.watchIndices_),
    eventNo_(db().getEvent()),
    isPtr_(NULL)
{
    // Do not register copy with objectRegistry
}


Foam::regIOobject::regIOobject(const regIOobject& rio, bool registerCopy)
:
    IOobject(rio),
    registered_(false),
    ownedByRegistry_(false),
    watchIndices_(),
    eventNo_(db().getEvent()),
    isPtr_(NULL)
{
    if (registerCopy && rio.registered_)
    {
        const_cast<regIOobject&>(rio).checkOut();
        checkIn();
    }
}


Foam::regIOobject::regIOobject
(
    const word& newName,
    const regIOobject& rio,
    bool registerCopy
)
:
    IOobject(newName, rio.instance(), rio.local(), rio.db()),
    registered_(false),
    ownedByRegistry_(false),
    watchIndices_(),
    eventNo_(db().getEvent()),
    isPtr_(NULL)
{
    if (registerCopy)
    {
        checkIn();
    }
}


Foam::regIOobject::regIOobject
(
    const IOobject& io,
    const regIOobject& rio
)
:
    IOobject(io),
    registered_(false),
    ownedByRegistry_(false),
    watchIndices_(),
    eventNo_(db().getEvent()),
    isPtr_(NULL)
{
    if (registerObject())
    {
        checkIn();
    }
}


// * * * * * * * * * * * * * * * * Destructor  * * * * * * * * * * * * * * * //

Foam::regIOobject::~regIOobject()
{
    if (objectRegistry::debug)
    {
        Pout<< "Destroying regIOobject called " << name()
            << " of type " << type()
            << " in directory " << path()
            << endl;
    }

    if (isPtr_)
    {
        delete isPtr_;
        isPtr_ = NULL;
    }

    // Check out of objectRegistry if not owned by the registry
    if (!ownedByRegistry_)
    {
        checkOut();
    }
}


// * * * * * * * * * * * * * * * Member Functions  * * * * * * * * * * * * * //

bool Foam::regIOobject::checkIn()
{
    if (!registered_)
    {
        // multiple checkin of same object is disallowed - this would mess up
        // any mapping
        registered_ = db().checkIn(*this);

        // check-in on defaultRegion is allowed to fail, since subsetted meshes
        // are created with the same name as their originating mesh
        if (!registered_ && debug && name() != polyMesh::defaultRegion)
        {
            if (debug == 2)
            {
                // for ease of finding where attempted duplicate check-in
                // originated
                FatalErrorInFunction
                    << "failed to register object " << objectPath()
                    << " the name already exists in the objectRegistry" << endl
                    << "Contents:" << db().sortedToc()
                    << abort(FatalError);
            }
            else
            {
                WarningInFunction
                    << "failed to register object " << objectPath()
                    << " the name already exists in the objectRegistry"
                    << endl;
            }
        }
    }

    return registered_;
}


bool Foam::regIOobject::checkOut()
{
    if (registered_)
    {
        registered_ = false;

        forAllReverse(watchIndices_, i)
        {
            time().removeWatch(watchIndices_[i]);
        }
        watchIndices_.clear();
        return db().checkOut(*this);
    }

    return false;
}


Foam::label Foam::regIOobject::addWatch(const fileName& f)
{
    label index = -1;

    if
    (
        registered_
     && readOpt() == MUST_READ_IF_MODIFIED
     && time().runTimeModifiable()
    )
    {
        index = time().findWatch(watchIndices_, f);

        if (index == -1)
        {
            index = watchIndices_.size();
            watchIndices_.append(time().addTimeWatch(f));
        }
    }
    return index;
}


void Foam::regIOobject::addWatch()
{
    if
    (
        registered_
     && readOpt() == MUST_READ_IF_MODIFIED
     && time().runTimeModifiable()
    )
    {
        fileName f = filePath();
        if (!f.size())
        {
            // We don't have this file but would like to re-read it.
            // Possibly if master-only reading mode.
            f = objectPath();
        }

        label index = time().findWatch(watchIndices_, f);
        if (index != -1)
        {
            FatalErrorIn("regIOobject::addWatch()")
                << "Object " << objectPath() << " of type " << type()
                << " already watched with index " << watchIndices_[index]
                << abort(FatalError);
        }

        // If master-only reading only the master will have all dependencies
        // so scatter these to slaves
        bool masterOnly =
            global()
         && (
                regIOobject::fileModificationChecking == timeStampMaster
             || regIOobject::fileModificationChecking == inotifyMaster
            );

        if (masterOnly && Pstream::parRun())
        {
            // Get master watched files
            fileNameList watchFiles;
            if (Pstream::master())
            {
                watchFiles.setSize(watchIndices_.size());
                forAll(watchIndices_, i)
                {
                    watchFiles[i] = time().getFile(watchIndices_[i]);
                }
            }
            Pstream::scatter(watchFiles);

            if (!Pstream::master())
            {
                // unregister current ones
                forAllReverse(watchIndices_, i)
                {
                    time().removeWatch(watchIndices_[i]);
                }

                watchIndices_.clear();
                forAll(watchFiles, i)
                {
                    watchIndices_.append(time().addTimeWatch(watchFiles[i]));
                }
            }
        }

        addWatch(f);
    }
}


bool Foam::regIOobject::upToDate(const regIOobject& a) const
{
    label da = a.eventNo()-eventNo_;

    // In case of overflow *this.event() might be 2G but a.event() might
    // have overflowed to 0.
    // Detect this by detecting a massive difference (labelMax/2) between
    // the two events.
    //
    //  a       *this   return
    //  -       -----   ------
    // normal operation:
    //  11      10      false
    //  11      11      false
    //  10      11      true
    // overflow situation:
    //  0       big     false
    //  big     0       true

    if (da > labelMax/2)
    {
        // *this.event overflowed but a.event not yet
        return true;
    }
    else if (da < -labelMax/2)
    {
        // a.event overflowed but *this not yet
        return false;
    }
    else if (da < 0)
    {
        // My event number higher than a
        return true;
    }
    else
    {
        return false;
    }
}


bool Foam::regIOobject::upToDate
(
    const regIOobject& a,
    const regIOobject& b
) const
{
    return upToDate(a) && upToDate(b);
}


bool Foam::regIOobject::upToDate
(
    const regIOobject& a,
    const regIOobject& b,
    const regIOobject& c
) const
{
    return upToDate(a) && upToDate(b) && upToDate(c);
}


bool Foam::regIOobject::upToDate
(
    const regIOobject& a,
    const regIOobject& b,
    const regIOobject& c,
    const regIOobject& d
) const
{
    return upToDate(a) && upToDate(b) && upToDate(c) && upToDate(d);
}


void Foam::regIOobject::setUpToDate()
{
    eventNo_ = db().getEvent();
}


void Foam::regIOobject::rename(const word& newName)
{
    // Check out of objectRegistry
    checkOut();

    IOobject::rename(newName);

    if (registerObject())
    {
        // Re-register object with objectRegistry
        checkIn();
    }
}


<<<<<<< HEAD
Foam::fileName Foam::regIOobject::filePath() const
{
    return localFilePath();
}


Foam::Istream* Foam::regIOobject::objectStream()
{
    return IOobject::objectStream(filePath());
}


bool Foam::regIOobject::headerOk()
{
    bool ok = true;

    Istream* isPtr = objectStream();

    // If the stream has failed return
    if (!isPtr)
    {
        if (objectRegistry::debug)
        {
            Info
                << "regIOobject::headerOk() : "
                << "file " << objectPath() << " could not be opened"
                << endl;
        }

        ok = false;
    }
    else
    {
        // Try reading header
        if (!readHeader(*isPtr))
        {
            if (objectRegistry::debug)
            {
                IOWarningInFunction(*isPtr)
                    << "failed to read header of file " << objectPath()
                    << endl;
            }

            ok = false;
        }
    }

    delete isPtr;

    return ok;
}


=======
>>>>>>> 449a9ecc
void Foam::regIOobject::operator=(const IOobject& io)
{
    if (isPtr_)
    {
        delete isPtr_;
        isPtr_ = NULL;
    }

    // Check out of objectRegistry
    checkOut();

    IOobject::operator=(io);

    if (registerObject())
    {
        // Re-register object with objectRegistry
        checkIn();
    }
}


// ************************************************************************* //<|MERGE_RESOLUTION|>--- conflicted
+++ resolved
@@ -46,61 +46,6 @@
     Foam::regIOobject::fileModificationSkew
 );
 
-
-<<<<<<< HEAD
-=======
-const Foam::NamedEnum<Foam::regIOobject::fileCheckTypes, 4>
-    Foam::regIOobject::fileCheckTypesNames;
-
-Foam::regIOobject::fileCheckTypes Foam::regIOobject::fileModificationChecking
-(
-    fileCheckTypesNames.read
-    (
-        debug::optimisationSwitches().lookup
-        (
-            "fileModificationChecking"
-        )
-    )
-);
-
-namespace Foam
-{
-    // Register re-reader
-    class addfileModificationCheckingToOpt
-    :
-        public ::Foam::simpleRegIOobject
-    {
-    public:
-
-        addfileModificationCheckingToOpt(const char* name)
-        :
-            ::Foam::simpleRegIOobject(Foam::debug::addOptimisationObject, name)
-        {}
-
-        virtual ~addfileModificationCheckingToOpt()
-        {}
-
-        virtual void readData(Foam::Istream& is)
-        {
-            regIOobject::fileModificationChecking =
-                regIOobject::fileCheckTypesNames.read(is);
-        }
-
-        virtual void writeData(Foam::Ostream& os) const
-        {
-            os <<  regIOobject::fileCheckTypesNames
-                [regIOobject::fileModificationChecking];
-        }
-    };
-
-    addfileModificationCheckingToOpt addfileModificationCheckingToOpt_
-    (
-        "fileModificationChecking"
-    );
-}
-
-
->>>>>>> 449a9ecc
 bool Foam::regIOobject::masterOnlyReading = false;
 
 
@@ -469,7 +414,6 @@
 }
 
 
-<<<<<<< HEAD
 Foam::fileName Foam::regIOobject::filePath() const
 {
     return localFilePath();
@@ -523,8 +467,6 @@
 }
 
 
-=======
->>>>>>> 449a9ecc
 void Foam::regIOobject::operator=(const IOobject& io)
 {
     if (isPtr_)
