--- conflicted
+++ resolved
@@ -2,13 +2,8 @@
   =========                 |
   \\      /  F ield         | OpenFOAM: The Open Source CFD Toolbox
    \\    /   O peration     |
-<<<<<<< HEAD
-    \\  /    A nd           | Copyright (C) 2011-2014 OpenFOAM Foundation
-     \\/     M anipulation  |
-=======
     \\  /    A nd           | Copyright (C) 2011-2015 OpenFOAM Foundation
      \\/     M anipulation  | Copyright (C) 2015 OpenCFD Ltd.
->>>>>>> 96c7e508
 -------------------------------------------------------------------------------
 License
     This file is part of OpenFOAM.
@@ -400,7 +395,6 @@
     {
         if (time().getState(watchIndices_[i]) != fileMonitor::UNMODIFIED)
         {
-<<<<<<< HEAD
             modified = watchIndices_[i];
             break;
         }
@@ -412,9 +406,6 @@
 
         if (modified == watchIndices_.last())
         {
-=======
-            const fileName& fName = time().getFile(watchIndex_);
->>>>>>> 96c7e508
             Info<< "regIOobject::readIfModified() : " << nl
                 << "    Re-reading object " << name()
                 << " from file " << fName << endl;
