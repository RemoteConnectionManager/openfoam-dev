--- conflicted
+++ resolved
@@ -2,13 +2,8 @@
   =========                 |
   \\      /  F ield         | OpenFOAM: The Open Source CFD Toolbox
    \\    /   O peration     |
-<<<<<<< HEAD
     \\  /    A nd           | Copyright (C) 2011-2016 OpenFOAM Foundation
      \\/     M anipulation  | Copyright (C) 2015-2016 OpenCFD Ltd.
-=======
-    \\  /    A nd           | Copyright (C) 2011-2017 OpenFOAM Foundation
-     \\/     M anipulation  |
->>>>>>> 25d523b7
 -------------------------------------------------------------------------------
 License
     This file is part of OpenFOAM.
@@ -109,7 +104,7 @@
 
             IPstream fromAbove
             (
-                Pstream::scheduled,
+                Pstream::commsTypes::scheduled,
                 myComm.above(),
                 0,
                 Pstream::msgType(),
@@ -124,7 +119,7 @@
         {
             OPstream toBelow
             (
-                Pstream::scheduled,
+                Pstream::commsTypes::scheduled,
                 myComm.below()[belowI],
                 0,
                 Pstream::msgType(),
@@ -366,56 +361,10 @@
 
     bool ok = read(masterOnly, IOstream::BINARY, type());
 
-<<<<<<< HEAD
     if (oldWatchFiles.size())
     {
         // Re-watch master file
         addWatch();
-=======
-        // Get my communication order
-        const Pstream::commsStruct& myComm = comms[Pstream::myProcNo()];
-
-        // Reveive from up
-        if (myComm.above() != -1)
-        {
-            if (IFstream::debug)
-            {
-                Pout<< "regIOobject::read() : "
-                    << "reading object " << name()
-                    << " from processor " << myComm.above()
-                    << endl;
-            }
-
-            // Note: use ASCII for now - binary IO of dictionaries is
-            // not currently supported
-            IPstream fromAbove
-            (
-                Pstream::commsTypes::scheduled,
-                myComm.above(),
-                0,
-                Pstream::msgType(),
-                Pstream::worldComm,
-                IOstream::ASCII
-            );
-            ok = readData(fromAbove);
-        }
-
-        // Send to my downstairs neighbours. Note reverse order not
-        // nessecary here - just for consistency reasons.
-        forAllReverse(myComm.below(), belowI)
-        {
-            OPstream toBelow
-            (
-                Pstream::commsTypes::scheduled,
-                myComm.below()[belowI],
-                0,
-                Pstream::msgType(),
-                Pstream::worldComm,
-                IOstream::ASCII
-            );
-            writeData(toBelow);
-        }
->>>>>>> 25d523b7
     }
 
     return ok;
