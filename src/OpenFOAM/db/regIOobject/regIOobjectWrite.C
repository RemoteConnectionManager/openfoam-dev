/*---------------------------------------------------------------------------*\
  =========                 |
  \\      /  F ield         | OpenFOAM: The Open Source CFD Toolbox
   \\    /   O peration     |
    \\  /    A nd           | Copyright (C) 2011-2016 OpenFOAM Foundation
     \\/     M anipulation  |
-------------------------------------------------------------------------------
License
    This file is part of OpenFOAM.

    OpenFOAM is free software: you can redistribute it and/or modify it
    under the terms of the GNU General Public License as published by
    the Free Software Foundation, either version 3 of the License, or
    (at your option) any later version.

    OpenFOAM is distributed in the hope that it will be useful, but WITHOUT
    ANY WARRANTY; without even the implied warranty of MERCHANTABILITY or
    FITNESS FOR A PARTICULAR PURPOSE.  See the GNU General Public License
    for more details.

    You should have received a copy of the GNU General Public License
    along with OpenFOAM.  If not, see <http://www.gnu.org/licenses/>.

Description
    write function for regIOobjects

\*---------------------------------------------------------------------------*/

#include "regIOobject.H"
#include "Time.H"
#include "OSspecific.H"
#include "OFstream.H"

// * * * * * * * * * * * * * * * * * * * * * * * * * * * * * * * * * * * * * //

bool Foam::regIOobject::writeObject
(
    IOstream::streamFormat fmt,
    IOstream::versionNumber ver,
    IOstream::compressionType cmp
) const
{
    if (!good())
    {
        SeriousErrorInFunction
            << "bad object " << name()
            << endl;

        return false;
    }

    if (instance().empty())
    {
        SeriousErrorInFunction
            << "instance undefined for object " << name()
            << endl;

        return false;
    }



    //- uncomment this if you want to write global objects on master only
    //bool isGlobal = global();
    bool isGlobal = false;

    if (instance() == time().timeName())
    {
        // Mark as written to local directory
        isGlobal = false;
    }
    else if
    (
        instance() != time().system()
     && instance() != time().caseSystem()
     && instance() != time().constant()
     && instance() != time().caseConstant()
    )
    {
        // Update instance
        const_cast<regIOobject&>(*this).instance() = time().timeName();

        // Mark as written to local directory
        isGlobal = false;
    }

    if (OFstream::debug)
    {
<<<<<<< HEAD
        if (isGlobal)
        {
            Pout<< "regIOobject::write() : "
                << "writing (global) file " << objectPath();
        }
        else
        {
            Pout<< "regIOobject::write() : "
                << "writing (local) file " << objectPath();
        }
=======
        InfoInFunction << "Writing file " << objectPath();
>>>>>>> 449a9ecc
    }


    bool osGood = false;


    // Everyone check or just master
    bool masterOnly =
        isGlobal
     && (
            regIOobject::fileModificationChecking == timeStampMaster
         || regIOobject::fileModificationChecking == inotifyMaster
        );


    if (Pstream::master() || !masterOnly)
    {
        if (mkDir(path()))
        {
            // Try opening an OFstream for object
            OFstream os(objectPath(), fmt, ver, cmp);

            // If any of these fail, return (leave error handling to Ostream
            // class)
            if (!os.good())
            {
                return false;
            }

            if (!writeHeader(os))
            {
                return false;
            }

            // Write the data to the Ostream
            if (!writeData(os))
            {
                return false;
            }

            writeEndDivider(os);

            osGood = os.good();
        }
    }
    else
    {
        // Or scatter the master osGood?
        osGood = true;
    }

    if (OFstream::debug)
    {
        Pout<< " .... written" << endl;
    }

    // Only update the lastModified_ time if this object is re-readable,
    // i.e. lastModified_ is already set
    if (watchIndices_.size())
    {
        time().setUnmodified(watchIndices_.last());
    }

    return osGood;
}


bool Foam::regIOobject::write() const
{
    return writeObject
    (
        time().writeFormat(),
        IOstream::currentVersion,
        time().writeCompression()
    );
}


// ************************************************************************* //<|MERGE_RESOLUTION|>--- conflicted
+++ resolved
@@ -86,7 +86,6 @@
 
     if (OFstream::debug)
     {
-<<<<<<< HEAD
         if (isGlobal)
         {
             Pout<< "regIOobject::write() : "
@@ -97,9 +96,6 @@
             Pout<< "regIOobject::write() : "
                 << "writing (local) file " << objectPath();
         }
-=======
-        InfoInFunction << "Writing file " << objectPath();
->>>>>>> 449a9ecc
     }
 
 
