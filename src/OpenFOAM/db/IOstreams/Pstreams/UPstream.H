--- conflicted
+++ resolved
@@ -2,13 +2,8 @@
   =========                 |
   \\      /  F ield         | OpenFOAM: The Open Source CFD Toolbox
    \\    /   O peration     |
-<<<<<<< HEAD
-    \\  /    A nd           | Copyright (C) 2011-2014 OpenFOAM Foundation
+    \\  /    A nd           | Copyright (C) 2011-2016 OpenFOAM Foundation
      \\/     M anipulation  | Copyright 2015-2016 OpenCFD Ltd.
-=======
-    \\  /    A nd           | Copyright (C) 2011-2016 OpenFOAM Foundation
-     \\/     M anipulation  |
->>>>>>> 6750f2e9
 -------------------------------------------------------------------------------
 License
     This file is part of OpenFOAM.
@@ -366,18 +361,6 @@
         //  Spawns slave processes and initialises inter-communication
         static bool init(int& argc, char**& argv);
 
-        //- Exchange single integer to/from all processors in communicator
-        //  sendBuf, recvBuf need to be sized with number of processors in
-        //  communicstor. Sets recvBuf to whatever sendBuf on sending processor
-        //  is
-        static void exchange
-        (
-            int* sendBuf,
-            int* recvBuf,
-            const label comm = UPstream::worldComm
-        );
-
-
         // Non-blocking comms
 
             //- Get number of outstanding requests
