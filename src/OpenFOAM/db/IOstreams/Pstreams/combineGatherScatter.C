--- conflicted
+++ resolved
@@ -2,13 +2,8 @@
   =========                 |
   \\      /  F ield         | OpenFOAM: The Open Source CFD Toolbox
    \\    /   O peration     |
-<<<<<<< HEAD
-    \\  /    A nd           | Copyright (C) 2011-2014 OpenFOAM Foundation
-     \\/     M anipulation  | Copyright 2016 OpenCFD Ltd.
-=======
     \\  /    A nd           | Copyright (C) 2011-2016 OpenFOAM Foundation
      \\/     M anipulation  |
->>>>>>> 6750f2e9
 -------------------------------------------------------------------------------
 License
     This file is part of OpenFOAM.
@@ -222,12 +217,7 @@
             }
         }
 
-<<<<<<< HEAD
-        // Send to my downstairs neighbours. Note reverse order (see comment in
-        // gatherScatter.C)
-=======
         // Send to my downstairs neighbours
->>>>>>> 6750f2e9
         forAllReverse(myComm.below(), belowI)
         {
             label belowID = myComm.below()[belowI];
@@ -462,12 +452,7 @@
             }
         }
 
-<<<<<<< HEAD
-        // Send to my downstairs neighbours. Note reverse order (see comment in
-        // gatherScatter.C)
-=======
         // Send to my downstairs neighbours
->>>>>>> 6750f2e9
         forAllReverse(myComm.below(), belowI)
         {
             label belowID = myComm.below()[belowI];
@@ -665,12 +650,7 @@
             }
         }
 
-<<<<<<< HEAD
-        // Send to my downstairs neighbours. Note reverse order (see comment in
-        // gatherScatter.C)
-=======
         // Send to my downstairs neighbours
->>>>>>> 6750f2e9
         forAllReverse(myComm.below(), belowI)
         {
             label belowID = myComm.below()[belowI];
