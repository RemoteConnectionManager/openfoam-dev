/*---------------------------------------------------------------------------*\
  =========                 |
  \\      /  F ield         | OpenFOAM: The Open Source CFD Toolbox
   \\    /   O peration     |
<<<<<<< HEAD
    \\  /    A nd           | Copyright (C) 2011-2015 OpenFOAM Foundation
     \\/     M anipulation  | Copyright (C) 2015-2016 OpenCFD Ltd.
=======
    \\  /    A nd           | Copyright (C) 2011-2016 OpenFOAM Foundation
     \\/     M anipulation  | Copyright (C) 2015 OpenCFD Ltd.
>>>>>>> 6750f2e9
-------------------------------------------------------------------------------
License
    This file is part of OpenFOAM.

    OpenFOAM is free software: you can redistribute it and/or modify it
    under the terms of the GNU General Public License as published by
    the Free Software Foundation, either version 3 of the License, or
    (at your option) any later version.

    OpenFOAM is distributed in the hope that it will be useful, but WITHOUT
    ANY WARRANTY; without even the implied warranty of MERCHANTABILITY or
    FITNESS FOR A PARTICULAR PURPOSE.  See the GNU General Public License
    for more details.

    You should have received a copy of the GNU General Public License
    along with OpenFOAM.  If not, see <http://www.gnu.org/licenses/>.

Description
    Gather data from all processors onto single processor according to some
    communication schedule (usually linear-to-master or tree-to-master).
    The gathered data will be a list with element procID the data from processor
    procID. Before calling every processor should insert its value into
    Values[UPstream::myProcNo(comm)].
    Note: after gather every processor only knows its own data and that of the
    processors below it. Only the 'master' of the communication schedule holds
    a fully filled List. Use scatter to distribute the data.

\*---------------------------------------------------------------------------*/

#include "IPstream.H"
#include "OPstream.H"
#include "contiguous.H"

// * * * * * * * * * * * * * * * * * * * * * * * * * * * * * * * * * * * * * //

namespace Foam
{

// * * * * * * * * * * * * * * * Member Functions  * * * * * * * * * * * * * //

template<class T>
void Pstream::gatherList
(
    const List<UPstream::commsStruct>& comms,
    List<T>& Values,
    const int tag,
    const label comm
)
{
    if (UPstream::parRun() && UPstream::nProcs(comm) > 1)
    {
        if (Values.size() != UPstream::nProcs(comm))
        {
            FatalErrorInFunction
                << "Size of list:" << Values.size()
                << " does not equal the number of processors:"
                << UPstream::nProcs(comm)
                << Foam::abort(FatalError);
        }

        // Get my communication order
        const commsStruct& myComm = comms[UPstream::myProcNo(comm)];

        // Receive from my downstairs neighbours
        forAll(myComm.below(), belowI)
        {
            label belowID = myComm.below()[belowI];
            const labelList& belowLeaves = comms[belowID].allBelow();

            if (contiguous<T>())
            {
                List<T> receivedValues(belowLeaves.size() + 1);

                UIPstream::read
                (
                    UPstream::scheduled,
                    belowID,
                    reinterpret_cast<char*>(receivedValues.begin()),
                    receivedValues.byteSize(),
                    tag,
                    comm
                );

                Values[belowID] = receivedValues[0];

                forAll(belowLeaves, leafI)
                {
                    Values[belowLeaves[leafI]] = receivedValues[leafI + 1];
                }
            }
            else
            {
                IPstream fromBelow(UPstream::scheduled, belowID, 0, tag, comm);
                fromBelow >> Values[belowID];

                if (debug & 2)
                {
                    Pout<< " received through "
                        << belowID << " data from:" << belowID
                        << " data:" << Values[belowID] << endl;
                }

                // Receive from all other processors below belowID
                forAll(belowLeaves, leafI)
                {
                    label leafID = belowLeaves[leafI];
                    fromBelow >> Values[leafID];

                    if (debug & 2)
                    {
                        Pout<< " received through "
                            << belowID << " data from:" << leafID
                            << " data:" << Values[leafID] << endl;
                    }
                }
            }
        }

        // Send up from Values:
        // - my own value first
        // - all belowLeaves next
        if (myComm.above() != -1)
        {
            const labelList& belowLeaves = myComm.allBelow();

            if (debug & 2)
            {
                Pout<< " sending to " << myComm.above()
                    << " data from me:" << UPstream::myProcNo(comm)
                    << " data:" << Values[UPstream::myProcNo(comm)] << endl;
            }

            if (contiguous<T>())
            {
                List<T> sendingValues(belowLeaves.size() + 1);
                sendingValues[0] = Values[UPstream::myProcNo(comm)];

                forAll(belowLeaves, leafI)
                {
                    sendingValues[leafI + 1] = Values[belowLeaves[leafI]];
                }

                OPstream::write
                (
                    UPstream::scheduled,
                    myComm.above(),
                    reinterpret_cast<const char*>(sendingValues.begin()),
                    sendingValues.byteSize(),
                    tag,
                    comm
                );
            }
            else
            {
                OPstream toAbove
                (
                    UPstream::scheduled,
                    myComm.above(),
                    0,
                    tag,
                    comm
                );
                toAbove << Values[UPstream::myProcNo(comm)];

                forAll(belowLeaves, leafI)
                {
                    label leafID = belowLeaves[leafI];

                    if (debug & 2)
                    {
                        Pout<< " sending to "
                            << myComm.above() << " data from:" << leafID
                            << " data:" << Values[leafID] << endl;
                    }
                    toAbove << Values[leafID];
                }
            }
        }
    }
}


template<class T>
void Pstream::gatherList(List<T>& Values, const int tag, const label comm)
{
    if (UPstream::nProcs(comm) < UPstream::nProcsSimpleSum)
    {
        gatherList(UPstream::linearCommunication(comm), Values, tag, comm);
    }
    else
    {
        gatherList(UPstream::treeCommunication(comm), Values, tag, comm);
    }
}


template<class T>
void Pstream::scatterList
(
    const List<UPstream::commsStruct>& comms,
    List<T>& Values,
    const int tag,
    const label comm
)
{
    if (UPstream::parRun() && UPstream::nProcs(comm) > 1)
    {
        if (Values.size() != UPstream::nProcs(comm))
        {
            FatalErrorInFunction
                << "Size of list:" << Values.size()
                << " does not equal the number of processors:"
                << UPstream::nProcs(comm)
                << Foam::abort(FatalError);
        }

        // Get my communication order
        const commsStruct& myComm = comms[UPstream::myProcNo(comm)];

        // Reveive from up
        if (myComm.above() != -1)
        {
            const labelList& notBelowLeaves = myComm.allNotBelow();

            if (contiguous<T>())
            {
                List<T> receivedValues(notBelowLeaves.size());

                UIPstream::read
                (
                    UPstream::scheduled,
                    myComm.above(),
                    reinterpret_cast<char*>(receivedValues.begin()),
                    receivedValues.byteSize(),
                    tag,
                    comm
                );

                forAll(notBelowLeaves, leafI)
                {
                    Values[notBelowLeaves[leafI]] = receivedValues[leafI];
                }
            }
            else
            {
                IPstream fromAbove
                (
                    UPstream::scheduled,
                    myComm.above(),
                    0,
                    tag,
                    comm
                );

                forAll(notBelowLeaves, leafI)
                {
                    label leafID = notBelowLeaves[leafI];
                    fromAbove >> Values[leafID];

                    if (debug)
                    {
                        Pout<< " received through "
                            << myComm.above() << " data for:" << leafID
                            << " data:" << Values[leafID] << endl;
                    }
                }
            }
        }

        // Send to my downstairs neighbours
<<<<<<< HEAD
        // Note that the critical path is the one last in the 'below'
        // processors which is why we receive from it last and send to it
        // first (to give it maximum time to digest). Note that there will
        // not be any conflict since it is a directed graph.
=======
>>>>>>> 6750f2e9
        forAllReverse(myComm.below(), belowI)
        {
            label belowID = myComm.below()[belowI];
            const labelList& notBelowLeaves = comms[belowID].allNotBelow();

            if (contiguous<T>())
            {
                List<T> sendingValues(notBelowLeaves.size());

                forAll(notBelowLeaves, leafI)
                {
                    sendingValues[leafI] = Values[notBelowLeaves[leafI]];
                }

                OPstream::write
                (
                    UPstream::scheduled,
                    belowID,
                    reinterpret_cast<const char*>(sendingValues.begin()),
                    sendingValues.byteSize(),
                    tag,
                    comm
                );
            }
            else
            {
                OPstream toBelow(UPstream::scheduled, belowID, 0, tag, comm);

                // Send data destined for all other processors below belowID
                forAll(notBelowLeaves, leafI)
                {
                    label leafID = notBelowLeaves[leafI];
                    toBelow << Values[leafID];

                    if (debug)
                    {
                        Pout<< " sent through "
                            << belowID << " data for:" << leafID
                            << " data:" << Values[leafID] << endl;
                    }
                }
            }
        }
    }
}


template<class T>
void Pstream::scatterList(List<T>& Values, const int tag, const label comm)
{
    if (UPstream::nProcs(comm) < UPstream::nProcsSimpleSum)
    {
        scatterList(UPstream::linearCommunication(comm), Values, tag, comm);
    }
    else
    {
        scatterList(UPstream::treeCommunication(comm), Values, tag, comm);
    }
}


// * * * * * * * * * * * * * * * * * * * * * * * * * * * * * * * * * * * * * //

} // End namespace Foam

// ************************************************************************* //<|MERGE_RESOLUTION|>--- conflicted
+++ resolved
@@ -2,13 +2,8 @@
   =========                 |
   \\      /  F ield         | OpenFOAM: The Open Source CFD Toolbox
    \\    /   O peration     |
-<<<<<<< HEAD
-    \\  /    A nd           | Copyright (C) 2011-2015 OpenFOAM Foundation
-     \\/     M anipulation  | Copyright (C) 2015-2016 OpenCFD Ltd.
-=======
     \\  /    A nd           | Copyright (C) 2011-2016 OpenFOAM Foundation
      \\/     M anipulation  | Copyright (C) 2015 OpenCFD Ltd.
->>>>>>> 6750f2e9
 -------------------------------------------------------------------------------
 License
     This file is part of OpenFOAM.
@@ -279,13 +274,6 @@
         }
 
         // Send to my downstairs neighbours
-<<<<<<< HEAD
-        // Note that the critical path is the one last in the 'below'
-        // processors which is why we receive from it last and send to it
-        // first (to give it maximum time to digest). Note that there will
-        // not be any conflict since it is a directed graph.
-=======
->>>>>>> 6750f2e9
         forAllReverse(myComm.below(), belowI)
         {
             label belowID = myComm.below()[belowI];
