/*---------------------------------------------------------------------------*\
  =========                 |
  \\      /  F ield         | OpenFOAM: The Open Source CFD Toolbox
   \\    /   O peration     |
    \\  /    A nd           | Copyright (C) 2011-2016 OpenFOAM Foundation
     \\/     M anipulation  |
-------------------------------------------------------------------------------
License
    This file is part of OpenFOAM.

    OpenFOAM is free software: you can redistribute it and/or modify it
    under the terms of the GNU General Public License as published by
    the Free Software Foundation, either version 3 of the License, or
    (at your option) any later version.

    OpenFOAM is distributed in the hope that it will be useful, but WITHOUT
    ANY WARRANTY; without even the implied warranty of MERCHANTABILITY or
    FITNESS FOR A PARTICULAR PURPOSE.  See the GNU General Public License
    for more details.

    You should have received a copy of the GNU General Public License
    along with OpenFOAM.  If not, see <http://www.gnu.org/licenses/>.

Description
    Exchange data.

\*---------------------------------------------------------------------------*/

#include "Pstream.H"
#include "contiguous.H"
#include "PstreamCombineReduceOps.H"
#include "UPstream.H"

// * * * * * * * * * * * * * * * Member Functions  * * * * * * * * * * * * * //

template<class Container, class T>
void Foam::Pstream::exchange
(
    const UList<Container>& sendBufs,
    const labelUList& recvSizes,
    List<Container>& recvBufs,
    const int tag,
    const label comm,
    const bool block
)
{
    if (!contiguous<T>())
    {
        FatalErrorInFunction
            << "Continuous data only." << sizeof(T) << Foam::abort(FatalError);
    }

    if (sendBufs.size() != UPstream::nProcs(comm))
    {
        FatalErrorInFunction
            << "Size of list " << sendBufs.size()
            << " does not equal the number of processors "
            << UPstream::nProcs(comm)
            << Foam::abort(FatalError);
    }

    recvBufs.setSize(sendBufs.size());

<<<<<<< HEAD
=======
    recvBufs.setSize(sendBufs.size());

>>>>>>> 7b971a9e
    if (UPstream::parRun() && UPstream::nProcs(comm) > 1)
    {
        label startOfRequests = Pstream::nRequests();

        // Set up receives
        // ~~~~~~~~~~~~~~~

        forAll(recvSizes, proci)
        {
            label nRecv = recvSizes[proci];

            if (proci != Pstream::myProcNo(comm) && nRecv > 0)
            {
                recvBufs[proci].setSize(nRecv);
                UIPstream::read
                (
                    UPstream::nonBlocking,
                    proci,
                    reinterpret_cast<char*>(recvBufs[proci].begin()),
                    nRecv*sizeof(T),
                    tag,
                    comm
                );
            }
        }


        // Set up sends
        // ~~~~~~~~~~~~

        forAll(sendBufs, proci)
        {
            if (proci != Pstream::myProcNo(comm) && sendBufs[proci].size() > 0)
            {
                if
                (
                   !UOPstream::write
                    (
                        UPstream::nonBlocking,
                        proci,
                        reinterpret_cast<const char*>(sendBufs[proci].begin()),
                        sendBufs[proci].size()*sizeof(T),
                        tag,
                        comm
                    )
                )
                {
                    FatalErrorInFunction
                        << "Cannot send outgoing message. "
                        << "to:" << proci << " nBytes:"
                        << label(sendBufs[proci].size()*sizeof(T))
                        << Foam::abort(FatalError);
                }
            }
        }


        // Wait for all to finish
        // ~~~~~~~~~~~~~~~~~~~~~~

        if (block)
        {
            Pstream::waitRequests(startOfRequests);
        }
    }

    // Do myself
    recvBufs[Pstream::myProcNo(comm)] = sendBufs[Pstream::myProcNo(comm)];
}


template<class Container>
void Foam::Pstream::exchangeSizes
(
    const Container& sendBufs,
    labelList& recvSizes,
    const label comm
)
{
    if (sendBufs.size() != UPstream::nProcs(comm))
    {
        FatalErrorInFunction
            << "Size of container " << sendBufs.size()
            << " does not equal the number of processors "
            << UPstream::nProcs(comm)
            << Foam::abort(FatalError);
    }

    labelList sendSizes(sendBufs.size());
    forAll(sendBufs, proci)
    {
        sendSizes[proci] = sendBufs[proci].size();
    }
    recvSizes.setSize(sendSizes.size());
    allToAll(sendSizes, recvSizes, comm);
}


template<class Container, class T>
void Foam::Pstream::exchange
(
    const UList<Container>& sendBufs,
    List<Container>& recvBufs,
    const int tag,
    const label comm,
    const bool block
)
{
    labelList recvSizes;
    exchangeSizes(sendBufs, recvSizes, comm);

    exchange<Container, T>(sendBufs, recvSizes, recvBufs, tag, comm, block);
}


// ************************************************************************* //<|MERGE_RESOLUTION|>--- conflicted
+++ resolved
@@ -61,11 +61,6 @@
 
     recvBufs.setSize(sendBufs.size());
 
-<<<<<<< HEAD
-=======
-    recvBufs.setSize(sendBufs.size());
-
->>>>>>> 7b971a9e
     if (UPstream::parRun() && UPstream::nProcs(comm) > 1)
     {
         label startOfRequests = Pstream::nRequests();
