--- conflicted
+++ resolved
@@ -59,13 +59,12 @@
 {
     if (nProcs == 0)
     {
-<<<<<<< HEAD
         parRun_ = false;
         freeCommunicator(UPstream::worldComm);
         label comm = allocateCommunicator(-1, labelList(1, label(0)), false);
         if (comm != UPstream::worldComm)
         {
-            FatalErrorIn("UPstream::setParRun(const label)")
+            FatalErrorInFunction
                 << "problem : comm:" << comm
                 << "  UPstream::worldComm:" << UPstream::worldComm
                 << Foam::exit(FatalError);
@@ -73,12 +72,6 @@
 
         Pout.prefix() = "";
         Perr.prefix() = "";
-=======
-        FatalErrorInFunction
-            << "problem : comm:" << comm
-            << "  UPstream::worldComm:" << UPstream::worldComm
-            << Foam::exit(FatalError);
->>>>>>> 9a536b02
     }
     else
     {
