/*---------------------------------------------------------------------------*\
  =========                 |
  \\      /  F ield         | OpenFOAM: The Open Source CFD Toolbox
   \\    /   O peration     |
    \\  /    A nd           | Copyright (C) 2011-2016 OpenFOAM Foundation
     \\/     M anipulation  |
-------------------------------------------------------------------------------
License
    This file is part of OpenFOAM.

    OpenFOAM is free software: you can redistribute it and/or modify it
    under the terms of the GNU General Public License as published by
    the Free Software Foundation, either version 3 of the License, or
    (at your option) any later version.

    OpenFOAM is distributed in the hope that it will be useful, but WITHOUT
    ANY WARRANTY; without even the implied warranty of MERCHANTABILITY or
    FITNESS FOR A PARTICULAR PURPOSE.  See the GNU General Public License
    for more details.

    You should have received a copy of the GNU General Public License
    along with OpenFOAM.  If not, see <http://www.gnu.org/licenses/>.

\*---------------------------------------------------------------------------*/

#include "codeStream.H"
#include "addToMemberFunctionSelectionTable.H"
#include "IStringStream.H"
#include "OStringStream.H"
#include "dynamicCode.H"
#include "dynamicCodeContext.H"
#include "Time.H"

// * * * * * * * * * * * * * * Static Data Members * * * * * * * * * * * * * //

namespace Foam
{
namespace functionEntries
{
    defineTypeNameAndDebug(codeStream, 0);

    addToMemberFunctionSelectionTable
    (
        functionEntry,
        codeStream,
        execute,
        dictionaryIstream
    );

    addToMemberFunctionSelectionTable
    (
        functionEntry,
        codeStream,
        execute,
        primitiveEntryIstream
    );

}
}


const Foam::word Foam::functionEntries::codeStream::codeTemplateC
    = "codeStreamTemplate.C";


// * * * * * * * * * * * * * Private Member Functions  * * * * * * * * * * * //

Foam::dlLibraryTable& Foam::functionEntries::codeStream::libs
(
    const dictionary& dict
)
{
    const baseIOdictionary& d = static_cast<const baseIOdictionary&>
    (
        dict.topDict()
    );
    return const_cast<Time&>(d.time()).libs();
}


bool Foam::functionEntries::codeStream::doingMasterOnlyReading
(
    const dictionary& dict
)
{
    const dictionary& topDict = dict.topDict();

    if (isA<baseIOdictionary>(topDict))
    {
        const baseIOdictionary& d = static_cast<const baseIOdictionary&>
        (
            topDict
        );

        if (debug)
        {
            Pout<< "codeStream : baseIOdictionary:" << dict.name()
                << " master-only-reading:" << d.globalObject()
                << endl;
        }

        return d.globalObject();
    }
    else
    {
        if (debug)
        {
            Pout<< "codeStream : not a baseIOdictionary:" << dict.name()
                << " master-only-reading:" << regIOobject::masterOnlyReading
                << endl;
        }

        // Fall back to regIOobject::masterOnlyReading
        return regIOobject::masterOnlyReading;
    }
}


Foam::functionEntries::codeStream::streamingFunctionType
Foam::functionEntries::codeStream::getFunction
(
    const dictionary& parentDict,
    const dictionary& codeDict
)
{
    // get code, codeInclude, codeOptions
    dynamicCodeContext context(codeDict);

    // codeName: codeStream + _<sha1>
    // codeDir : _<sha1>
    std::string sha1Str(context.sha1().str(true));
    dynamicCode dynCode("codeStream" + sha1Str, sha1Str);

    // Load library if not already loaded
    // Version information is encoded in the libPath (encoded with the SHA1)
    const fileName libPath = dynCode.libPath();

    // see if library is loaded
<<<<<<< HEAD
    void* lib = NULL;

    const dictionary& topDict = parentDict.topDict();

    if (isA<baseIOdictionary>(topDict))
=======
    void* lib = nullptr;
    if (isA<IOdictionary>(parentDict.topDict()))
>>>>>>> 7b971a9e
    {
        lib = libs(parentDict).findLibrary(libPath);
    }

    if (!lib)
    {
        Info<< "Using #codeStream with " << libPath << endl;
    }


    // nothing loaded
    // avoid compilation if possible by loading an existing library
    if (!lib)
    {
        if (isA<baseIOdictionary>(topDict))
        {
            // Cached access to dl libs. Guarantees clean up upon destruction
            // of Time.
            dlLibraryTable& dlLibs = libs(parentDict);
            if (dlLibs.open(libPath, false))
            {
                lib = dlLibs.findLibrary(libPath);
            }
        }
        else
        {
            // Uncached opening of libPath. Do not complain if cannot be loaded
            lib = dlOpen(libPath, false);
        }
    }


    // create library if required
    if (!lib)
    {
        bool create =
            Pstream::master()
         || (regIOobject::fileModificationSkew <= 0);   // not NFS

        if (create)
        {
            if (!dynCode.upToDate(context))
            {
                // filter with this context
                dynCode.reset(context);

                // compile filtered C template
                dynCode.addCompileFile(codeTemplateC);

                // define Make/options
                dynCode.setMakeOptions
                (
                    "EXE_INC = -g \\\n"
                  + context.options()
                  + "\n\nLIB_LIBS = \\\n"
                  + "    -lOpenFOAM \\\n"
                  + context.libs()
                );

                if (!dynCode.copyOrCreateFiles(true))
                {
                    FatalIOErrorInFunction
                    (
                        parentDict
                    )   << "Failed writing files for" << nl
                        << dynCode.libRelPath() << nl
                        << exit(FatalIOError);
                }
            }

            if (!dynCode.wmakeLibso())
            {
                FatalIOErrorInFunction
                (
                    parentDict
                )   << "Failed wmake " << dynCode.libRelPath() << nl
                    << exit(FatalIOError);
            }
        }

        //- Only block if we're not doing master-only reading. (flag set by
        //  regIOobject::read, baseIOdictionary constructor)
        if
        (
           !doingMasterOnlyReading(topDict)
         && regIOobject::fileModificationSkew > 0
        )
        {
            //- Since the library has only been compiled on the master the
            //  other nodes need to pick this library up through NFS
            //  We do this by just polling a few times using the
            //  fileModificationSkew.

            off_t mySize = Foam::fileSize(libPath);
            off_t masterSize = mySize;
            Pstream::scatter(masterSize);

            if (debug)
            {
                Pout<< endl<< "on processor " << Pstream::myProcNo()
                    << " have masterSize:" << masterSize
                    << " and localSize:" << mySize
                    << endl;
            }


            if (mySize < masterSize)
            {
                if (debug)
                {
                    Pout<< "Local file " << libPath
                        << " not of same size (" << mySize
                        << ") as master ("
                        << masterSize << "). Waiting for "
                        << regIOobject::fileModificationSkew
                        << " seconds." << endl;
                }
                Foam::sleep(regIOobject::fileModificationSkew);

                // Recheck local size
                mySize = Foam::fileSize(libPath);

                if (mySize < masterSize)
                {
                    FatalIOErrorInFunction
                    (
                        parentDict
                    )   << "Cannot read (NFS mounted) library " << nl
                        << libPath << nl
                        << "on processor " << Pstream::myProcNo()
                        << " detected size " << mySize
                        << " whereas master size is " << masterSize
                        << " bytes." << nl
                        << "If your case is not NFS mounted"
                        << " (so distributed) set fileModificationSkew"
                        << " to 0"
                        << exit(FatalIOError);
                }
            }

            if (debug)
            {
                Pout<< endl<< "on processor " << Pstream::myProcNo()
                    << " after waiting: have masterSize:" << masterSize
                    << " and localSize:" << mySize
                    << endl;
            }
        }

        if (isA<baseIOdictionary>(topDict))
        {
            // Cached access to dl libs. Guarantees clean up upon destruction
            // of Time.
            dlLibraryTable& dlLibs = libs(parentDict);

            if (debug)
            {
                Pout<< "Opening cached dictionary:" << libPath << endl;
            }

            if (!dlLibs.open(libPath, false))
            {
                FatalIOErrorInFunction
                (
                    parentDict
                )   << "Failed loading library " << libPath << nl
                    << "Did you add all libraries to the 'libs' entry"
                    << " in system/controlDict?"
                    << exit(FatalIOError);
            }

            lib = dlLibs.findLibrary(libPath);
        }
        else
        {
            // Uncached opening of libPath
            if (debug)
            {
                Pout<< "Opening uncached dictionary:" << libPath << endl;
            }
            lib = dlOpen(libPath, true);
        }
    }

    bool haveLib = lib;
    if (!doingMasterOnlyReading(topDict))
    {
        reduce(haveLib, andOp<bool>());
    }

    if (!haveLib)
    {
        FatalIOErrorInFunction
        (
            parentDict
        )   << "Failed loading library " << libPath
            << " on some processors."
            << exit(FatalIOError);
    }


    // Find the function handle in the library
    streamingFunctionType function =
        reinterpret_cast<streamingFunctionType>
        (
            dlSym(lib, dynCode.codeName())
        );


    if (!function)
    {
        FatalIOErrorInFunction
        (
            parentDict
        )   << "Failed looking up symbol " << dynCode.codeName()
            << " in library " << lib << exit(FatalIOError);
    }

    return function;
}


// * * * * * * * * * * * * * * * Member Functions  * * * * * * * * * * * * * //

bool Foam::functionEntries::codeStream::execute
(
    const dictionary& parentDict,
    primitiveEntry& entry,
    Istream& is
)
{
    Info<< "Using #codeStream at line " << is.lineNumber()
        << " in file " <<  parentDict.name() << endl;

    dynamicCode::checkSecurity
    (
        "functionEntries::codeStream::execute(..)",
        parentDict
    );

    // get code dictionary
    // must reference parent for stringOps::expand to work nicely
    dictionary codeDict("#codeStream", parentDict, is);

    streamingFunctionType function = getFunction(parentDict, codeDict);

    // use function to write stream
    OStringStream os(is.format());
    (*function)(os, parentDict);

    // get the entry from this stream
    IStringStream resultStream(os.str());
    entry.read(parentDict, resultStream);

    return true;
}


bool Foam::functionEntries::codeStream::execute
(
    dictionary& parentDict,
    Istream& is
)
{
    Info<< "Using #codeStream at line " << is.lineNumber()
        << " in file " <<  parentDict.name() << endl;

    dynamicCode::checkSecurity
    (
        "functionEntries::codeStream::execute(..)",
        parentDict
    );

    // get code dictionary
    // must reference parent for stringOps::expand to work nicely
    dictionary codeDict("#codeStream", parentDict, is);

    streamingFunctionType function = getFunction(parentDict, codeDict);

    // use function to write stream
    OStringStream os(is.format());
    (*function)(os, parentDict);

    // get the entry from this stream
    IStringStream resultStream(os.str());
    parentDict.read(resultStream);

    return true;
}


// ************************************************************************* //<|MERGE_RESOLUTION|>--- conflicted
+++ resolved
@@ -136,16 +136,11 @@
     const fileName libPath = dynCode.libPath();
 
     // see if library is loaded
-<<<<<<< HEAD
-    void* lib = NULL;
+    void* lib = nullptr;
 
     const dictionary& topDict = parentDict.topDict();
 
     if (isA<baseIOdictionary>(topDict))
-=======
-    void* lib = nullptr;
-    if (isA<IOdictionary>(parentDict.topDict()))
->>>>>>> 7b971a9e
     {
         lib = libs(parentDict).findLibrary(libPath);
     }
