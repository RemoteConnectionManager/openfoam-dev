/*---------------------------------------------------------------------------*\
  =========                 |
  \\      /  F ield         | OpenFOAM: The Open Source CFD Toolbox
   \\    /   O peration     |
    \\  /    A nd           | Copyright (C) 2011-2015 OpenFOAM Foundation
     \\/     M anipulation  |
-------------------------------------------------------------------------------
License
    This file is part of OpenFOAM.

    OpenFOAM is free software: you can redistribute it and/or modify it
    under the terms of the GNU General Public License as published by
    the Free Software Foundation, either version 3 of the License, or
    (at your option) any later version.

    OpenFOAM is distributed in the hope that it will be useful, but WITHOUT
    ANY WARRANTY; without even the implied warranty of MERCHANTABILITY or
    FITNESS FOR A PARTICULAR PURPOSE.  See the GNU General Public License
    for more details.

    You should have received a copy of the GNU General Public License
    along with OpenFOAM.  If not, see <http://www.gnu.org/licenses/>.

\*---------------------------------------------------------------------------*/

#include "IOobject.H"
#include "Time.H"
#include "IFstream.H"

// * * * * * * * * * * * * * * Static Data Members * * * * * * * * * * * * * //

namespace Foam
{
    defineTypeNameAndDebug(IOobject, 0);

    template<>
    const char* NamedEnum
    <
        IOobject::fileCheckTypes,
        4
    >::names[] =
    {
        "timeStamp",
        "timeStampMaster",
        "inotify",
        "inotifyMaster"
    };
}


const Foam::NamedEnum<Foam::IOobject::fileCheckTypes, 4>
    Foam::IOobject::fileCheckTypesNames;

// Default fileCheck type
Foam::IOobject::fileCheckTypes Foam::IOobject::fileModificationChecking
(
    fileCheckTypesNames.read
    (
        debug::optimisationSwitches().lookup
        (
            "fileModificationChecking"
        )
    )
);

namespace Foam
{
    // Register re-reader
    class addfileModificationCheckingToOpt
    :
        public ::Foam::simpleRegIOobject
    {
    public:

        addfileModificationCheckingToOpt(const char* name)
        :
            ::Foam::simpleRegIOobject(Foam::debug::addOptimisationObject, name)
        {}

        virtual ~addfileModificationCheckingToOpt()
        {}

        virtual void readData(Foam::Istream& is)
        {
            IOobject::fileModificationChecking =
                IOobject::fileCheckTypesNames.read(is);
        }

        virtual void writeData(Foam::Ostream& os) const
        {
            os <<  IOobject::fileCheckTypesNames
                [IOobject::fileModificationChecking];
        }
    };

    addfileModificationCheckingToOpt addfileModificationCheckingToOpt_
    (
        "fileModificationChecking"
    );
}


// * * * * * * * * * * * * Static Member Functions * * * * * * * * * * * * * //

// Return components following the IOobject requirements
//
// behaviour
//    input               IOobject(instance, local, name)
//    -----               ------
//    "foo"               ("", "", "foo")
//    "foo/bar"           ("foo", "", "bar")
//    "/XXX/bar"          ("/XXX", "", "bar")
//    "foo/bar/"          ERROR - no name
//    "foo/xxx/bar"       ("foo", "xxx", "bar")
//    "foo/xxx/yyy/bar"   ("foo", "xxx/yyy", "bar")
bool Foam::IOobject::fileNameComponents
(
    const fileName& path,
    fileName& instance,
    fileName& local,
    word& name
)
{
    instance.clear();
    local.clear();
    name.clear();

    // called with directory
    if (isDir(path))
    {
        WarningInFunction
            << " called with directory: " << path << endl;

        return false;
    }

    if (path.isAbsolute())
    {
        string::size_type last = path.rfind('/');
        instance = path.substr(0, last);

        // Check afterwards
        name.string::operator=(path.substr(last+1));
    }
    else
    {
        string::size_type first = path.find('/');

        if (first == string::npos)
        {
            // no '/' found - no instance or local

            // check afterwards
            name.string::operator=(path);
        }
        else
        {
            instance = path.substr(0, first);

            string::size_type last = path.rfind('/');
            if (last > first)
            {
                // with local
                local = path.substr(first+1, last-first-1);
            }

            // check afterwards
            name.string::operator=(path.substr(last+1));
        }
    }


    // Check for valid (and stripped) name, regardless of the debug level
    if (name.empty() || string::stripInvalid<word>(name))
    {
        WarningInFunction
            << "has invalid word for name: \"" << name
            << "\"\nwhile processing path: " << path << endl;

        return false;
    }

    return true;
}


// * * * * * * * * * * * * * * * * Constructors  * * * * * * * * * * * * * * //

Foam::IOobject::IOobject
(
    const word& name,
    const fileName& instance,
    const objectRegistry& registry,
    readOption ro,
    writeOption wo,
    bool registerObject
)
:
    name_(name),
    headerClassName_(typeName),
    note_(),
    instance_(instance),
    local_(),
    db_(registry),
    rOpt_(ro),
    wOpt_(wo),
    registerObject_(registerObject),
    globalObject_(false),
    objState_(GOOD)
{
    if (objectRegistry::debug)
    {
        Info<< "Constructing IOobject called " << name_
            << " of type " << headerClassName_
            << endl;
    }
}


Foam::IOobject::IOobject
(
    const word& name,
    const fileName& instance,
    const fileName& local,
    const objectRegistry& registry,
    readOption ro,
    writeOption wo,
    bool registerObject,
    bool globalObject
)
:
    name_(name),
    headerClassName_(typeName),
    note_(),
    instance_(instance),
    local_(local),
    db_(registry),
    rOpt_(ro),
    wOpt_(wo),
    registerObject_(registerObject),
    globalObject_(globalObject),
    objState_(GOOD)
{
    if (objectRegistry::debug)
    {
        Info<< "Constructing IOobject called " << name_
            << " of type " << headerClassName_
            << endl;
    }
}


Foam::IOobject::IOobject
(
    const fileName& path,
    const objectRegistry& registry,
    readOption ro,
    writeOption wo,
    bool registerObject,
    bool globalObject
)
:
    name_(),
    headerClassName_(typeName),
    note_(),
    instance_(),
    local_(),
    db_(registry),
    rOpt_(ro),
    wOpt_(wo),
    registerObject_(registerObject),
    globalObject_(globalObject),
    objState_(GOOD)
{
    if (!fileNameComponents(path, instance_, local_, name_))
    {
        FatalErrorInFunction
            << " invalid path specification"
            << exit(FatalError);
    }

    if (objectRegistry::debug)
    {
        Info<< "Constructing IOobject called " << name_
            << " of type " << headerClassName_
            << endl;
    }
}


Foam::IOobject::IOobject
(
    const IOobject& io,
    const objectRegistry& registry
)
:
    name_(io.name_),
    headerClassName_(io.headerClassName_),
    note_(io.note_),
    instance_(io.instance_),
    local_(io.local_),
    db_(registry),
    rOpt_(io.rOpt_),
    wOpt_(io.wOpt_),
    registerObject_(io.registerObject_),
    globalObject_(io.globalObject_),
    objState_(io.objState_)
{}


Foam::IOobject::IOobject
(
    const IOobject& io,
    const word& name
)
:
    name_(name),
    headerClassName_(io.headerClassName_),
    note_(io.note_),
    instance_(io.instance_),
    local_(io.local_),
    db_(io.db_),
    rOpt_(io.rOpt_),
    wOpt_(io.wOpt_),
    registerObject_(io.registerObject_),
    globalObject_(io.globalObject_),
    objState_(io.objState_)
{}


// * * * * * * * * * * * * * * * Destructor  * * * * * * * * * * * * * * * * //

Foam::IOobject::~IOobject()
{}


// * * * * * * * * * * * * * * * Member Functions  * * * * * * * * * * * * * //

const Foam::objectRegistry& Foam::IOobject::db() const
{
    return db_;
}


const Foam::Time& Foam::IOobject::time() const
{
    return db_.time();
}


const Foam::fileName& Foam::IOobject::caseName() const
{
    return time().caseName();
}


Foam::word Foam::IOobject::group() const
{
    word::size_type i = name_.find_last_of('.');

    if (i == word::npos || i == 0)
    {
        return word::null;
    }
    else
    {
        return name_.substr(i+1, word::npos);
    }
}


Foam::word Foam::IOobject::member() const
{
    word::size_type i = name_.find_last_of('.');

    if (i == word::npos || i == 0)
    {
        return name_;
    }
    else
    {
        return name_.substr(0, i);
    }
}


const Foam::fileName& Foam::IOobject::rootPath() const
{
    return time().rootPath();
}


Foam::fileName Foam::IOobject::path() const
{
    if (instance().isAbsolute())
    {
        return instance();
    }
    else
    {
        return rootPath()/caseName()/instance()/db_.dbDir()/local();
    }
}


Foam::fileName Foam::IOobject::path
(
    const word& instance,
    const fileName& local
) const
{
    // Note: can only be called with relative instance since is word type
    return rootPath()/caseName()/instance/db_.dbDir()/local;
}


Foam::fileName Foam::IOobject::localFilePath() const
{
    if (instance().isAbsolute())
    {
        fileName objectPath = instance()/name();

        if (isFile(objectPath))
        {
            return objectPath;
        }
        else
        {
            return fileName::null;
        }
    }
    else
    {
        fileName path = this->path();
        fileName objectPath = path/name();

        if (isFile(objectPath))
        {
            return objectPath;
        }
        else
        {
            if (!isDir(path))
            {
                word newInstancePath = time().findInstancePath
                (
                    instant(instance())
                );

                if (newInstancePath.size())
                {
                    fileName fName
                    (
                        rootPath()/caseName()
                       /newInstancePath/db_.dbDir()/local()/name()
                    );

                    if (isFile(fName))
                    {
                        return fName;
                    }
                }
            }
        }

        return fileName::null;
    }
}


Foam::fileName Foam::IOobject::globalFilePath() const
{
    if (instance().isAbsolute())
    {
        fileName objectPath = instance()/name();
        if (isFile(objectPath))
        {
            if (objectRegistry::debug)
            {
                Pout<< "globalFilePath : returning absolute:" << objectPath
                    << endl;
            }
            return objectPath;
        }
        else
        {
            if (objectRegistry::debug)
            {
                Pout<< "globalFilePath : absolute not found:" << objectPath
                    << endl;
            }
            return fileName::null;
        }
    }
    else
    {
        fileName path = this->path();
        fileName objectPath = path/name();

        if (isFile(objectPath))
        {
            if (objectRegistry::debug)
            {
                Pout<< "globalFilePath : returning time:" << objectPath << endl;
            }
            return objectPath;
        }
        else
        {
            if
            (
                time().processorCase()
             && (
                    instance() == time().system()
                 || instance() == time().constant()
                )
            )
            {
                // Constant & system can come from global case

                fileName parentObjectPath =
                    rootPath()/time().globalCaseName()
                   /instance()/db().dbDir()/local()/name();

                if (isFile(parentObjectPath))
                {
                    if (objectRegistry::debug)
                    {
                        Pout<< "globalFilePath : returning parent:"
                            << parentObjectPath << endl;
                    }
                    return parentObjectPath;
                }
            }

            // Check for approximately same time
            if (!isDir(path))
            {
                word newInstancePath = time().findInstancePath
                (
                    instant(instance())
                );

                if (newInstancePath.size())
                {
                    fileName fName
                    (
                        rootPath()/caseName()
                       /newInstancePath/db().dbDir()/local()/name()
                    );

                    if (isFile(fName))
                    {
                        if (objectRegistry::debug)
                        {
                            Pout<< "globalFilePath : returning similar time:"
                                << fName << endl;
                        }

                        return fName;
                    }
                }
            }
        }

        if (objectRegistry::debug)
        {
            Pout<< "globalFilePath : time not found:" << objectPath << endl;
        }
        return fileName::null;
    }
}


Foam::Istream* Foam::IOobject::objectStream(const fileName& fName)
{
    if (fName.size())
    {
        IFstream* isPtr = new IFstream(fName);

        if (isPtr->good())
        {
            return isPtr;
        }
        else
        {
            delete isPtr;
            return NULL;
        }
    }
    else
    {
        return NULL;
    }
}


<<<<<<< HEAD
=======
bool Foam::IOobject::headerOk()
{
    bool ok = true;

    Istream* isPtr = objectStream();

    // If the stream has failed return
    if (!isPtr)
    {
        if (objectRegistry::debug)
        {
            Info
                << "IOobject::headerOk() : "
                << "file " << objectPath() << " could not be opened"
                << endl;
        }

        ok = false;
    }
    else
    {
        // Try reading header
        if (!readHeader(*isPtr))
        {
            if (objectRegistry::debug)
            {
                IOWarningInFunction((*isPtr))
                    << "failed to read header of file " << objectPath()
                    << endl;
            }

            ok = false;
        }
    }

    delete isPtr;

    return ok;
}


>>>>>>> 96c7e508
void Foam::IOobject::setBad(const string& s)
{
    if (objState_ != GOOD)
    {
        FatalErrorInFunction
            << "recurrent failure for object " << s
            << exit(FatalError);
    }

    if (error::level)
    {
        Info<< "IOobject::setBad(const string&) : "
            << "broken object " << s << info() << endl;
    }

    objState_ = BAD;
}


void Foam::IOobject::operator=(const IOobject& io)
{
    name_ = io.name_;
    headerClassName_ = io.headerClassName_;
    note_ = io.note_;
    instance_ = io.instance_;
    local_ = io.local_;
    rOpt_ = io.rOpt_;
    wOpt_ = io.wOpt_;
    globalObject_ = io.globalObject_;
    objState_ = io.objState_;
}


// ************************************************************************* //<|MERGE_RESOLUTION|>--- conflicted
+++ resolved
@@ -595,50 +595,6 @@
 }
 
 
-<<<<<<< HEAD
-=======
-bool Foam::IOobject::headerOk()
-{
-    bool ok = true;
-
-    Istream* isPtr = objectStream();
-
-    // If the stream has failed return
-    if (!isPtr)
-    {
-        if (objectRegistry::debug)
-        {
-            Info
-                << "IOobject::headerOk() : "
-                << "file " << objectPath() << " could not be opened"
-                << endl;
-        }
-
-        ok = false;
-    }
-    else
-    {
-        // Try reading header
-        if (!readHeader(*isPtr))
-        {
-            if (objectRegistry::debug)
-            {
-                IOWarningInFunction((*isPtr))
-                    << "failed to read header of file " << objectPath()
-                    << endl;
-            }
-
-            ok = false;
-        }
-    }
-
-    delete isPtr;
-
-    return ok;
-}
-
-
->>>>>>> 96c7e508
 void Foam::IOobject::setBad(const string& s)
 {
     if (objState_ != GOOD)
