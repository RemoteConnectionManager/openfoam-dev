--- conflicted
+++ resolved
@@ -598,49 +598,6 @@
 }
 
 
-<<<<<<< HEAD
-=======
-bool Foam::IOobject::headerOk()
-{
-    bool ok = true;
-
-    Istream* isPtr = objectStream();
-
-    // If the stream has failed return
-    if (!isPtr)
-    {
-        if (objectRegistry::debug)
-        {
-            InfoInFunction
-                << "File " << objectPath() << " could not be opened"
-                << endl;
-        }
-
-        ok = false;
-    }
-    else
-    {
-        // Try reading header
-        if (!readHeader(*isPtr))
-        {
-            if (objectRegistry::debug)
-            {
-                IOWarningInFunction((*isPtr))
-                    << "Failed to read header of file " << objectPath()
-                    << endl;
-            }
-
-            ok = false;
-        }
-    }
-
-    delete isPtr;
-
-    return ok;
-}
-
-
->>>>>>> 449a9ecc
 void Foam::IOobject::setBad(const string& s)
 {
     if (objState_ != GOOD)
