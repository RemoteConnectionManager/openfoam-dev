/*---------------------------------------------------------------------------*\
  =========                 |
  \\      /  F ield         | OpenFOAM: The Open Source CFD Toolbox
   \\    /   O peration     |
    \\  /    A nd           | Copyright (C) 2011-2016 OpenFOAM Foundation
     \\/     M anipulation  |
-------------------------------------------------------------------------------
License
    This file is part of OpenFOAM.

    OpenFOAM is free software: you can redistribute it and/or modify it
    under the terms of the GNU General Public License as published by
    the Free Software Foundation, either version 3 of the License, or
    (at your option) any later version.

    OpenFOAM is distributed in the hope that it will be useful, but WITHOUT
    ANY WARRANTY; without even the implied warranty of MERCHANTABILITY or
    FITNESS FOR A PARTICULAR PURPOSE.  See the GNU General Public License
    for more details.

    You should have received a copy of the GNU General Public License
    along with OpenFOAM.  If not, see <http://www.gnu.org/licenses/>.

Class
    Foam::IOobject

Description
    IOobject defines the attributes of an object for which implicit
    objectRegistry management is supported, and provides the infrastructure
    for performing stream I/O.

    An IOobject is constructed with an object name, a class name, an instance
    path, a reference to a objectRegistry, and parameters determining its
    storage status.

    \par Read options

    Define what is done on object construction and explicit reads:
      - \par MUST_READ
        Object must be read from Istream on construction. \n
        Error if Istream does not exist or can't be read.
        Does not check timestamp or re-read.
      - \par MUST_READ_IF_MODIFIED
        Object must be read from Istream on construction. \n
        Error if Istream does not exist or can't be read. If object is
        registered its timestamp will be checked every timestep and possibly
        re-read.
      - \par READ_IF_PRESENT
        Read object from Istream if Istream exists, otherwise don't. \n
        Error only if Istream exists but can't be read.
        Does not check timestamp or re-read.
      - \par NO_READ
        Don't read

    \par Write options

    Define what is done on object destruction and explicit writes:
      - \par AUTO_WRITE
        Object is written automatically when requested to by the
        objectRegistry.
      - \par NO_WRITE
        No automatic write on destruction but can be written explicitly

SourceFiles
    IOobject.C
    IOobjectReadHeader.C
    IOobjectWriteHeader.C
    IOobjectPrint.C

\*---------------------------------------------------------------------------*/

#ifndef IOobject_H
#define IOobject_H

#include "fileName.H"
#include "typeInfo.H"
#include "autoPtr.H"
#include "InfoProxy.H"
#include "NamedEnum.H"

// * * * * * * * * * * * * * * * * * * * * * * * * * * * * * * * * * * * * * //

namespace Foam
{

class Time;
class objectRegistry;

/*---------------------------------------------------------------------------*\
                           Class IOobject Declaration
\*---------------------------------------------------------------------------*/

class IOobject
{

public:

    // Public data types

        //- Enumeration defining the valid states of an IOobject
        enum objectState
        {
            GOOD,
            BAD
        };

        //- Enumeration defining the read options
        enum readOption
        {
            MUST_READ,
            MUST_READ_IF_MODIFIED,
            READ_IF_PRESENT,
            NO_READ
        };

        //- Enumeration defining the write options
        enum writeOption
        {
            AUTO_WRITE = 0,
            NO_WRITE = 1
        };

        //- Enumeration defining the file checking options
        enum fileCheckTypes
        {
            timeStamp,
            timeStampMaster,
            inotify,
            inotifyMaster
        };

        static const NamedEnum<fileCheckTypes, 4> fileCheckTypesNames;

private:

    // Private data

        //- Name
        word name_;

        //- Class name read from header
        word headerClassName_;

        //- Optional note
        string note_;

        //- Instance path component
        fileName instance_;

        //- Local path component
        fileName local_;

        //- objectRegistry reference
        const objectRegistry& db_;

        //- Read option
        readOption rOpt_;

        //- Write option
        writeOption wOpt_;

        //- Register object created from this IOobject with registry if true
        bool registerObject_;

        //- Is object same for all processors
        bool globalObject_;

        //- IOobject state
        objectState objState_;


protected:

    // Protected Member Functions

<<<<<<< HEAD
=======
        //- Construct and return an IFstream for the object.
        //  The results is nullptr if the stream construction failed
        Istream* objectStream();

>>>>>>> 7b971a9e
        //- Construct and return an IFstream for the object given the
        //  exact file. The results is nullptr if the stream construction failed
        Istream* objectStream(const fileName&);

        //- Set the object state to bad
        void setBad(const string&);


public:

    //- Runtime type information
    TypeName("IOobject");


    // Static Member Functions

        //- Split path into instance, local, name components
        static bool fileNameComponents
        (
            const fileName& path,
            fileName& instance,
            fileName& local,
            word& name
        );

        template<class Name>
        static inline word groupName(Name name, const word& group);

        //- Type of file modification checking
        static fileCheckTypes fileModificationChecking;


    // Constructors

        //- Construct from name, instance, registry, io options
        IOobject
        (
            const word& name,
            const fileName& instance,
            const objectRegistry& registry,
            readOption r=NO_READ,
            writeOption w=NO_WRITE,
            bool registerObject=true
        );

        //- Construct from name, instance, local, registry, io options
        IOobject
        (
            const word& name,
            const fileName& instance,
            const fileName& local,
            const objectRegistry& registry,
            readOption r=NO_READ,
            writeOption w=NO_WRITE,
            bool registerObject=true,
            bool globalObject = false
        );

        //- Construct from path, registry, io options
        //  Uses fileNameComponents() to split path into components.
        IOobject
        (
            const fileName& path,
            const objectRegistry& registry,
            readOption r=NO_READ,
            writeOption w=NO_WRITE,
            bool registerObject=true,
            bool globalObject = false
        );

        //- Construct as copy resetting registry
        IOobject
        (
            const IOobject& io,
            const objectRegistry& registry
        );

        //- Construct as copy resetting name
        IOobject
        (
            const IOobject& io,
            const word& name
        );

        //- Clone
        autoPtr<IOobject> clone() const
        {
            return autoPtr<IOobject>(new IOobject(*this));
        }

        //- Clone resetting registry
        autoPtr<IOobject> clone(const objectRegistry& registry) const
        {
            return autoPtr<IOobject>(new IOobject(*this, registry));
        }


    //- Destructor
    virtual ~IOobject();


    // Member Functions

        // General access

            //- Return time
            const Time& time() const;

            //- Return the local objectRegistry
            const objectRegistry& db() const;

            //- Return name
            const word& name() const
            {
                return name_;
            }

            //- Return name of the class name read from header
            const word& headerClassName() const
            {
                return headerClassName_;
            }

            //- Return non-constant access to the optional note
            string& note()
            {
                return note_;
            }

            //- Return the optional note
            const string& note() const
            {
                return note_;
            }

            //- Rename
            virtual void rename(const word& newName)
            {
                name_ = newName;
            }

            //- Register object created from this IOobject with registry if true
            bool& registerObject()
            {
                return registerObject_;
            }

            //- Register object created from this IOobject with registry if true
            bool registerObject() const
            {
                return registerObject_;
            }

            //- Is object same for all processors
            bool& globalObject()
            {
                return globalObject_;
            }

            //- Is object same for all processors
            bool globalObject() const
            {
                return globalObject_;
            }


        // Read/write options

            readOption readOpt() const
            {
                return rOpt_;
            }

            readOption& readOpt()
            {
                return rOpt_;
            }

            writeOption writeOpt() const
            {
                return wOpt_;
            }

            writeOption& writeOpt()
            {
                return wOpt_;
            }


        // Path components

            //- Return group (extension part of name)
            word group() const;

            //- Return member (name without the extension)
            word member() const;

            const fileName& rootPath() const;

            const fileName& caseName() const;

            const fileName& instance() const
            {
                return instance_;
            }

            fileName& instance()
            {
                return instance_;
            }

            const fileName& local() const
            {
                return local_;
            }

            //- Return complete path
            fileName path() const;

            //- Return complete path with alternative instance and local
            fileName path
            (
                const word& instance,
                const fileName& local = ""
            ) const;

            //- Return complete path + object name
            fileName objectPath() const
            {
                return path()/name();
            }

            //- Helper for filePath that searches locally
            fileName localFilePath() const;

            //- Helper for filePath that searches up if in parallel
            fileName globalFilePath() const;


        // Reading

            //- Read header
            bool readHeader(Istream&);

            //- Read header (uses typeFilePath to find file) and check header
            //  info. Optionally checks headerClassName against type
            template<class Type>
            bool typeHeaderOk(const bool checkType = true);

            //- Helper: warn that type does not support re-reading
            template<class Type>
            void warnNoRereading() const;

        // Writing

            //- Write the standard OpenFOAM file/dictionary banner
            //  Optionally without -*- C++ -*- editor hint (eg, for logs)
            template<class Stream>
            static inline Stream& writeBanner(Stream& os, bool noHint=false);

            //- Write the standard file section divider
            template<class Stream>
            static inline Stream& writeDivider(Stream& os);

            //- Write the standard end file divider
            template<class Stream>
            static inline Stream& writeEndDivider(Stream& os);

            //- Write header
            bool writeHeader(Ostream&) const;

            //- Write header. Allow override of type
            bool writeHeader(Ostream&, const word& objectType) const;


        // Error Handling

            bool good() const
            {
                return objState_ == GOOD;
            }

            bool bad() const
            {
                return objState_ == BAD;
            }


        // Info

            //- Return info proxy.
            //  Used to print token information to a stream
            InfoProxy<IOobject> info() const
            {
                return *this;
            }


    // Member operators

        void operator=(const IOobject&);
};


template<>
Ostream& operator<<(Ostream& os, const InfoProxy<IOobject>& ip);


//- Template function for obtaining global status
template<class T>
inline bool typeGlobal()
{
    return false;
}

//- Template function for obtaining filePath
template<class T>
inline fileName typeFilePath(const IOobject& io)
{
    return (typeGlobal<T>() ? io.globalFilePath() : io.localFilePath());
}


// * * * * * * * * * * * * * * * * * * * * * * * * * * * * * * * * * * * * * //

} // End namespace Foam

// * * * * * * * * * * * * * * * * * * * * * * * * * * * * * * * * * * * * * //

#include "IOobjectI.H"

// * * * * * * * * * * * * * * * * * * * * * * * * * * * * * * * * * * * * * //

#ifdef NoRepository
#   include "IOobjectTemplates.C"
#endif

// * * * * * * * * * * * * * * * * * * * * * * * * * * * * * * * * * * * * * //

#endif

// ************************************************************************* //<|MERGE_RESOLUTION|>--- conflicted
+++ resolved
@@ -173,13 +173,10 @@
 
     // Protected Member Functions
 
-<<<<<<< HEAD
-=======
         //- Construct and return an IFstream for the object.
         //  The results is nullptr if the stream construction failed
         Istream* objectStream();
 
->>>>>>> 7b971a9e
         //- Construct and return an IFstream for the object given the
         //  exact file. The results is nullptr if the stream construction failed
         Istream* objectStream(const fileName&);
