/*---------------------------------------------------------------------------*\
  =========                 |
  \\      /  F ield         | OpenFOAM: The Open Source CFD Toolbox
   \\    /   O peration     |
    \\  /    A nd           | Copyright (C) 2011-2016 OpenFOAM Foundation
     \\/     M anipulation  | Copyright (C) 2015-2016 OpenCFD Ltd.
-------------------------------------------------------------------------------
License
    This file is part of OpenFOAM.

    OpenFOAM is free software: you can redistribute it and/or modify it
    under the terms of the GNU General Public License as published by
    the Free Software Foundation, either version 3 of the License, or
    (at your option) any later version.

    OpenFOAM is distributed in the hope that it will be useful, but WITHOUT
    ANY WARRANTY; without even the implied warranty of MERCHANTABILITY or
    FITNESS FOR A PARTICULAR PURPOSE.  See the GNU General Public License
    for more details.

    You should have received a copy of the GNU General Public License
    along with OpenFOAM.  If not, see <http://www.gnu.org/licenses/>.

\*---------------------------------------------------------------------------*/

#include "Time.H"
#include "PstreamReduceOps.H"
#include "argList.H"
#include "HashSet.H"
#include "profiling.H"

#include <sstream>

// * * * * * * * * * * * * * Static Member Data  * * * * * * * * * * * * * * //

namespace Foam
{
    defineTypeNameAndDebug(Time, 0);

    template<>
    const char* Foam::NamedEnum
    <
        Foam::Time::stopAtControls,
        4
    >::names[] =
    {
        "endTime",
        "noWriteNow",
        "writeNow",
        "nextWrite"
    };

    template<>
    const char* Foam::NamedEnum
    <
        Foam::Time::writeControls,
        5
    >::names[] =
    {
        "timeStep",
        "runTime",
        "adjustableRunTime",
        "clockTime",
        "cpuTime"
    };
}

const Foam::NamedEnum<Foam::Time::stopAtControls, 4>
    Foam::Time::stopAtControlNames_;

const Foam::NamedEnum<Foam::Time::writeControls, 5>
    Foam::Time::writeControlNames_;

Foam::Time::fmtflags Foam::Time::format_(Foam::Time::general);

int Foam::Time::precision_(6);

const int Foam::Time::maxPrecision_(3 - log10(SMALL));

Foam::word Foam::Time::controlDictName("controlDict");


// * * * * * * * * * * * * * Private Member Functions  * * * * * * * * * * * //

void Foam::Time::adjustDeltaT()
{
    bool adjustTime = false;
    scalar timeToNextWrite = VGREAT;

    if (writeControl_ == wcAdjustableRunTime)
    {
        adjustTime = true;
        timeToNextWrite = max
        (
            0.0,
            (writeTimeIndex_ + 1)*writeInterval_ - (value() - startTime_)
        );
    }

    if (adjustTime)
    {
        scalar nSteps = timeToNextWrite/deltaT_ - SMALL;

        // For tiny deltaT the label can overflow!
        if (nSteps < labelMax)
        {
            label nStepsToNextWrite = label(nSteps) + 1;

            scalar newDeltaT = timeToNextWrite/nStepsToNextWrite;

            // Control the increase of the time step to within a factor of 2
            // and the decrease within a factor of 5.
            if (newDeltaT >= deltaT_)
            {
                deltaT_ = min(newDeltaT, 2.0*deltaT_);
            }
            else
            {
                deltaT_ = max(newDeltaT, 0.2*deltaT_);
            }
        }
    }

    functionObjects_.adjustTimeStep();
}


void Foam::Time::setControls()
{
    // default is to resume calculation from "latestTime"
    const word startFrom = controlDict_.lookupOrDefault<word>
    (
        "startFrom",
        "latestTime"
    );

    if (startFrom == "startTime")
    {
        controlDict_.lookup("startTime") >> startTime_;
    }
    else
    {
        // Search directory for valid time directories
        instantList timeDirs = findTimes(path(), constant());

        if (startFrom == "firstTime")
        {
            if (timeDirs.size())
            {
                if (timeDirs[0].name() == constant() && timeDirs.size() >= 2)
                {
                    startTime_ = timeDirs[1].value();
                }
                else
                {
                    startTime_ = timeDirs[0].value();
                }
            }
        }
        else if (startFrom == "latestTime")
        {
            if (timeDirs.size())
            {
                startTime_ = timeDirs.last().value();
            }
        }
        else
        {
            FatalIOErrorInFunction(controlDict_)
                << "expected startTime, firstTime or latestTime"
                << " found '" << startFrom << "'"
                << exit(FatalIOError);
        }
    }

    setTime(startTime_, 0);

    readDict();
    deltaTSave_ = deltaT_;
    deltaT0_ = deltaT_;

    // Check if time directory exists
    // If not increase time precision to see if it is formatted differently.
    if (!exists(timePath(), false))
    {
        int oldPrecision = precision_;
        int requiredPrecision = -1;
        bool found = false;
        for
        (
            precision_ = maxPrecision_;
            precision_ > oldPrecision;
            precision_--
        )
        {
            // Update the time formatting
            setTime(startTime_, 0);

            // Check the existence of the time directory with the new format
            found = exists(timePath(), false);

            if (found)
            {
                requiredPrecision = precision_;
            }
        }

        if (requiredPrecision > 0)
        {
            // Update the time precision
            precision_ = requiredPrecision;

            // Update the time formatting
            setTime(startTime_, 0);

            WarningInFunction
                << "Increasing the timePrecision from " << oldPrecision
                << " to " << precision_
                << " to support the formatting of the current time directory "
                << timeName() << nl << endl;
        }
        else
        {
            // Could not find time directory so assume it is not present
            precision_ = oldPrecision;

            // Revert the time formatting
            setTime(startTime_, 0);
        }
    }

    if (Pstream::parRun())
    {
        scalar sumStartTime = startTime_;
        reduce(sumStartTime, sumOp<scalar>());
        if
        (
            mag(Pstream::nProcs()*startTime_ - sumStartTime)
          > Pstream::nProcs()*deltaT_/10.0
        )
        {
            FatalIOErrorInFunction(controlDict_)
                << "Start time is not the same for all processors" << nl
                << "processor " << Pstream::myProcNo() << " has startTime "
                << startTime_ << exit(FatalIOError);
        }
    }

    IOdictionary timeDict
    (
        IOobject
        (
            "time",
            timeName(),
            "uniform",
            *this,
            IOobject::READ_IF_PRESENT,
            IOobject::NO_WRITE,
            false
        )
    );

    // Read and set the deltaT only if time-step adjustment is active
    // otherwise use the deltaT from the controlDict
    if (controlDict_.lookupOrDefault<Switch>("adjustTimeStep", false))
    {
        if (timeDict.readIfPresent("deltaT", deltaT_))
        {
            deltaTSave_ = deltaT_;
            deltaT0_ = deltaT_;
        }
    }

    timeDict.readIfPresent("deltaT0", deltaT0_);

    if (timeDict.readIfPresent("index", startTimeIndex_))
    {
        timeIndex_ = startTimeIndex_;
    }


    // Check if values stored in time dictionary are consistent

    // 1. Based on time name
    bool checkValue = true;

    string storedTimeName;
    if (timeDict.readIfPresent("name", storedTimeName))
    {
        if (storedTimeName == timeName())
        {
            // Same time. No need to check stored value
            checkValue = false;
        }
    }

    // 2. Based on time value
    //    (consistent up to the current time writing precision so it won't
    //     trigger if we just change the write precision)
    if (checkValue)
    {
        scalar storedTimeValue;
        if (timeDict.readIfPresent("value", storedTimeValue))
        {
            word storedTimeName(timeName(storedTimeValue));

            if (storedTimeName != timeName())
            {
                IOWarningInFunction(timeDict)
                    << "Time read from time dictionary " << storedTimeName
                    << " differs from actual time " << timeName() << '.' << nl
                    << "    This may cause unexpected database behaviour."
                    << " If you are not interested" << nl
                    << "    in preserving time state delete"
                    << " the time dictionary."
                    << endl;
            }
        }
    }
}


void Foam::Time::setMonitoring(bool forceProfiling)
{
    const dictionary* profilingDict = controlDict_.subDictPtr("profiling");

    // initialize profiling on request
    // otherwise rely on profiling entry within controlDict
    // and skip if 'active' keyword is explicitly set to false
    if (forceProfiling)
    {
        profiling::initialize
        (
            IOobject
            (
                "profiling",
                timeName(),
                "uniform",
                *this,
                IOobject::NO_READ,
                IOobject::AUTO_WRITE
            ),
            *this
        );
    }
    else if
    (
        profilingDict
     && profilingDict->lookupOrDefault<Switch>("active", true)
    )
    {
        profiling::initialize
        (
            *profilingDict,
            IOobject
            (
                "profiling",
                timeName(),
                "uniform",
                *this,
                IOobject::NO_READ,
                IOobject::AUTO_WRITE
            ),
            *this
        );
    }

    // Time objects not registered so do like objectRegistry::checkIn ourselves.
    if (runTimeModifiable_)
    {
        monitorPtr_.reset
        (
            new fileMonitor
            (
                regIOobject::fileModificationChecking == inotify
             || regIOobject::fileModificationChecking == inotifyMaster
            )
        );

        // Monitor all files that controlDict depends on
        addWatches(controlDict_, controlDict_.files());
    }

    // Clear dependent files - not needed now
    controlDict_.files().clear();
}


// * * * * * * * * * * * * * * * * Constructors  * * * * * * * * * * * * * * //

Foam::Time::Time
(
    const word& controlDictName,
    const fileName& rootPath,
    const fileName& caseName,
    const word& systemName,
    const word& constantName,
    const bool enableFunctionObjects
)
:
    TimePaths
    (
        rootPath,
        caseName,
        systemName,
        constantName
    ),

    objectRegistry(*this),

    libs_(),

    controlDict_
    (
        IOobject
        (
            controlDictName,
            system(),
            *this,
            IOobject::MUST_READ_IF_MODIFIED,
            IOobject::NO_WRITE,
            false
        )
    ),

    startTimeIndex_(0),
    startTime_(0),
    endTime_(0),

    stopAt_(saEndTime),
    writeControl_(wcTimeStep),
    writeInterval_(GREAT),
    purgeWrite_(0),
    writeOnce_(false),
    subCycling_(false),
    sigWriteNow_(true, *this),
    sigStopAtWriteNow_(true, *this),

    writeFormat_(IOstream::ASCII),
    writeVersion_(IOstream::currentVersion),
    writeCompression_(IOstream::UNCOMPRESSED),
    graphFormat_("raw"),
    runTimeModifiable_(false),

    functionObjects_(*this, enableFunctionObjects)
{
    libs_.open(controlDict_, "libs");

    // Explicitly set read flags on objectRegistry so anything constructed
    // from it reads as well (e.g. fvSolution).
    readOpt() = IOobject::MUST_READ_IF_MODIFIED;

    setControls();
    setMonitoring();
}


Foam::Time::Time
(
    const word& controlDictName,
    const argList& args,
    const word& systemName,
    const word& constantName
)
:
    TimePaths
    (
        args.parRunControl().parRun(),
        args.rootPath(),
        args.globalCaseName(),
        args.caseName(),
        systemName,
        constantName
    ),

    objectRegistry(*this),

    libs_(),

    controlDict_
    (
        IOobject
        (
            controlDictName,
            system(),
            *this,
            IOobject::MUST_READ_IF_MODIFIED,
            IOobject::NO_WRITE,
            false
        )
    ),

    startTimeIndex_(0),
    startTime_(0),
    endTime_(0),

    stopAt_(saEndTime),
    writeControl_(wcTimeStep),
    writeInterval_(GREAT),
    purgeWrite_(0),
    writeOnce_(false),
    subCycling_(false),
    sigWriteNow_(true, *this),
    sigStopAtWriteNow_(true, *this),

    writeFormat_(IOstream::ASCII),
    writeVersion_(IOstream::currentVersion),
    writeCompression_(IOstream::UNCOMPRESSED),
    graphFormat_("raw"),
    runTimeModifiable_(false),

    functionObjects_
    (
        *this,
        argList::validOptions.found("withFunctionObjects")
      ? args.optionFound("withFunctionObjects")
      : !args.optionFound("noFunctionObjects")
    )
{
    libs_.open(controlDict_, "libs");

    // Explicitly set read flags on objectRegistry so anything constructed
    // from it reads as well (e.g. fvSolution).
    readOpt() = IOobject::MUST_READ_IF_MODIFIED;

    setControls();

    // '-profiling' = force profiling, ignore controlDict entry
    setMonitoring(args.optionFound("profiling"));
}


Foam::Time::Time
(
    const dictionary& dict,
    const fileName& rootPath,
    const fileName& caseName,
    const word& systemName,
    const word& constantName,
    const bool enableFunctionObjects
)
:
    TimePaths
    (
        rootPath,
        caseName,
        systemName,
        constantName
    ),

    objectRegistry(*this),

    libs_(),

    controlDict_
    (
        IOobject
        (
            controlDictName,
            system(),
            *this,
            IOobject::NO_READ,
            IOobject::NO_WRITE,
            false
        ),
        dict
    ),

    startTimeIndex_(0),
    startTime_(0),
    endTime_(0),

    stopAt_(saEndTime),
    writeControl_(wcTimeStep),
    writeInterval_(GREAT),
    purgeWrite_(0),
    writeOnce_(false),
    subCycling_(false),
    sigWriteNow_(true, *this),
    sigStopAtWriteNow_(true, *this),

    writeFormat_(IOstream::ASCII),
    writeVersion_(IOstream::currentVersion),
    writeCompression_(IOstream::UNCOMPRESSED),
    graphFormat_("raw"),
    runTimeModifiable_(false),

    functionObjects_(*this, enableFunctionObjects)
{
    libs_.open(controlDict_, "libs");


    // Explicitly set read flags on objectRegistry so anything constructed
    // from it reads as well (e.g. fvSolution).
    readOpt() = IOobject::MUST_READ_IF_MODIFIED;

    // Since could not construct regIOobject with setting:
    controlDict_.readOpt() = IOobject::MUST_READ_IF_MODIFIED;

    setControls();
    setMonitoring();
}


Foam::Time::Time
(
    const fileName& rootPath,
    const fileName& caseName,
    const word& systemName,
    const word& constantName,
    const bool enableFunctionObjects
)
:
    TimePaths
    (
        rootPath,
        caseName,
        systemName,
        constantName
    ),

    objectRegistry(*this),

    libs_(),

    controlDict_
    (
        IOobject
        (
            controlDictName,
            system(),
            *this,
            IOobject::NO_READ,
            IOobject::NO_WRITE,
            false
        )
    ),

    startTimeIndex_(0),
    startTime_(0),
    endTime_(0),

    stopAt_(saEndTime),
    writeControl_(wcTimeStep),
    writeInterval_(GREAT),
    purgeWrite_(0),
    writeOnce_(false),
    subCycling_(false),

    writeFormat_(IOstream::ASCII),
    writeVersion_(IOstream::currentVersion),
    writeCompression_(IOstream::UNCOMPRESSED),
    graphFormat_("raw"),
    runTimeModifiable_(false),

    functionObjects_(*this, enableFunctionObjects)
{
    libs_.open(controlDict_, "libs");
    setMonitoring(); // for profiling etc
}


// * * * * * * * * * * * * * * * * Destructor  * * * * * * * * * * * * * * * //

Foam::Time::~Time()
{
    forAllReverse(controlDict_.watchIndices(), i)
    {
        removeWatch(controlDict_.watchIndices()[i]);
    }

    // Destroy function objects first
    functionObjects_.clear();

    // cleanup profiling
    profiling::stop(*this);
}


// * * * * * * * * * * * * * * * Member Functions  * * * * * * * * * * * * * //

void Foam::Time::addWatches(regIOobject& rio, const fileNameList& files) const
{
    const labelList& watchIndices = rio.watchIndices();

    DynamicList<label> newWatchIndices;
    labelHashSet removedWatches(watchIndices);

    forAll(files, i)
    {
        const fileName& f = files[i];
        label index = findWatch(watchIndices, f);

        if (index == -1)
        {
            newWatchIndices.append(addTimeWatch(f));
        }
        else
        {
            // Existing watch
            newWatchIndices.append(watchIndices[index]);
            removedWatches.erase(index);
        }
    }

    // Remove any unused watches
    forAllConstIter(labelHashSet, removedWatches, iter)
    {
        removeWatch(watchIndices[iter.key()]);
    }

    rio.watchIndices() = newWatchIndices;
}


Foam::label Foam::Time::findWatch
(
    const labelList& watchIndices,
    const fileName& fName
) const
{
    forAll(watchIndices, i)
    {
        if (getFile(watchIndices[i]) == fName)
        {
            return i;
        }
    }
    return -1;
}


Foam::label Foam::Time::addTimeWatch(const fileName& fName) const
{
    return monitorPtr_().addWatch(fName);
}


bool Foam::Time::removeWatch(const label watchIndex) const
{
    return monitorPtr_().removeWatch(watchIndex);
}

const Foam::fileName& Foam::Time::getFile(const label watchIndex) const
{
    return monitorPtr_().getFile(watchIndex);
}


Foam::fileMonitor::fileState Foam::Time::getState
(
    const label watchFd
) const
{
    return monitorPtr_().getState(watchFd);
}


void Foam::Time::setUnmodified(const label watchFd) const
{
    monitorPtr_().setUnmodified(watchFd);
}


Foam::word Foam::Time::timeName(const scalar t, const int precision)
{
    std::ostringstream buf;
    buf.setf(ios_base::fmtflags(format_), ios_base::floatfield);
    buf.precision(precision);
    buf << t;
    return buf.str();
}


Foam::word Foam::Time::timeName() const
{
    return dimensionedScalar::name();
}


Foam::instantList Foam::Time::times() const
{
    return findTimes(path(), constant());
}


Foam::word Foam::Time::findInstancePath
(
    const fileName& directory,
    const instant& t
) const
{
    // Read directory entries into a list
    fileNameList dirEntries(readDir(directory, fileName::DIRECTORY));

    forAll(dirEntries, i)
    {
        scalar timeValue;
        if (readScalar(dirEntries[i].c_str(), timeValue) && t.equal(timeValue))
        {
            return dirEntries[i];
        }
    }

    if (t.equal(0.0))
    {
        const word& constantName = constant();

        // Looking for 0 or constant. 0 already checked above.
        if (isDir(directory/constantName))
        {
            return constantName;
        }
    }

    return word::null;
}


Foam::word Foam::Time::findInstancePath(const instant& t) const
{
    return findInstancePath(path(), t);
}


Foam::instant Foam::Time::findClosestTime(const scalar t) const
{
    instantList timeDirs = findTimes(path(), constant());

    // There is only one time (likely "constant") so return it
    if (timeDirs.size() == 1)
    {
        return timeDirs[0];
    }

    if (t < timeDirs[1].value())
    {
        return timeDirs[1];
    }
    else if (t > timeDirs.last().value())
    {
        return timeDirs.last();
    }

    label nearestIndex = -1;
    scalar deltaT = GREAT;

    for (label timei=1; timei < timeDirs.size(); ++timei)
    {
        scalar diff = mag(timeDirs[timei].value() - t);
        if (diff < deltaT)
        {
            deltaT = diff;
            nearestIndex = timei;
        }
    }

    return timeDirs[nearestIndex];
}


Foam::label Foam::Time::findClosestTimeIndex
(
    const instantList& timeDirs,
    const scalar t,
    const word& constantName
)
{
    label nearestIndex = -1;
    scalar deltaT = GREAT;

    forAll(timeDirs, timei)
    {
        if (timeDirs[timei].name() == constantName) continue;

        scalar diff = mag(timeDirs[timei].value() - t);
        if (diff < deltaT)
        {
            deltaT = diff;
            nearestIndex = timei;
        }
    }

    return nearestIndex;
}


Foam::label Foam::Time::startTimeIndex() const
{
    return startTimeIndex_;
}


Foam::dimensionedScalar Foam::Time::startTime() const
{
    return dimensionedScalar("startTime", dimTime, startTime_);
}


Foam::dimensionedScalar Foam::Time::endTime() const
{
    return dimensionedScalar("endTime", dimTime, endTime_);
}


bool Foam::Time::run() const
{
    bool running = value() < (endTime_ - 0.5*deltaT_);

    if (!subCycling_)
    {
        if (!running && timeIndex_ != startTimeIndex_)
        {
<<<<<<< HEAD
            // Ensure functionObjects execute on last time step
            // (and hence write uptodate functionObjectProperties)
            addProfiling(foExec, "functionObjects.execute()");
            functionObjects_.execute();
            endProfiling(foExec);

            addProfiling(foEnd, "functionObjects.end()");
=======
            functionObjects_.execute();
>>>>>>> 7b971a9e
            functionObjects_.end();
            endProfiling(foEnd);
        }
    }

    if (running)
    {
        if (!subCycling_)
        {
            const_cast<Time&>(*this).readModifiedObjects();

            if (timeIndex_ == startTimeIndex_)
            {
                addProfiling(functionObjects, "functionObjects.start()");
                functionObjects_.start();
            }
            else
            {
                addProfiling(functionObjects, "functionObjects.execute()");
                functionObjects_.execute();
            }
        }

        // Update the "running" status following the
        // possible side-effects from functionObjects
        running = value() < (endTime_ - 0.5*deltaT_);
    }

    return running;
}


bool Foam::Time::loop()
{
    bool running = run();

    if (running)
    {
        operator++();
    }

    return running;
}


bool Foam::Time::end() const
{
    return value() > (endTime_ + 0.5*deltaT_);
}


bool Foam::Time::stopAt(const stopAtControls sa) const
{
    const bool changed = (stopAt_ != sa);
    stopAt_ = sa;

    // adjust endTime
    if (sa == saEndTime)
    {
        controlDict_.lookup("endTime") >> endTime_;
    }
    else
    {
        endTime_ = GREAT;
    }
    return changed;
}


void Foam::Time::setTime(const Time& t)
{
    value() = t.value();
    dimensionedScalar::name() = t.dimensionedScalar::name();
    timeIndex_ = t.timeIndex_;
}


void Foam::Time::setTime(const instant& inst, const label newIndex)
{
    value() = inst.value();
    dimensionedScalar::name() = inst.name();
    timeIndex_ = newIndex;

    IOdictionary timeDict
    (
        IOobject
        (
            "time",
            timeName(),
            "uniform",
            *this,
            IOobject::READ_IF_PRESENT,
            IOobject::NO_WRITE,
            false
        )
    );

    timeDict.readIfPresent("deltaT", deltaT_);
    timeDict.readIfPresent("deltaT0", deltaT0_);
    timeDict.readIfPresent("index", timeIndex_);
}


void Foam::Time::setTime(const dimensionedScalar& newTime, const label newIndex)
{
    setTime(newTime.value(), newIndex);
}


void Foam::Time::setTime(const scalar newTime, const label newIndex)
{
    value() = newTime;
    dimensionedScalar::name() = timeName(timeToUserTime(newTime));
    timeIndex_ = newIndex;
}


void Foam::Time::setEndTime(const dimensionedScalar& endTime)
{
    setEndTime(endTime.value());
}


void Foam::Time::setEndTime(const scalar endTime)
{
    endTime_ = endTime;
}


void Foam::Time::setDeltaT
(
    const dimensionedScalar& deltaT,
    const bool bAdjustDeltaT
)
{
    setDeltaT(deltaT.value(), bAdjustDeltaT);
}


void Foam::Time::setDeltaT(const scalar deltaT, const bool bAdjustDeltaT)
{
    deltaT_ = deltaT;
    deltaTchanged_ = true;

    if (bAdjustDeltaT)
    {
        adjustDeltaT();
    }
}


Foam::TimeState Foam::Time::subCycle(const label nSubCycles)
{
    subCycling_ = true;
    prevTimeState_.set(new TimeState(*this));

    setTime(*this - deltaT(), (timeIndex() - 1)*nSubCycles);
    deltaT_ /= nSubCycles;
    deltaT0_ /= nSubCycles;
    deltaTSave_ = deltaT0_;

    return prevTimeState();
}


void Foam::Time::endSubCycle()
{
    if (subCycling_)
    {
        subCycling_ = false;
        TimeState::operator=(prevTimeState());
        prevTimeState_.clear();
    }
}


// * * * * * * * * * * * * * * * Member Operators  * * * * * * * * * * * * * //

Foam::Time& Foam::Time::operator+=(const dimensionedScalar& deltaT)
{
    return operator+=(deltaT.value());
}


Foam::Time& Foam::Time::operator+=(const scalar deltaT)
{
    setDeltaT(deltaT);
    return operator++();
}


Foam::Time& Foam::Time::operator++()
{
    deltaT0_ = deltaTSave_;
    deltaTSave_ = deltaT_;

    // Save old time value and name
    const scalar oldTimeValue = timeToUserTime(value());
    const word oldTimeName = dimensionedScalar::name();

    // Increment time
    setTime(value() + deltaT_, timeIndex_ + 1);

    if (!subCycling_)
    {
        // If the time is very close to zero reset to zero
        if (mag(value()) < 10*SMALL*deltaT_)
        {
            setTime(0.0, timeIndex_);
        }

        if (sigStopAtWriteNow_.active() || sigWriteNow_.active())
        {
            // A signal might have been sent on one processor only
            // Reduce so all decide the same.

            label flag = 0;
            if (sigStopAtWriteNow_.active() && stopAt_ == saWriteNow)
            {
                flag += 1;
            }
            if (sigWriteNow_.active() && writeOnce_)
            {
                flag += 2;
            }
            reduce(flag, maxOp<label>());

            if (flag & 1)
            {
                stopAt_ = saWriteNow;
            }
            if (flag & 2)
            {
                writeOnce_ = true;
            }
        }

        writeTime_ = false;

        switch (writeControl_)
        {
            case wcTimeStep:
                writeTime_ = !(timeIndex_ % label(writeInterval_));
            break;

            case wcRunTime:
            case wcAdjustableRunTime:
            {
                label writeIndex = label
                (
                    ((value() - startTime_) + 0.5*deltaT_)
                  / writeInterval_
                );

                if (writeIndex > writeTimeIndex_)
                {
                    writeTime_ = true;
                    writeTimeIndex_ = writeIndex;
                }
            }
            break;

            case wcCpuTime:
            {
                label writeIndex = label
                (
                    returnReduce(elapsedCpuTime(), maxOp<double>())
                  / writeInterval_
                );
                if (writeIndex > writeTimeIndex_)
                {
                    writeTime_ = true;
                    writeTimeIndex_ = writeIndex;
                }
            }
            break;

            case wcClockTime:
            {
                label writeIndex = label
                (
                    returnReduce(label(elapsedClockTime()), maxOp<label>())
                  / writeInterval_
                );
                if (writeIndex > writeTimeIndex_)
                {
                    writeTime_ = true;
                    writeTimeIndex_ = writeIndex;
                }
            }
            break;
        }


        // Check if endTime needs adjustment to stop at the next run()/end()
        if (!end())
        {
            if (stopAt_ == saNoWriteNow)
            {
                endTime_ = value();
            }
            else if (stopAt_ == saWriteNow)
            {
                endTime_ = value();
                writeTime_ = true;
            }
            else if (stopAt_ == saNextWrite && writeTime_ == true)
            {
                endTime_ = value();
            }
        }

        // Override writeTime if one-shot writing
        if (writeOnce_)
        {
            writeTime_ = true;
            writeOnce_ = false;
        }

        // Adjust the precision of the time directory name if necessary
        if (writeTime_)
        {
            // Tolerance used when testing time equivalence
            const scalar timeTol =
                max(min(pow(10.0, -precision_), 0.1*deltaT_), SMALL);

            // User-time equivalent of deltaT
            const scalar userDeltaT = timeToUserTime(deltaT_);

            // Time value obtained by reading timeName
            scalar timeNameValue = -VGREAT;

            // Check that new time representation differs from old one
            // reinterpretation of the word
            if
            (
                readScalar(dimensionedScalar::name().c_str(), timeNameValue)
             && (mag(timeNameValue - oldTimeValue - userDeltaT) > timeTol)
            )
            {
                int oldPrecision = precision_;
                while
                (
                    precision_ < maxPrecision_
                 && readScalar(dimensionedScalar::name().c_str(), timeNameValue)
                 && (mag(timeNameValue - oldTimeValue - userDeltaT) > timeTol)
                )
                {
                    precision_++;
                    setTime(value(), timeIndex());
                }

                if (precision_ != oldPrecision)
                {
                    WarningInFunction
                        << "Increased the timePrecision from " << oldPrecision
                        << " to " << precision_
                        << " to distinguish between timeNames at time "
                        << dimensionedScalar::name()
                        << endl;

                    if (precision_ == maxPrecision_)
                    {
                        // Reached maxPrecision limit
                        WarningInFunction
                            << "Current time name " << dimensionedScalar::name()
                            << nl
                            << "    The maximum time precision has been reached"
                               " which might result in overwriting previous"
                               " results."
                            << endl;
                    }

                    // Check if round-off error caused time-reversal
                    scalar oldTimeNameValue = -VGREAT;
                    if
                    (
                        readScalar(oldTimeName.c_str(), oldTimeNameValue)
                     && (
                            sign(timeNameValue - oldTimeNameValue)
                         != sign(deltaT_)
                        )
                    )
                    {
                        WarningInFunction
                            << "Current time name " << dimensionedScalar::name()
                            << " is set to an instance prior to the "
                               "previous one "
                            << oldTimeName << nl
                            << "    This might result in temporal "
                               "discontinuities."
                            << endl;
                    }
                }
            }
        }
    }

    return *this;
}


Foam::Time& Foam::Time::operator++(int)
{
    return operator++();
}


// ************************************************************************* //<|MERGE_RESOLUTION|>--- conflicted
+++ resolved
@@ -672,7 +672,7 @@
     // Destroy function objects first
     functionObjects_.clear();
 
-    // cleanup profiling
+    // Clean up profiling
     profiling::stop(*this);
 }
 
@@ -909,9 +909,10 @@
 
     if (!subCycling_)
     {
+        // Only execute when the condition is no longer true
+        // ie, when exiting the control loop
         if (!running && timeIndex_ != startTimeIndex_)
         {
-<<<<<<< HEAD
             // Ensure functionObjects execute on last time step
             // (and hence write uptodate functionObjectProperties)
             addProfiling(foExec, "functionObjects.execute()");
@@ -919,9 +920,6 @@
             endProfiling(foExec);
 
             addProfiling(foEnd, "functionObjects.end()");
-=======
-            functionObjects_.execute();
->>>>>>> 7b971a9e
             functionObjects_.end();
             endProfiling(foEnd);
         }
@@ -1318,6 +1316,8 @@
                 }
             }
         }
+
+        functionObjects_.timeSet();
     }
 
     return *this;
