--- conflicted
+++ resolved
@@ -2,11 +2,7 @@
   =========                 |
   \\      /  F ield         | OpenFOAM: The Open Source CFD Toolbox
    \\    /   O peration     |
-<<<<<<< HEAD
-    \\  /    A nd           | Copyright (C) 2011-2014 OpenFOAM Foundation
-=======
     \\  /    A nd           | Copyright (C) 2011-2015 OpenFOAM Foundation
->>>>>>> 96c7e508
      \\/     M anipulation  |
 -------------------------------------------------------------------------------
 License
@@ -36,20 +32,8 @@
 :
     regIOobject(io)
 {
-<<<<<<< HEAD
     // Check for MUST_READ_IF_MODIFIED
     warnNoRereading<IOField<Type> >();
-=======
-    // Temporary warning
-    if (io.readOpt() == IOobject::MUST_READ_IF_MODIFIED)
-    {
-        WarningInFunction
-            << "IOField " << name()
-            << " constructed with IOobject::MUST_READ_IF_MODIFIED"
-            " but IOField does not support automatic rereading."
-            << endl;
-    }
->>>>>>> 96c7e508
 
     if
     (
@@ -71,20 +55,8 @@
 :
     regIOobject(io)
 {
-<<<<<<< HEAD
     // Check for MUST_READ_IF_MODIFIED
     warnNoRereading<IOField<Type> >();
-=======
-    // Temporary warning
-    if (io.readOpt() == IOobject::MUST_READ_IF_MODIFIED)
-    {
-        WarningInFunction
-            << "IOField " << name()
-            << " constructed with IOobject::MUST_READ_IF_MODIFIED"
-            " but IOField does not support automatic rereading."
-            << endl;
-    }
->>>>>>> 96c7e508
 
     if
     (
@@ -110,20 +82,8 @@
 :
     regIOobject(io)
 {
-<<<<<<< HEAD
     // Check for MUST_READ_IF_MODIFIED
     warnNoRereading<IOField<Type> >();
-=======
-    // Temporary warning
-    if (io.readOpt() == IOobject::MUST_READ_IF_MODIFIED)
-    {
-        WarningInFunction
-            << "IOField " << name()
-            << " constructed with IOobject::MUST_READ_IF_MODIFIED"
-            " but IOField does not support automatic rereading."
-            << endl;
-    }
->>>>>>> 96c7e508
 
     if
     (
@@ -149,20 +109,8 @@
 :
     regIOobject(io)
 {
-<<<<<<< HEAD
     // Check for MUST_READ_IF_MODIFIED
     warnNoRereading<IOField<Type> >();
-=======
-    // Temporary warning
-    if (io.readOpt() == IOobject::MUST_READ_IF_MODIFIED)
-    {
-        WarningInFunction
-            << "IOField " << name()
-            << " constructed with IOobject::MUST_READ_IF_MODIFIED"
-            " but IOField does not support automatic rereading."
-            << endl;
-    }
->>>>>>> 96c7e508
 
     Field<Type>::transfer(f());
 
