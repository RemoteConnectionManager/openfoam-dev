--- conflicted
+++ resolved
@@ -2,11 +2,7 @@
   =========                 |
   \\      /  F ield         | OpenFOAM: The Open Source CFD Toolbox
    \\    /   O peration     |
-<<<<<<< HEAD
-    \\  /    A nd           | Copyright (C) 2011-2014 OpenFOAM Foundation
-=======
     \\  /    A nd           | Copyright (C) 2011-2015 OpenFOAM Foundation
->>>>>>> 96c7e508
      \\/     M anipulation  |
 -------------------------------------------------------------------------------
 License
@@ -36,21 +32,9 @@
 :
     regIOobject(io)
 {
-<<<<<<< HEAD
     // Check for MUST_READ_IF_MODIFIED
     warnNoRereading<IOList<T> >();
 
-=======
-    // Temporary warning
-    if (io.readOpt() == IOobject::MUST_READ_IF_MODIFIED)
-    {
-        WarningInFunction
-            << "IOList " << name()
-            << " constructed with IOobject::MUST_READ_IF_MODIFIED"
-            " but IOList does not support automatic rereading."
-            << endl;
-    }
->>>>>>> 96c7e508
     if
     (
         (
@@ -71,21 +55,9 @@
 :
     regIOobject(io)
 {
-<<<<<<< HEAD
     // Check for MUST_READ_IF_MODIFIED
     warnNoRereading<IOList<T> >();
 
-=======
-    // Temporary warning
-    if (io.readOpt() == IOobject::MUST_READ_IF_MODIFIED)
-    {
-        WarningInFunction
-            << "IOList " << name()
-            << " constructed with IOobject::MUST_READ_IF_MODIFIED"
-            " but IOList does not support automatic rereading."
-            << endl;
-    }
->>>>>>> 96c7e508
     if
     (
         (
@@ -110,20 +82,8 @@
 :
     regIOobject(io)
 {
-<<<<<<< HEAD
     // Check for MUST_READ_IF_MODIFIED
     warnNoRereading<IOList<T> >();
-=======
-    // Temporary warning
-    if (io.readOpt() == IOobject::MUST_READ_IF_MODIFIED)
-    {
-        WarningInFunction
-            << "IOList " << name()
-            << " constructed with IOobject::MUST_READ_IF_MODIFIED"
-            " but IOList does not support automatic rereading."
-            << endl;
-    }
->>>>>>> 96c7e508
 
     if
     (
@@ -149,20 +109,8 @@
 :
     regIOobject(io)
 {
-<<<<<<< HEAD
     // Check for MUST_READ_IF_MODIFIED
     warnNoRereading<IOList<T> >();
-=======
-    // Temporary warning
-    if (io.readOpt() == IOobject::MUST_READ_IF_MODIFIED)
-    {
-        WarningInFunction
-            << "IOList " << name()
-            << " constructed with IOobject::MUST_READ_IF_MODIFIED"
-            " but IOList does not support automatic rereading."
-            << endl;
-    }
->>>>>>> 96c7e508
 
     List<T>::transfer(list());
 
