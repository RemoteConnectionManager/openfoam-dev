--- conflicted
+++ resolved
@@ -2,11 +2,7 @@
   =========                 |
   \\      /  F ield         | OpenFOAM: The Open Source CFD Toolbox
    \\    /   O peration     |
-<<<<<<< HEAD
-    \\  /    A nd           | Copyright (C) 2011-2014 OpenFOAM Foundation
-=======
     \\  /    A nd           | Copyright (C) 2011-2016 OpenFOAM Foundation
->>>>>>> 449a9ecc
      \\/     M anipulation  |
 -------------------------------------------------------------------------------
 License
@@ -58,21 +54,6 @@
 :
     public baseIOdictionary
 {
-<<<<<<< HEAD
-=======
-    // Private data
-
-        static bool writeDictionaries;
-
-
-    // Private Member Functions
-
-        //- Read dictionary from file
-        //  Parallel aware reading, using non-virtual type information
-        //  (typeName instead of type()) because of use in constructor.
-        void readFile(const bool);
-
->>>>>>> 449a9ecc
 
 public:
 
