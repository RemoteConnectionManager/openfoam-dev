/*---------------------------------------------------------------------------*\
  =========                 |
  \\      /  F ield         | OpenFOAM: The Open Source CFD Toolbox
   \\    /   O peration     |
    \\  /    A nd           | Copyright (C) 2012-2015 OpenFOAM Foundation
     \\/     M anipulation  | Copyright (C) 2015 OpenCFD Ltd
-------------------------------------------------------------------------------
License
    This file is part of OpenFOAM.

    OpenFOAM is free software: you can redistribute it and/or modify it
    under the terms of the GNU General Public License as published by
    the Free Software Foundation, either version 3 of the License, or
    (at your option) any later version.

    OpenFOAM is distributed in the hope that it will be useful, but WITHOUT
    ANY WARRANTY; without even the implied warranty of MERCHANTABILITY or
    FITNESS FOR A PARTICULAR PURPOSE.  See the GNU General Public License
    for more details.

    You should have received a copy of the GNU General Public License
    along with OpenFOAM.  If not, see <http://www.gnu.org/licenses/>.

\*---------------------------------------------------------------------------*/

#include "functionObjectFile.H"
#include "Time.H"
#include "polyMesh.H"
#include "IFstream.H"

// * * * * * * * * * * * * * * Static Data Members * * * * * * * * * * * * * //

const Foam::word Foam::functionObjectFile::outputPrefix = "postProcessing";
Foam::label Foam::functionObjectFile::addChars = 7;


// * * * * * * * * * * * * Protected Member Functions  * * * * * * * * * * * //

void Foam::functionObjectFile::initStream(Ostream& os) const
{
    os.setf(ios_base::scientific, ios_base::floatfield);
    os.precision(writePrecision_);
    os.width(charWidth());
}


Foam::fileName Foam::functionObjectFile::baseFileDir() const
{
    fileName baseDir = obr_.time().path();

    if (Pstream::parRun())
    {
        // Put in undecomposed case (Note: gives problems for
        // distributed data running)
        baseDir = baseDir/".."/outputPrefix;
    }
    else
    {
        baseDir = baseDir/outputPrefix;
    }

    // Append mesh name if not default region
    if (isA<polyMesh>(obr_))
    {
        const polyMesh& mesh = refCast<const polyMesh>(obr_);
        if (mesh.name() != polyMesh::defaultRegion)
        {
            baseDir = baseDir/mesh.name();
        }
    }

    return baseDir;
}


Foam::fileName Foam::functionObjectFile::baseTimeDir() const
{
    return baseFileDir()/prefix_/obr_.time().timeName();
}


Foam::autoPtr<Foam::OFstream> Foam::functionObjectFile::createFile
(
    const word& name
) const
{
    autoPtr<OFstream> osPtr;

    if (Pstream::master() && writeToFile_)
    {
        const word startTimeName =
            obr_.time().timeName(obr_.time().startTime().value());

        fileName outputDir(baseFileDir()/prefix_/startTimeName);

        mkDir(outputDir);

        word fName(name);

        // Check if file already exists
        IFstream is(outputDir/(fName + ".dat"));
        if (is.good())
        {
            fName = fName + "_" + obr_.time().timeName();
        }

        osPtr.set(new OFstream(outputDir/(fName + ".dat")));

        initStream(osPtr());
    }

    return osPtr;
}


void Foam::functionObjectFile::resetFile(const word& fileName)
{
    fileName_ = fileName;
    filePtr_ = createFile(fileName_);
}


Foam::Omanip<int> Foam::functionObjectFile::valueWidth(const label offset) const
{
    return setw(IOstream::defaultPrecision() + addChars + offset);
}


// * * * * * * * * * * * * * * * * Constructors  * * * * * * * * * * * * * * //

Foam::functionObjectFile::functionObjectFile
(
    const objectRegistry& obr,
    const word& prefix
)
:
    obr_(obr),
    prefix_(prefix),
    fileName_("undefined"),
    filePtr_(),
    writePrecision_(IOstream::defaultPrecision()),
    writeToFile_(true)
{}


Foam::functionObjectFile::functionObjectFile
(
    const objectRegistry& obr,
    const word& prefix,
    const word& fileName,
    const dictionary& dict
)
:
    obr_(obr),
    prefix_(prefix),
    fileName_(fileName),
    filePtr_(),
    writePrecision_(IOstream::defaultPrecision()),
    writeToFile_(true)
{
    read(dict);

    if (writeToFile_)
    {
        filePtr_ = createFile(fileName_);
    }
}


// * * * * * * * * * * * * * * * * Destructor  * * * * * * * * * * * * * * * //

Foam::functionObjectFile::~functionObjectFile()
{}


// * * * * * * * * * * * * * * * Member Functions  * * * * * * * * * * * * * //

void Foam::functionObjectFile::read(const dictionary& dict)
{
    writePrecision_ =
        dict.lookupOrDefault("writePrecision", IOstream::defaultPrecision());

    // Only write on master process
    writeToFile_ = dict.lookupOrDefault("writeToFile", true);
    writeToFile_ = writeToFile_ && Pstream::master();
}


Foam::OFstream& Foam::functionObjectFile::file()
{
<<<<<<< HEAD
    if (!writeToFile_)
    {
        return Snull;
=======
    if (!Pstream::master())
    {
        FatalErrorInFunction
            << "Request for file() can only be done by the master process"
            << abort(FatalError);
    }

    if (filePtrs_.size() != 1)
    {
        WarningInFunction
            << "Requested single file, but multiple files are present"
            << endl;
>>>>>>> 9a536b02
    }

    if (!filePtr_.valid())
    {
<<<<<<< HEAD
        FatalErrorIn("Foam::OFstream& Foam::functionObjectFile::file()")
            << "File pointer not allocated"
=======
        FatalErrorInFunction
            << "File pointer at index " << 0 << " not allocated"
>>>>>>> 9a536b02
            << abort(FatalError);
    }

    return filePtr_();
}


bool Foam::functionObjectFile::writeToFile() const
{
<<<<<<< HEAD
    return writeToFile_;
=======
    if (!Pstream::master())
    {
        FatalErrorInFunction
            << "Request for files() can only be done by the master process"
            << abort(FatalError);
    }

    return filePtrs_;
}


Foam::OFstream& Foam::functionObjectFile::file(const label i)
{
    if (!Pstream::master())
    {
        FatalErrorInFunction
            << "Request for file(i) can only be done by the master process"
            << abort(FatalError);
    }

    if (!filePtrs_.set(i))
    {
        FatalErrorInFunction
            << "File pointer at index " << i << " not allocated"
            << abort(FatalError);
    }

    return filePtrs_[i];
>>>>>>> 9a536b02
}


Foam::label Foam::functionObjectFile::charWidth() const
{
    return IOstream::defaultPrecision() + addChars;
}


void Foam::functionObjectFile::writeCommented
(
    Ostream& os,
    const string& str
) const
{
    os  << setw(1) << "#" << setw(1) << ' '
        << setw(charWidth() - 2) << str.c_str();
}


void Foam::functionObjectFile::writeTabbed
(
    Ostream& os,
    const string& str
) const
{
    os  << tab << setw(charWidth()) << str.c_str();
}


void Foam::functionObjectFile::writeHeader
(
    Ostream& os,
    const string& str
) const
{
    os  << setw(1) << "#" << setw(1) << ' '
        << setf(ios_base::left) << setw(charWidth() - 2) << str.c_str() << nl;
}


void Foam::functionObjectFile::writeTime(Ostream& os) const
{
    os  << setw(charWidth()) << obr_.time().timeName();
}


// ************************************************************************* //<|MERGE_RESOLUTION|>--- conflicted
+++ resolved
@@ -188,36 +188,15 @@
 
 Foam::OFstream& Foam::functionObjectFile::file()
 {
-<<<<<<< HEAD
     if (!writeToFile_)
     {
         return Snull;
-=======
-    if (!Pstream::master())
+    }
+
+    if (!filePtr_.valid())
     {
         FatalErrorInFunction
-            << "Request for file() can only be done by the master process"
-            << abort(FatalError);
-    }
-
-    if (filePtrs_.size() != 1)
-    {
-        WarningInFunction
-            << "Requested single file, but multiple files are present"
-            << endl;
->>>>>>> 9a536b02
-    }
-
-    if (!filePtr_.valid())
-    {
-<<<<<<< HEAD
-        FatalErrorIn("Foam::OFstream& Foam::functionObjectFile::file()")
-            << "File pointer not allocated"
-=======
-        FatalErrorInFunction
-            << "File pointer at index " << 0 << " not allocated"
->>>>>>> 9a536b02
-            << abort(FatalError);
+            << "File pointer not allocated";
     }
 
     return filePtr_();
@@ -226,38 +205,7 @@
 
 bool Foam::functionObjectFile::writeToFile() const
 {
-<<<<<<< HEAD
     return writeToFile_;
-=======
-    if (!Pstream::master())
-    {
-        FatalErrorInFunction
-            << "Request for files() can only be done by the master process"
-            << abort(FatalError);
-    }
-
-    return filePtrs_;
-}
-
-
-Foam::OFstream& Foam::functionObjectFile::file(const label i)
-{
-    if (!Pstream::master())
-    {
-        FatalErrorInFunction
-            << "Request for file(i) can only be done by the master process"
-            << abort(FatalError);
-    }
-
-    if (!filePtrs_.set(i))
-    {
-        FatalErrorInFunction
-            << "File pointer at index " << i << " not allocated"
-            << abort(FatalError);
-    }
-
-    return filePtrs_[i];
->>>>>>> 9a536b02
 }
 
 
