/*---------------------------------------------------------------------------*\
  =========                 |
  \\      /  F ield         | OpenFOAM: The Open Source CFD Toolbox
   \\    /   O peration     |
<<<<<<< HEAD
    \\  /    A nd           | Copyright (C) 2011-2014 OpenFOAM Foundation
     \\/     M anipulation  | Copyright (C) 2015-2016 OpenCFD Ltd.
=======
    \\  /    A nd           | Copyright (C) 2011-2016 OpenFOAM Foundation
     \\/     M anipulation  |
>>>>>>> 7b971a9e
-------------------------------------------------------------------------------
License
    This file is part of OpenFOAM.

    OpenFOAM is free software: you can redistribute it and/or modify it
    under the terms of the GNU General Public License as published by
    the Free Software Foundation, either version 3 of the License, or
    (at your option) any later version.

    OpenFOAM is distributed in the hope that it will be useful, but WITHOUT
    ANY WARRANTY; without even the implied warranty of MERCHANTABILITY or
    FITNESS FOR A PARTICULAR PURPOSE.  See the GNU General Public License
    for more details.

    You should have received a copy of the GNU General Public License
    along with OpenFOAM.  If not, see <http://www.gnu.org/licenses/>.

\*---------------------------------------------------------------------------*/

#include "functionObjectList.H"
#include "Time.H"
#include "mapPolyMesh.H"
<<<<<<< HEAD
#include "profiling.H"
=======
#include "argList.H"
#include "timeControlFunctionObject.H"
#include "IFstream.H"
#include "dictionaryEntry.H"
#include "stringOps.H"
#include "Tuple2.H"
#include "etcFiles.H"

/* * * * * * * * * * * * * * * Static Member Data  * * * * * * * * * * * * * */

Foam::fileName Foam::functionObjectList::functionObjectDictPath
(
    "caseDicts/postProcessing"
);

>>>>>>> 7b971a9e

// * * * * * * * * * * * * Private Member Functions  * * * * * * * * * * * * //

void Foam::functionObjectList::createStateDict() const
{
    // Cannot set the state dictionary on construction since Time has not
    // been fully initialised
    stateDictPtr_.reset
    (
        new IOdictionary
        (
            IOobject
            (
                "functionObjectProperties",
                time_.timeName(),
                "uniform"/word("functionObjects"),
                time_,
                IOobject::READ_IF_PRESENT,
                IOobject::NO_WRITE
            )
        )
    );
}


Foam::functionObject* Foam::functionObjectList::remove
(
    const word& key,
    label& oldIndex
)
{
    functionObject* ptr = 0;

    // Find index of existing functionObject
    HashTable<label>::iterator fnd = indices_.find(key);

    if (fnd != indices_.end())
    {
        oldIndex = fnd();

        // Retrieve the pointer and remove it from the old list
        ptr = this->set(oldIndex, 0).ptr();
        indices_.erase(fnd);
    }
    else
    {
        oldIndex = -1;
    }

    return ptr;
}


void Foam::functionObjectList::listDir
(
    const fileName& dir,
    HashSet<word>& foMap
)
{
    // Search specified directory for functionObject configuration files
    {
        fileNameList foFiles(readDir(dir));
        forAll(foFiles, f)
        {
            if (foFiles[f].ext().empty())
            {
                foMap.insert(foFiles[f]);
            }
        }
    }

    // Recurse into sub-directories
    {
        fileNameList foDirs(readDir(dir, fileName::DIRECTORY));
        forAll(foDirs, fd)
        {
            listDir(dir/foDirs[fd], foMap);
        }
    }
}


void Foam::functionObjectList::list()
{
    HashSet<word> foMap;

    fileNameList etcDirs(findEtcDirs(functionObjectDictPath));

    forAll(etcDirs, ed)
    {
        listDir(etcDirs[ed], foMap);
    }

    Info<< nl
        << "Available configured functionObjects:"
        << foMap.sortedToc()
        << nl;
}


Foam::fileName Foam::functionObjectList::findDict(const word& funcName)
{
    // First check if there is a functionObject dictionary file in the
    // case system directory
    fileName dictFile = stringOps::expand("$FOAM_CASE")/"system"/funcName;

    if (isFile(dictFile))
    {
        return dictFile;
    }
    else
    {
        fileNameList etcDirs(findEtcDirs(functionObjectDictPath));

        forAll(etcDirs, i)
        {
            dictFile = search(funcName, etcDirs[i]);
            if (!dictFile.empty())
            {
                return dictFile;
            }
        }
    }

    return fileName::null;
}


bool Foam::functionObjectList::readFunctionObject
(
    const string& funcNameArgs,
    dictionary& functionsDict,
    HashSet<word>& requiredFields
)
{
    // Parse the optional functionObject arguments:
    //     'Q(U)' -> funcName = Q; args = (U); field = U
    //
    // Supports named arguments:
    //     'patchAverage(patch=inlet, p)' -> funcName = patchAverage;
    //         args = (patch=inlet, p); field = p

    word funcName(funcNameArgs);

    int argLevel = 0;
    wordList args;

    List<Tuple2<word, string>> namedArgs;
    bool namedArg = false;
    word argName;

    word::size_type start = 0;
    word::size_type i = 0;

    for
    (
        word::const_iterator iter = funcNameArgs.begin();
        iter != funcNameArgs.end();
        ++iter
    )
    {
        char c = *iter;

        if (c == '(')
        {
            if (argLevel == 0)
            {
                funcName = funcNameArgs(start, i - start);
                start = i+1;
            }
            ++argLevel;
        }
        else if (c == ',' || c == ')')
        {
            if (argLevel == 1)
            {
                if (namedArg)
                {
                    namedArgs.append
                    (
                        Tuple2<word, string>
                        (
                            argName,
                            funcNameArgs(start, i - start)
                        )
                    );
                    namedArg = false;
                }
                else
                {
                    args.append
                    (
                        string::validate<word>(funcNameArgs(start, i - start))
                    );
                }
                start = i+1;
            }

            if (c == ')')
            {
                if (argLevel == 1)
                {
                    break;
                }
                --argLevel;
            }
        }
        else if (c == '=')
        {
            argName = string::validate<word>(funcNameArgs(start, i - start));
            start = i+1;
            namedArg = true;
        }

        ++i;
    }

    // Search for the functionObject dictionary
    fileName path = findDict(funcName);

    if (path == fileName::null)
    {
        WarningInFunction
            << "Cannot find functionObject file " << funcName << endl;
        return false;
    }

    // Read the functionObject dictionary
    IFstream fileStream(path);
    dictionary funcsDict(fileStream);
    dictionary* funcDictPtr = &funcsDict;

    if (funcsDict.found(funcName) && funcsDict.isDict(funcName))
    {
        funcDictPtr = &funcsDict.subDict(funcName);
    }

    dictionary& funcDict = *funcDictPtr;

    // Insert the 'field' and/or 'fields' entry corresponding to the optional
    // arguments or read the 'field' or 'fields' entry and add the required
    // fields to requiredFields
    if (args.size() == 1)
    {
        funcDict.set("field", args[0]);
        funcDict.set("fields", args);
        requiredFields.insert(args[0]);
    }
    else if (args.size() > 1)
    {
        funcDict.set("fields", args);
        requiredFields.insert(args);
    }
    else if (funcDict.found("field"))
    {
        requiredFields.insert(word(funcDict.lookup("field")));
    }
    else if (funcDict.found("fields"))
    {
        requiredFields.insert(wordList(funcDict.lookup("fields")));
    }

    // Insert named arguments
    forAll(namedArgs, i)
    {
        IStringStream entryStream
        (
            namedArgs[i].first() + ' ' + namedArgs[i].second() + ';'
        );
        funcDict.set(entry::New(entryStream).ptr());
    }

    // Merge this functionObject dictionary into functionsDict
    dictionary funcArgsDict;
    funcArgsDict.add(string::validate<word>(funcNameArgs), funcDict);
    functionsDict.merge(funcArgsDict);

    return true;
}


// * * * * * * * * * * * * * * * * Constructors  * * * * * * * * * * * * * * //

Foam::functionObjectList::functionObjectList
(
    const Time& t,
    const bool execution
)
:
    PtrList<functionObject>(),
    digests_(),
    indices_(),
    time_(t),
    parentDict_(t.controlDict()),
    stateDictPtr_(),
    execution_(execution),
    updated_(false)
{}


Foam::functionObjectList::functionObjectList
(
    const Time& t,
    const dictionary& parentDict,
    const bool execution
)
:
    PtrList<functionObject>(),
    digests_(),
    indices_(),
    time_(t),
    parentDict_(parentDict),
    stateDictPtr_(),
    execution_(execution),
    updated_(false)
{}


Foam::autoPtr<Foam::functionObjectList> Foam::functionObjectList::New
(
    const argList& args,
    const Time& runTime,
    dictionary& controlDict,
    HashSet<word>& requiredFields
)
{
    autoPtr<functionObjectList> functionsPtr;

    controlDict.add
    (
        dictionaryEntry("functions", controlDict, dictionary::null)
    );

    dictionary& functionsDict = controlDict.subDict("functions");

    if
    (
        args.optionFound("dict")
     || args.optionFound("func")
     || args.optionFound("funcs")
    )
    {
        if (args.optionFound("dict"))
        {
            controlDict.merge
            (
                IOdictionary
                (
                    IOobject
                    (
                        args["dict"],
                        runTime,
                        IOobject::MUST_READ_IF_MODIFIED
                    )
                )
            );
        }

        if (args.optionFound("func"))
        {
            readFunctionObject(args["func"], functionsDict, requiredFields);
        }

        if (args.optionFound("funcs"))
        {
            wordList funcs(args.optionLookup("funcs")());

            forAll(funcs, i)
            {
                readFunctionObject(funcs[i], functionsDict, requiredFields);
            }
        }

        functionsPtr.reset(new functionObjectList(runTime, controlDict));
    }
    else
    {
        functionsPtr.reset(new functionObjectList(runTime));
    }

    functionsPtr->start();

    return functionsPtr;
}


// * * * * * * * * * * * * * * * * Destructor  * * * * * * * * * * * * * * * //

Foam::functionObjectList::~functionObjectList()
{}


// * * * * * * * * * * * * * * * Member Functions  * * * * * * * * * * * * * //

void Foam::functionObjectList::resetState()
{
    // Reset (re-read) the state dictionary
    stateDictPtr_.clear();
    createStateDict();
}


Foam::IOdictionary& Foam::functionObjectList::stateDict()
{
    if (!stateDictPtr_.valid())
    {
        createStateDict();
    }

    return stateDictPtr_();
}


const Foam::IOdictionary& Foam::functionObjectList::stateDict() const
{
    if (!stateDictPtr_.valid())
    {
        createStateDict();
    }

    return stateDictPtr_();
}


void Foam::functionObjectList::clear()
{
    PtrList<functionObject>::clear();
    digests_.clear();
    indices_.clear();
    updated_ = false;
}


Foam::label Foam::functionObjectList::findObjectID(const word& name) const
{
    forAll(*this, objectI)
    {
        if (operator[](objectI).name() == name)
        {
            return objectI;
        }
    }

    return -1;
}


void Foam::functionObjectList::on()
{
    execution_ = true;
}


void Foam::functionObjectList::off()
{
    // For safety, also force a read() when execution is turned back on
    updated_ = execution_ = false;
}


bool Foam::functionObjectList::status() const
{
    return execution_;
}


bool Foam::functionObjectList::start()
{
    return read();
}


bool Foam::functionObjectList::execute()
{
    bool ok = true;

    if (execution_)
    {
        if (forceWrite)
        {
            resetState();
        }

        if (!updated_)
        {
            read();
        }

        forAll(*this, objectI)
        {
<<<<<<< HEAD
            addProfiling
            (
                fo,
                "functionObject::" + operator[](objectI).name() + "::execute"
            );

            ok = operator[](objectI).execute(forceWrite) && ok;
=======
            ok = operator[](objectI).execute() && ok;
            ok = operator[](objectI).write() && ok;
>>>>>>> 7b971a9e
        }
    }

    // Force writing of state dictionary after function object execution
    if (time_.outputTime())
    {
        label oldPrecision = IOstream::precision_;
        IOstream::precision_ = 16;

        stateDictPtr_->writeObject
        (
            IOstream::ASCII,
            IOstream::currentVersion,
            time_.writeCompression()
        );

        IOstream::precision_ = oldPrecision;
    }

    return ok;
}


bool Foam::functionObjectList::end()
{
    bool ok = true;

    if (execution_)
    {
        if (!updated_)
        {
            read();
        }

        forAll(*this, objectI)
        {
            addProfiling
            (
                fo,
                "functionObject::" + operator[](objectI).name() + "::end"
            );

            ok = operator[](objectI).end() && ok;
        }
    }

    return ok;
}


bool Foam::functionObjectList::adjustTimeStep()
{
    bool ok = true;

    if (execution_)
    {
        if (!updated_)
        {
            read();
        }

        forAll(*this, objectI)
        {
            ok = operator[](objectI).adjustTimeStep() && ok;
        }
    }

    return ok;
}


bool Foam::functionObjectList::read()
{
    if (!stateDictPtr_.valid())
    {
        createStateDict();
    }

    bool ok = true;
    updated_ = execution_;

    // Avoid reading/initializing if execution is off
    if (!execution_)
    {
        return true;
    }

    // Update existing and add new functionObjects
    const entry* entryPtr = parentDict_.lookupEntryPtr
    (
        "functions",
        false,
        false
    );

    if (entryPtr)
    {
        PtrList<functionObject> newPtrs;
        List<SHA1Digest> newDigs;
        HashTable<label> newIndices;

        label nFunc = 0;

<<<<<<< HEAD
        addProfiling(fo,"functionObjects::read");

        if (entryPtr->isDict())
        {
            // A dictionary of functionObjects
            const dictionary& functionDicts = entryPtr->dict();
=======
        if (!entryPtr->isDict())
        {
            FatalIOErrorInFunction(parentDict_)
                << "'functions' entry is not a dictionary"
                << exit(FatalIOError);
        }
>>>>>>> 7b971a9e

        const dictionary& functionsDict = entryPtr->dict();

        const_cast<Time&>(time_).libs().open
        (
            functionsDict,
            "libs",
            functionObject::dictionaryConstructorTablePtr_
        );

        newPtrs.setSize(functionsDict.size());
        newDigs.setSize(functionsDict.size());

        forAllConstIter(dictionary, functionsDict, iter)
        {
            const word& key = iter().keyword();

            if (!iter().isDict())
            {
<<<<<<< HEAD
                // Safety:
                if (!iter().isDict())
=======
                if (key != "libs")
>>>>>>> 7b971a9e
                {
                    IOWarningInFunction(parentDict_)
                        << "Entry " << key << " is not a dictionary" << endl;
                }

                continue;
            }

            const dictionary& dict = iter().dict();
            bool enabled = dict.lookupOrDefault("enabled", true);

            newDigs[nFunc] = dict.digest();

            label oldIndex;
            functionObject* objPtr = remove(key, oldIndex);

            if (objPtr)
            {
                if (enabled)
                {
<<<<<<< HEAD
                    // An existing functionObject, and dictionary changed
=======
                    // Dictionary changed for an existing functionObject
>>>>>>> 7b971a9e
                    if (newDigs[nFunc] != digests_[oldIndex])
                    {
                        addProfiling
                        (
                            fo2,
                            "functionObject::" + objPtr->name() + "::read"
                        );

                        ok = objPtr->read(dict) && ok;
                    }
                }
                else
                {
<<<<<<< HEAD
                    // New functionObject
                    addProfiling
                    (
                        fo2,
                        "functionObject::" + key + "::start"
                    );

                    objPtr = functionObject::New(key, time_, dict).ptr();
                    ok = objPtr->start() && ok;
=======
                    // Delete the disabled functionObject
                    delete objPtr;
                    objPtr = nullptr;
                    continue;
>>>>>>> 7b971a9e
                }
            }
<<<<<<< HEAD
        }
        else
        {
            // A list of functionObjects
            PtrList<entry> functionDicts(entryPtr->stream());

            newPtrs.setSize(functionDicts.size());
            newDigs.setSize(functionDicts.size());

            forAllIter(PtrList<entry>, functionDicts, iter)
            {
                // Safety:
                if (!iter().isDict())
                {
                    continue;
                }
                const word& key = iter().keyword();
                const dictionary& dict = iter().dict();

                newDigs[nFunc] = dict.digest();
=======
            else if (enabled)
            {
                autoPtr<functionObject> foPtr;
>>>>>>> 7b971a9e

                FatalError.throwExceptions();
                FatalIOError.throwExceptions();
                try
                {
<<<<<<< HEAD
                    // An existing functionObject, and dictionary changed
                    if (newDigs[nFunc] != digests_[oldIndex])
=======
                    if
                    (
                        dict.found("writeControl")
                     || dict.found("outputControl")
                    )
>>>>>>> 7b971a9e
                    {
                        foPtr.set
                        (
                            new functionObjects::timeControl(key, time_, dict)
                        );
                    }
                    else
                    {
                        foPtr = functionObject::New(key, time_, dict);
                    }
                }
                catch (Foam::IOerror& ioErr)
                {
                    Info<< ioErr << nl << endl;
                    ::exit(1);
                }
                catch (Foam::error& err)
                {
                    WarningInFunction
                        << "Caught FatalError " << err << nl << endl;
                }
                FatalError.dontThrowExceptions();
                FatalIOError.dontThrowExceptions();

                if (foPtr.valid())
                {
                    objPtr = foPtr.ptr();
                }
                else
                {
<<<<<<< HEAD
                    // New functionObject
                    objPtr = functionObject::New(key, time_, dict).ptr();
                    ok = objPtr->start() && ok;
=======
                    ok = false;
>>>>>>> 7b971a9e
                }
            }

            // Insert active functionObjects into the list
            if (objPtr)
            {
                newPtrs.set(nFunc, objPtr);
                newIndices.insert(key, nFunc);
                nFunc++;
            }
        }

<<<<<<< HEAD
        // Safety:
        newPtrs.setSize(nFunc);
        newDigs.setSize(nFunc);

        // Updating the PtrList of functionObjects also deletes any existing,
        // but unused functionObjects
=======
        newPtrs.setSize(nFunc);
        newDigs.setSize(nFunc);

        // Updating the PtrList of functionObjects deletes any
        // existing unused functionObjects
>>>>>>> 7b971a9e
        PtrList<functionObject>::transfer(newPtrs);
        digests_.transfer(newDigs);
        indices_.transfer(newIndices);
    }
    else
    {
        PtrList<functionObject>::clear();
        digests_.clear();
        indices_.clear();
    }

    return ok;
}


void Foam::functionObjectList::updateMesh(const mapPolyMesh& mpm)
{
    if (execution_)
    {
        forAll(*this, objectI)
        {
            operator[](objectI).updateMesh(mpm);
        }
    }
}


void Foam::functionObjectList::movePoints(const polyMesh& mesh)
{
    if (execution_)
    {
        forAll(*this, objectI)
        {
            operator[](objectI).movePoints(mesh);
        }
    }
}


// ************************************************************************* //<|MERGE_RESOLUTION|>--- conflicted
+++ resolved
@@ -2,13 +2,8 @@
   =========                 |
   \\      /  F ield         | OpenFOAM: The Open Source CFD Toolbox
    \\    /   O peration     |
-<<<<<<< HEAD
-    \\  /    A nd           | Copyright (C) 2011-2014 OpenFOAM Foundation
+    \\  /    A nd           | Copyright (C) 2011-2016 OpenFOAM Foundation
      \\/     M anipulation  | Copyright (C) 2015-2016 OpenCFD Ltd.
-=======
-    \\  /    A nd           | Copyright (C) 2011-2016 OpenFOAM Foundation
-     \\/     M anipulation  |
->>>>>>> 7b971a9e
 -------------------------------------------------------------------------------
 License
     This file is part of OpenFOAM.
@@ -31,9 +26,7 @@
 #include "functionObjectList.H"
 #include "Time.H"
 #include "mapPolyMesh.H"
-<<<<<<< HEAD
 #include "profiling.H"
-=======
 #include "argList.H"
 #include "timeControlFunctionObject.H"
 #include "IFstream.H"
@@ -49,7 +42,6 @@
     "caseDicts/postProcessing"
 );
 
->>>>>>> 7b971a9e
 
 // * * * * * * * * * * * * Private Member Functions  * * * * * * * * * * * * //
 
@@ -540,18 +532,21 @@
 
         forAll(*this, objectI)
         {
-<<<<<<< HEAD
             addProfiling
             (
                 fo,
                 "functionObject::" + operator[](objectI).name() + "::execute"
             );
 
-            ok = operator[](objectI).execute(forceWrite) && ok;
-=======
             ok = operator[](objectI).execute() && ok;
+
+            addProfiling
+            (
+                fo,
+                "functionObject::" + operator[](objectI).name() + "::write"
+            );
+
             ok = operator[](objectI).write() && ok;
->>>>>>> 7b971a9e
         }
     }
 
@@ -615,6 +610,13 @@
 
         forAll(*this, objectI)
         {
+            addProfiling
+            (
+                fo,
+                "functionObject::" + operator[](objectI).name()
+             + "::adjustTimeStep"
+            );
+
             ok = operator[](objectI).adjustTimeStep() && ok;
         }
     }
@@ -655,21 +657,14 @@
 
         label nFunc = 0;
 
-<<<<<<< HEAD
         addProfiling(fo,"functionObjects::read");
 
-        if (entryPtr->isDict())
-        {
-            // A dictionary of functionObjects
-            const dictionary& functionDicts = entryPtr->dict();
-=======
         if (!entryPtr->isDict())
         {
             FatalIOErrorInFunction(parentDict_)
                 << "'functions' entry is not a dictionary"
                 << exit(FatalIOError);
         }
->>>>>>> 7b971a9e
 
         const dictionary& functionsDict = entryPtr->dict();
 
@@ -689,12 +684,7 @@
 
             if (!iter().isDict())
             {
-<<<<<<< HEAD
-                // Safety:
-                if (!iter().isDict())
-=======
                 if (key != "libs")
->>>>>>> 7b971a9e
                 {
                     IOWarningInFunction(parentDict_)
                         << "Entry " << key << " is not a dictionary" << endl;
@@ -715,11 +705,7 @@
             {
                 if (enabled)
                 {
-<<<<<<< HEAD
-                    // An existing functionObject, and dictionary changed
-=======
                     // Dictionary changed for an existing functionObject
->>>>>>> 7b971a9e
                     if (newDigs[nFunc] != digests_[oldIndex])
                     {
                         addProfiling
@@ -733,65 +719,31 @@
                 }
                 else
                 {
-<<<<<<< HEAD
+                    // Delete the disabled functionObject
+                    delete objPtr;
+                    objPtr = nullptr;
+                    continue;
+                }
+            }
+            else if (enabled)
+            {
+                autoPtr<functionObject> foPtr;
+
+                FatalError.throwExceptions();
+                FatalIOError.throwExceptions();
+                try
+                {
                     // New functionObject
                     addProfiling
                     (
                         fo2,
-                        "functionObject::" + key + "::start"
+                        "functionObject::" + key + "::new"
                     );
-
-                    objPtr = functionObject::New(key, time_, dict).ptr();
-                    ok = objPtr->start() && ok;
-=======
-                    // Delete the disabled functionObject
-                    delete objPtr;
-                    objPtr = nullptr;
-                    continue;
->>>>>>> 7b971a9e
-                }
-            }
-<<<<<<< HEAD
-        }
-        else
-        {
-            // A list of functionObjects
-            PtrList<entry> functionDicts(entryPtr->stream());
-
-            newPtrs.setSize(functionDicts.size());
-            newDigs.setSize(functionDicts.size());
-
-            forAllIter(PtrList<entry>, functionDicts, iter)
-            {
-                // Safety:
-                if (!iter().isDict())
-                {
-                    continue;
-                }
-                const word& key = iter().keyword();
-                const dictionary& dict = iter().dict();
-
-                newDigs[nFunc] = dict.digest();
-=======
-            else if (enabled)
-            {
-                autoPtr<functionObject> foPtr;
->>>>>>> 7b971a9e
-
-                FatalError.throwExceptions();
-                FatalIOError.throwExceptions();
-                try
-                {
-<<<<<<< HEAD
-                    // An existing functionObject, and dictionary changed
-                    if (newDigs[nFunc] != digests_[oldIndex])
-=======
                     if
                     (
                         dict.found("writeControl")
                      || dict.found("outputControl")
                     )
->>>>>>> 7b971a9e
                     {
                         foPtr.set
                         (
@@ -822,13 +774,7 @@
                 }
                 else
                 {
-<<<<<<< HEAD
-                    // New functionObject
-                    objPtr = functionObject::New(key, time_, dict).ptr();
-                    ok = objPtr->start() && ok;
-=======
                     ok = false;
->>>>>>> 7b971a9e
                 }
             }
 
@@ -841,20 +787,11 @@
             }
         }
 
-<<<<<<< HEAD
-        // Safety:
         newPtrs.setSize(nFunc);
         newDigs.setSize(nFunc);
 
-        // Updating the PtrList of functionObjects also deletes any existing,
-        // but unused functionObjects
-=======
-        newPtrs.setSize(nFunc);
-        newDigs.setSize(nFunc);
-
         // Updating the PtrList of functionObjects deletes any
         // existing unused functionObjects
->>>>>>> 7b971a9e
         PtrList<functionObject>::transfer(newPtrs);
         digests_.transfer(newDigs);
         indices_.transfer(newIndices);
