/*---------------------------------------------------------------------------*\
  =========                 |
  \\      /  F ield         | OpenFOAM: The Open Source CFD Toolbox
   \\    /   O peration     |
    \\  /    A nd           | Copyright (C) 2011-2016 OpenFOAM Foundation
     \\/     M anipulation  | Copyright (C) 2015 OpenCFD Ltd.
-------------------------------------------------------------------------------
License
    This file is part of OpenFOAM.

    OpenFOAM is free software: you can redistribute it and/or modify it
    under the terms of the GNU General Public License as published by
    the Free Software Foundation, either version 3 of the License, or
    (at your option) any later version.

    OpenFOAM is distributed in the hope that it will be useful, but WITHOUT
    ANY WARRANTY; without even the implied warranty of MERCHANTABILITY or
    FITNESS FOR A PARTICULAR PURPOSE.  See the GNU General Public License
    for more details.

    You should have received a copy of the GNU General Public License
    along with OpenFOAM.  If not, see <http://www.gnu.org/licenses/>.

Class
    Foam::functionObjectList

Description
    List of function objects with start(), execute() and end() functions
    that is called for each object.

See also
    Foam::functionObject
    Foam::functionObjects::timeControl

SourceFiles
    functionObjectList.C

\*---------------------------------------------------------------------------*/

#ifndef functionObjectList_H
#define functionObjectList_H

#include "PtrList.H"
#include "functionObject.H"
#include "SHA1Digest.H"
#include "HashTable.H"
<<<<<<< HEAD
#include "IOdictionary.H"
=======
#include "HashSet.H"
>>>>>>> 7b971a9e

// * * * * * * * * * * * * * * * * * * * * * * * * * * * * * * * * * * * * * //

namespace Foam
{

class mapPolyMesh;
class argList;

/*---------------------------------------------------------------------------*\
                     Class functionObjectList Declaration
\*---------------------------------------------------------------------------*/

class functionObjectList
:
    private PtrList<functionObject>
{
    // Private data

        //- A list of SHA1 digests for the function object dictionaries
        List<SHA1Digest> digests_;

        //- Quick lookup of the index into functions/digests
        HashTable<label> indices_;

        const Time& time_;

        //- The parent dictionary containing a "functions" entry
        //  This entry can either be a list or a dictionary of
        //  functionObject specifications
        const dictionary& parentDict_;

        //- Function object properties - stores state information
        mutable autoPtr<IOdictionary> stateDictPtr_;

        //- Switch for the execution of the functionObjects
        bool execution_;

        //- Tracks if read() was called while execution is on
        bool updated_;


    // Private Member Functions

        //- Create state dictionary
        void createStateDict() const;

        //- Remove and return the function object pointer by name,
        //  and returns the old index via the parameter.
        //  Returns a nullptr (and index -1) if it didn't exist
        functionObject* remove(const word&, label& oldIndex);

        //- Search the specified directory for functionObject
        //  configuration files, add to the given map and recurse
        static void listDir(const fileName& dir, HashSet<word>& foMap);

        //- Disallow default bitwise copy construct
        functionObjectList(const functionObjectList&);

        //- Disallow default bitwise assignment
        void operator=(const functionObjectList&);


public:

    // Static data members

        //- Default relative path to the directory structure
        //  containing the functionObject dictionary files
        static fileName functionObjectDictPath;


    // Constructors

        //- Construct from Time and the execution setting.
        //  The functionObject specifications are read from the controlDict
        functionObjectList
        (
            const Time& runTime,
            const bool execution=true
        );

        //- Construct from Time, a dictionary with "functions" entry
        //  and the execution setting.
        //  \param[in]  t - the other Time instance to construct from
        //  \param[in]  parentDict - the parent dictionary containing
        //    a "functions" entry, which can either be a list or a dictionary
        //    of functionObject specifications.
        //  \param[in]  execution - whether the function objects should execute
        //    or not. Default: true.
        functionObjectList
        (
            const Time& runTime,
            const dictionary& parentDict,
            const bool execution=true
        );

        //- Construct and return a functionObjectList for an application.
        //  If the "dict" argument is specified the functionObjectList is
        //  constructed from that dictionary which is returned as
        //  controlDict otherwise the functionObjectList is constructed
        //  from the "functions" sub-dictionary of "system/controlDict"
        static autoPtr<functionObjectList> New
        (
            const argList& args,
            const Time& runTime,
            dictionary& controlDict,
            HashSet<word>& requiredFields
        );


    //- Destructor
    ~functionObjectList();


    // Member Functions

        //- Return the number of elements in the List.
        using PtrList<functionObject>::size;

        //- Return true if the List is empty (ie, size() is zero).
        using PtrList<functionObject>::empty;

        //- Access to the functionObjects
        using PtrList<functionObject>::operator[];

        //- Reset/read state dictionary for current time
        virtual void resetState();

        //- Return the state dictionary
        virtual IOdictionary& stateDict();

        //- Return const access to the state dictionary
        virtual const IOdictionary& stateDict() const;

        //- Clear the list of function objects
        void clear();

        //- Find the ID of a given function object by name
        label findObjectID(const word& name) const;

        //- Print a list of functionObject configuration files in
        //  user/group/shipped directories.
        //  The search scheme allows for version-specific and
        //  version-independent files using the following hierarchy:
        //  - \b user settings:
        //    - ~/.OpenFOAM/\<VERSION\>/caseDicts/postProcessing
        //    - ~/.OpenFOAM/caseDicts/postProcessing
        //  - \b group (site) settings (when $WM_PROJECT_SITE is set):
        //    - $WM_PROJECT_SITE/\<VERSION\>/caseDicts/postProcessing
        //    - $WM_PROJECT_SITE/caseDicts/postProcessing
        //  - \b group (site) settings (when $WM_PROJECT_SITE is not set):
        //    - $WM_PROJECT_INST_DIR/site/\<VERSION\>/caseDicts/postProcessing
        //    - $WM_PROJECT_INST_DIR/site/caseDicts/postProcessing
        //  - \b other (shipped) settings:
        //    - $WM_PROJECT_DIR/etc/caseDicts/postProcessing
        static void list();

        //- Search for functionObject dictionary file in
        //  user/group/shipped directories.
        //  The search scheme allows for version-specific and
        //  version-independent files using the following hierarchy:
        //  - \b user settings:
        //    - ~/.OpenFOAM/\<VERSION\>/caseDicts/postProcessing
        //    - ~/.OpenFOAM/caseDicts/postProcessing
        //  - \b group (site) settings (when $WM_PROJECT_SITE is set):
        //    - $WM_PROJECT_SITE/\<VERSION\>/caseDicts/postProcessing
        //    - $WM_PROJECT_SITE/caseDicts/postProcessing
        //  - \b group (site) settings (when $WM_PROJECT_SITE is not set):
        //    - $WM_PROJECT_INST_DIR/site/\<VERSION\>/caseDicts/postProcessing
        //    - $WM_PROJECT_INST_DIR/site/caseDicts/postProcessing
        //  - \b other (shipped) settings:
        //    - $WM_PROJECT_DIR/etc/caseDicts/postProcessing
        //
        //  \return The path of the functionObject dictionary file if found
        //  otherwise null
        static fileName findDict(const word& funcName);

        //- Read the specified functionObject configuration dictionary parsing
        //  the optional arguments included in the name 'funcNameArgs0',
        //  inserting 'field' or 'fields' entries as required and merging the
        //  resulting functionObject dictionary into 'functionsDict'.  Any
        //  fields required to execute the functionObject are added to
        //  'requiredFields'
        static bool readFunctionObject
        (
            const string& funcNameArgs0,
            dictionary& functionsDict,
            HashSet<word>& requiredFields
        );

        //- Read and set the function objects if their data have changed
        bool read();

        //- Switch the function objects on
        void on();

        //- Switch the function objects off
        void off();

        //- Return the execution status (on/off) of the function objects
<<<<<<< HEAD
        virtual bool status() const;
=======
        bool status() const;
>>>>>>> 7b971a9e

        //- Called at the start of the time-loop
        bool start();

        //- Called at each ++ or += of the time-loop.
        //  postProcess overrides the usual executeControl behaviour and
        //  forces execution (used in post-processing mode)
        bool execute();

        //- Called when Time::run() determines that the time-loop exits
        bool end();

        //- Called at the end of Time::adjustDeltaT() if adjustTime is true
        bool adjustTimeStep();

        //- Update for changes of mesh
        void updateMesh(const mapPolyMesh& mpm);

        //- Update for changes of mesh
        void movePoints(const polyMesh& mesh);
};


// * * * * * * * * * * * * * * * * * * * * * * * * * * * * * * * * * * * * * //

} // End namespace Foam

// * * * * * * * * * * * * * * * * * * * * * * * * * * * * * * * * * * * * * //

#endif

// ************************************************************************* //<|MERGE_RESOLUTION|>--- conflicted
+++ resolved
@@ -3,7 +3,7 @@
   \\      /  F ield         | OpenFOAM: The Open Source CFD Toolbox
    \\    /   O peration     |
     \\  /    A nd           | Copyright (C) 2011-2016 OpenFOAM Foundation
-     \\/     M anipulation  | Copyright (C) 2015 OpenCFD Ltd.
+     \\/     M anipulation  | Copyright (C) 2015-2016 OpenCFD Ltd.
 -------------------------------------------------------------------------------
 License
     This file is part of OpenFOAM.
@@ -44,11 +44,8 @@
 #include "functionObject.H"
 #include "SHA1Digest.H"
 #include "HashTable.H"
-<<<<<<< HEAD
 #include "IOdictionary.H"
-=======
 #include "HashSet.H"
->>>>>>> 7b971a9e
 
 // * * * * * * * * * * * * * * * * * * * * * * * * * * * * * * * * * * * * * //
 
@@ -176,13 +173,13 @@
         using PtrList<functionObject>::operator[];
 
         //- Reset/read state dictionary for current time
-        virtual void resetState();
+        void resetState();
 
         //- Return the state dictionary
-        virtual IOdictionary& stateDict();
+        IOdictionary& stateDict();
 
         //- Return const access to the state dictionary
-        virtual const IOdictionary& stateDict() const;
+        const IOdictionary& stateDict() const;
 
         //- Clear the list of function objects
         void clear();
@@ -250,11 +247,7 @@
         void off();
 
         //- Return the execution status (on/off) of the function objects
-<<<<<<< HEAD
-        virtual bool status() const;
-=======
         bool status() const;
->>>>>>> 7b971a9e
 
         //- Called at the start of the time-loop
         bool start();
