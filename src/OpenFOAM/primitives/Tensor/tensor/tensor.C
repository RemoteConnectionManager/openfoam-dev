--- conflicted
+++ resolved
@@ -71,107 +71,8 @@
 
 // * * * * * * * * * * * * * * * * * * * * * * * * * * * * * * * * * * * * * //
 
-Foam::vector Foam::eigenValues(const tensor& T)
-{
-<<<<<<< HEAD
-    // The eigenvalues
-    scalar i, ii, iii;
-
-    // diagonal matrix
-    const scalar onDiagMagSum =
-        (
-            mag(T.xx()) + mag(T.yy()) + mag(T.zz())
-        );
-
-    const scalar offDiagMagSum =
-        (
-            mag(T.xy()) + mag(T.xz()) + mag(T.yx())
-          + mag(T.yz()) + mag(T.zx()) + mag(T.zy())
-        );
-
-    const scalar magSum = onDiagMagSum + offDiagMagSum;
-
-    if (offDiagMagSum < max(VSMALL, SMALL*magSum))
-    {
-        i = T.xx();
-        ii = T.yy();
-        iii = T.zz();
-    }
-
-    // non-diagonal matrix
-    else
-    {
-        // Coefficients of the characteristic polynmial
-        // x^3 + a*x^2 + b*x + c = 0
-        scalar a =
-           - T.xx() - T.yy() - T.zz();
-
-        scalar b =
-            T.xx()*T.yy() + T.xx()*T.zz() + T.yy()*T.zz()
-          - T.xy()*T.yx() - T.yz()*T.zy() - T.zx()*T.xz();
-
-        scalar c =
-          - T.xx()*T.yy()*T.zz()
-          - T.xy()*T.yz()*T.zx() - T.xz()*T.zy()*T.yx()
-          + T.xx()*T.yz()*T.zy() + T.yy()*T.zx()*T.xz() + T.zz()*T.xy()*T.yx();
-
-        // Auxillary variables
-        scalar aBy3 = a/3;
-
-        scalar P = (a*a - 3*b)/9; // == -p_wikipedia/3
-        scalar PPP = P*P*P;
-
-        scalar Q = (2*a*a*a - 9*a*b + 27*c)/54; // == q_wikipedia/2
-        scalar QQ = Q*Q;
-
-        // Three identical roots
-        if (mag(P) < SMALL*sqr(magSum) && mag(Q) < SMALL*pow3(magSum))
-        {
-            return vector(- aBy3, - aBy3, - aBy3);
-        }
-
-        // Two identical roots and one distinct root
-        else if (mag(PPP - QQ) < SMALL*pow6(magSum))
-        {
-            scalar sqrtP = sqrt(P);
-            scalar signQ = sign(Q);
-
-            i = ii = signQ*sqrtP - aBy3;
-            iii = - 2*signQ*sqrtP - aBy3;
-        }
-
-        // Three distinct roots
-        else if (PPP > QQ)
-        {
-            scalar sqrtP = sqrt(P);
-            scalar value = cos(acos(Q/sqrt(PPP))/3);
-            scalar delta = sqrt(3 - 3*value*value);
-
-            i = - 2*sqrtP*value - aBy3;
-            ii = sqrtP*(value + delta) - aBy3;
-            iii = sqrtP*(value - delta) - aBy3;
-        }
-
-        // One real root, two imaginary roots
-        // based on the above logic, PPP must be less than QQ
-        else
-        {
-            WarningInFunction
-                << "complex eigenvalues detected for tensor: " << T
-                << endl;
-
-            if (mag(P) < SMALL*sqr(magSum))
-            {
-                i = cbrt(QQ/2);
-            }
-            else
-            {
-                scalar w = cbrt(- Q - sqrt(QQ - PPP));
-                i = w + P/w - aBy3;
-            }
-
-            return vector(-VGREAT, i, VGREAT);
-=======
+Foam::vector Foam::eigenValues(const tensor& t)
+{
     // Coefficients of the characteristic cubic polynomial (a = 1)
     const scalar b =
       - t.xx() - t.yy() - t.zz();
@@ -211,7 +112,6 @@
                 FatalErrorInFunction
                     << "Eigenvalue calculation failed for tensor: " << t
                     << exit(FatalError);
->>>>>>> e53048ad
         }
     }
 
@@ -336,7 +236,6 @@
 
     // Triple eigenvalue
     return direction1^direction2;
-<<<<<<< HEAD
 }
 
 
@@ -366,37 +265,6 @@
 }
 
 
-=======
-}
-
-
-Foam::tensor Foam::eigenVectors(const tensor& T, const vector& lambdas)
-{
-    vector Ux(1, 0, 0), Uy(0, 1, 0), Uz(0, 0, 1);
-
-    Ux = eigenVector(T, lambdas.x(), Uy, Uz);
-    Uy = eigenVector(T, lambdas.y(), Uz, Ux);
-    Uz = eigenVector(T, lambdas.z(), Ux, Uy);
-
-    return tensor(Ux, Uy, Uz);
-}
-
-
-Foam::tensor Foam::eigenVectors(const tensor& T)
-{
-    const vector lambdas(eigenValues(T));
-
-    return eigenVectors(T, lambdas);
-}
-
-
-Foam::vector Foam::eigenValues(const symmTensor& T)
-{
-    return eigenValues(tensor(T));
-}
-
-
->>>>>>> e53048ad
 Foam::vector Foam::eigenVector
 (
     const symmTensor& T,
