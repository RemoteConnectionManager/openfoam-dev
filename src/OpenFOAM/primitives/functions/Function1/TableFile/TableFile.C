/*---------------------------------------------------------------------------*\
  =========                 |
  \\      /  F ield         | OpenFOAM: The Open Source CFD Toolbox
   \\    /   O peration     |
<<<<<<< HEAD
    \\  /    A nd           | Copyright (C) 2011-2016 OpenFOAM Foundation
     \\/     M anipulation  | Copyright (C) 2016 OpenCFD Ltd.
=======
    \\  /    A nd           | Copyright (C) 2011-2017 OpenFOAM Foundation
     \\/     M anipulation  |
>>>>>>> 7c02f684
-------------------------------------------------------------------------------
License
    This file is part of OpenFOAM.

    OpenFOAM is free software: you can redistribute it and/or modify it
    under the terms of the GNU General Public License as published by
    the Free Software Foundation, either version 3 of the License, or
    (at your option) any later version.

    OpenFOAM is distributed in the hope that it will be useful, but WITHOUT
    ANY WARRANTY; without even the implied warranty of MERCHANTABILITY or
    FITNESS FOR A PARTICULAR PURPOSE.  See the GNU General Public License
    for more details.

    You should have received a copy of the GNU General Public License
    along with OpenFOAM.  If not, see <http://www.gnu.org/licenses/>.

\*---------------------------------------------------------------------------*/

#include "TableFile.H"

// * * * * * * * * * * * * * * * * Constructors  * * * * * * * * * * * * * * //

template<class Type>
Foam::Function1Types::TableFile<Type>::TableFile
(
    const word& entryName,
    const dictionary& dict
)
:
    TableBase<Type>(entryName, dict.subDict(entryName + "Coeffs")),
    fName_("none")
{
    const dictionary coeffs(dict.subDict(entryName + "Coeffs"));
    coeffs.lookup("file") >> fName_;

    fileName expandedFile(fName_);
    IFstream is(expandedFile.expand());

    if (!is.good())
    {
        FatalIOErrorInFunction
        (
            is
        )   << "Cannot open file." << exit(FatalIOError);
    }

    is  >> this->table_;

    TableBase<Type>::check();
}


template<class Type>
Foam::Function1Types::TableFile<Type>::TableFile(const TableFile<Type>& tbl)
:
    TableBase<Type>(tbl),
    fName_(tbl.fName_)
{}


// * * * * * * * * * * * * * * * * Destructor  * * * * * * * * * * * * * * * //

template<class Type>
Foam::Function1Types::TableFile<Type>::~TableFile()
{}


// * * * * * * * * * * * * * * * Member Functions  * * * * * * * * * * * * * //

template<class Type>
void Foam::Function1Types::TableFile<Type>::writeData(Ostream& os) const
{
    Function1<Type>::writeData(os);
    os.endEntry();

    os.beginBlock(word(this->name() + "Coeffs"));

    // Note: for TableBase write the dictionary entries it needs but not
    // the values themselves
    TableBase<Type>::writeEntries(os);

<<<<<<< HEAD
    os.writeEntry("fileName", fName_);

    os.endBlock() << flush;
=======
    os.writeKeyword("file")<< fName_ << token::END_STATEMENT << nl;
    os  << decrIndent << indent << token::END_BLOCK << endl;
>>>>>>> 7c02f684
}


// ************************************************************************* //<|MERGE_RESOLUTION|>--- conflicted
+++ resolved
@@ -2,13 +2,8 @@
   =========                 |
   \\      /  F ield         | OpenFOAM: The Open Source CFD Toolbox
    \\    /   O peration     |
-<<<<<<< HEAD
-    \\  /    A nd           | Copyright (C) 2011-2016 OpenFOAM Foundation
-     \\/     M anipulation  | Copyright (C) 2016 OpenCFD Ltd.
-=======
     \\  /    A nd           | Copyright (C) 2011-2017 OpenFOAM Foundation
-     \\/     M anipulation  |
->>>>>>> 7c02f684
+     \\/     M anipulation  | Copyright (C) 2016-2017 OpenCFD Ltd.
 -------------------------------------------------------------------------------
 License
     This file is part of OpenFOAM.
@@ -91,14 +86,9 @@
     // the values themselves
     TableBase<Type>::writeEntries(os);
 
-<<<<<<< HEAD
-    os.writeEntry("fileName", fName_);
+    os.writeEntry("file", fName_);
 
     os.endBlock() << flush;
-=======
-    os.writeKeyword("file")<< fName_ << token::END_STATEMENT << nl;
-    os  << decrIndent << indent << token::END_BLOCK << endl;
->>>>>>> 7c02f684
 }
 
 
