/*---------------------------------------------------------------------------*\
  =========                 |
  \\      /  F ield         | OpenFOAM: The Open Source CFD Toolbox
   \\    /   O peration     |
    \\  /    A nd           | Copyright (C) 2011-2017 OpenFOAM Foundation
     \\/     M anipulation  |
-------------------------------------------------------------------------------
License
    This file is part of OpenFOAM.

    OpenFOAM is free software: you can redistribute it and/or modify it
    under the terms of the GNU General Public License as published by
    the Free Software Foundation, either version 3 of the License, or
    (at your option) any later version.

    OpenFOAM is distributed in the hope that it will be useful, but WITHOUT
    ANY WARRANTY; without even the implied warranty of MERCHANTABILITY or
    FITNESS FOR A PARTICULAR PURPOSE.  See the GNU General Public License
    for more details.

    You should have received a copy of the GNU General Public License
    along with OpenFOAM.  If not, see <http://www.gnu.org/licenses/>.

\*---------------------------------------------------------------------------*/

#include "Constant.H"

// * * * * * * * * * * * * * * * * * * * * * * * * * * * * * * * * * * * * * //

template<class Type>
Foam::autoPtr<Foam::Function1<Type>> Foam::Function1<Type>::New
(
    const word& entryName,
    const dictionary& dict
)
{
    if (dict.isDict(entryName))
    {
        const dictionary& coeffsDict(dict.subDict(entryName));

        const word Function1Type(coeffsDict.lookup("type"));

        typename dictionaryConstructorTable::iterator cstrIter =
            dictionaryConstructorTablePtr_->find(Function1Type);

        if (cstrIter == dictionaryConstructorTablePtr_->end())
        {
            FatalErrorInFunction
                << "Unknown Function1 type "
                << Function1Type << " for Function1 "
                << entryName << nl << nl
                << "Valid Function1 types are:" << nl
                << dictionaryConstructorTablePtr_->sortedToc() << nl
                << exit(FatalError);
        }

        return cstrIter()(entryName, coeffsDict);
    }
    else
    {
        Istream& is(dict.lookup(entryName, false));

        token firstToken(is);
        word Function1Type;

<<<<<<< HEAD
        if (!firstToken.isWord())
        {
            is.putBack(firstToken);
            return autoPtr<Function1<Type>>
            (
                new Function1Types::Constant<Type>(entryName, is)
            );
        }
        else
        {
            Function1Type = firstToken.wordToken();
        }

        typename dictionaryConstructorTable::iterator cstrIter =
            dictionaryConstructorTablePtr_->find(Function1Type);

        if (cstrIter == dictionaryConstructorTablePtr_->end())
        {
            FatalErrorInFunction
                << "Unknown Function1 type "
                << Function1Type << " for Function1 "
                << entryName << nl << nl
                << "Valid Function1 types are:" << nl
                << dictionaryConstructorTablePtr_->sortedToc() << nl
                << exit(FatalError);
        }
=======
    if (!cstrIter.found())
    {
        FatalErrorInFunction
            << "Unknown Function1 type "
            << Function1Type << " for Function1 "
            << entryName << nl << nl
            << "Valid Function1 types are:" << nl
            << dictionaryConstructorTablePtr_->sortedToc() << nl
            << exit(FatalError);
    }
>>>>>>> 15fe3f1d

        return cstrIter()
        (
            entryName,
            dict.found(entryName + "Coeffs")
          ? dict.subDict(entryName + "Coeffs")
          : dict
        );
    }
}


// ************************************************************************* //<|MERGE_RESOLUTION|>--- conflicted
+++ resolved
@@ -43,7 +43,7 @@
         typename dictionaryConstructorTable::iterator cstrIter =
             dictionaryConstructorTablePtr_->find(Function1Type);
 
-        if (cstrIter == dictionaryConstructorTablePtr_->end())
+        if (!cstrIter.found())
         {
             FatalErrorInFunction
                 << "Unknown Function1 type "
@@ -63,7 +63,6 @@
         token firstToken(is);
         word Function1Type;
 
-<<<<<<< HEAD
         if (!firstToken.isWord())
         {
             is.putBack(firstToken);
@@ -80,7 +79,7 @@
         typename dictionaryConstructorTable::iterator cstrIter =
             dictionaryConstructorTablePtr_->find(Function1Type);
 
-        if (cstrIter == dictionaryConstructorTablePtr_->end())
+        if (!cstrIter.found())
         {
             FatalErrorInFunction
                 << "Unknown Function1 type "
@@ -90,18 +89,6 @@
                 << dictionaryConstructorTablePtr_->sortedToc() << nl
                 << exit(FatalError);
         }
-=======
-    if (!cstrIter.found())
-    {
-        FatalErrorInFunction
-            << "Unknown Function1 type "
-            << Function1Type << " for Function1 "
-            << entryName << nl << nl
-            << "Valid Function1 types are:" << nl
-            << dictionaryConstructorTablePtr_->sortedToc() << nl
-            << exit(FatalError);
-    }
->>>>>>> 15fe3f1d
 
         return cstrIter()
         (
