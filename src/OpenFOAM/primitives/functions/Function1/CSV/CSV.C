/*---------------------------------------------------------------------------*\
  =========                 |
  \\      /  F ield         | OpenFOAM: The Open Source CFD Toolbox
   \\    /   O peration     |
<<<<<<< HEAD
    \\  /    A nd           | Copyright (C) 2011-2016 OpenFOAM Foundation
     \\/     M anipulation  | Copyright (C) 2016 OpenCFD Ltd.
=======
    \\  /    A nd           | Copyright (C) 2011-2017 OpenFOAM Foundation
     \\/     M anipulation  |
>>>>>>> 7c02f684
-------------------------------------------------------------------------------
License
    This file is part of OpenFOAM.

    OpenFOAM is free software: you can redistribute it and/or modify it
    under the terms of the GNU General Public License as published by
    the Free Software Foundation, either version 3 of the License, or
    (at your option) any later version.

    OpenFOAM is distributed in the hope that it will be useful, but WITHOUT
    ANY WARRANTY; without even the implied warranty of MERCHANTABILITY or
    FITNESS FOR A PARTICULAR PURPOSE.  See the GNU General Public License
    for more details.

    You should have received a copy of the GNU General Public License
    along with OpenFOAM.  If not, see <http://www.gnu.org/licenses/>.

\*---------------------------------------------------------------------------*/

#include "CSV.H"
#include "DynamicList.H"
#include "IFstream.H"

// * * * * * * * * * * * * * Private Member Functions  * * * * * * * * * * * //

template<>
Foam::label Foam::Function1Types::CSV<Foam::label>::readValue
(
    const List<string>& splitted
)
{
    if (componentColumns_[0] >= splitted.size())
    {
        FatalErrorInFunction
            << "No column " << componentColumns_[0] << " in "
            << splitted << endl
            << exit(FatalError);
    }

    return readLabel(IStringStream(splitted[componentColumns_[0]])());
}


template<>
Foam::scalar Foam::Function1Types::CSV<Foam::scalar>::readValue
(
    const List<string>& splitted
)
{
    if (componentColumns_[0] >= splitted.size())
    {
        FatalErrorInFunction
            << "No column " << componentColumns_[0] << " in "
            << splitted << endl
            << exit(FatalError);
    }

    return readScalar(IStringStream(splitted[componentColumns_[0]])());
}


template<class Type>
Type Foam::Function1Types::CSV<Type>::readValue(const List<string>& splitted)
{
    Type result;

    for (label i = 0; i < pTraits<Type>::nComponents; i++)
    {
        if (componentColumns_[i] >= splitted.size())
        {
            FatalErrorInFunction
            << "No column " << componentColumns_[i] << " in "
                << splitted << endl
                << exit(FatalError);
        }

        result[i] =
        readScalar(IStringStream(splitted[componentColumns_[i]])());
    }

    return result;
}


template<class Type>
void Foam::Function1Types::CSV<Type>::read()
{
    fileName expandedFile(fName_);
    IFstream is(expandedFile.expand());

    if (!is.good())
    {
        FatalIOErrorInFunction(is)
            << "Cannot open CSV file for reading."
            << exit(FatalIOError);
    }

    DynamicList<Tuple2<scalar, Type>> values;

    // skip header
    for (label i = 0; i < nHeaderLine_; i++)
    {
        string line;
        is.getLine(line);
    }

    label nEntries = max(componentColumns_);

    // read data
    while (is.good())
    {
        string line;
        is.getLine(line);


        label n = 0;
        std::size_t pos = 0;
        DynamicList<string> splitted;

        if (mergeSeparators_)
        {
            std::size_t nPos = 0;

            while ((pos != std::string::npos) && (n <= nEntries))
            {
                bool found = false;
                while (!found)
                {
                    nPos = line.find(separator_, pos);

                    if ((nPos != std::string::npos) && (nPos - pos == 0))
                    {
                        pos = nPos + 1;
                    }
                    else
                    {
                        found = true;
                    }
                }

                nPos = line.find(separator_, pos);

                if (nPos == std::string::npos)
                {
                    splitted.append(line.substr(pos));
                    pos = nPos;
                    n++;
                }
                else
                {
                    splitted.append(line.substr(pos, nPos - pos));
                    pos = nPos + 1;
                    n++;
                }
            }
        }
        else
        {
            while ((pos != std::string::npos) && (n <= nEntries))
            {
                std::size_t nPos = line.find(separator_, pos);

                if (nPos == std::string::npos)
                {
                    splitted.append(line.substr(pos));
                    pos = nPos;
                    n++;
                }
                else
                {
                    splitted.append(line.substr(pos, nPos - pos));
                    pos = nPos + 1;
                    n++;
                }
            }
        }


        if (splitted.size() <= 1)
        {
            break;
        }

        scalar x = readScalar(IStringStream(splitted[refColumn_])());
        Type value = readValue(splitted);

        values.append(Tuple2<scalar,Type>(x, value));
    }

    this->table_.transfer(values);
}


// * * * * * * * * * * * * * * * * Constructors  * * * * * * * * * * * * * * //

template<class Type>
Foam::Function1Types::CSV<Type>::CSV
(
    const word& entryName,
    const dictionary& dict,
    const word& ext,
    const fileName& fName
)
:
    TableBase<Type>(entryName, dict.subDict(entryName + ext)),
    coeffs_(dict.subDict(entryName + ext)),
    nHeaderLine_(readLabel(coeffs_.lookup("nHeaderLine"))),
    refColumn_(readLabel(coeffs_.lookup("refColumn"))),
    componentColumns_(coeffs_.lookup("componentColumns")),
    separator_(coeffs_.lookupOrDefault<string>("separator", string(","))[0]),
    mergeSeparators_(readBool(coeffs_.lookup("mergeSeparators"))),
<<<<<<< HEAD
    fName_(fName != fileName::null ? fName : coeffs_.lookup("fileName"))
=======
    fName_(coeffs_.lookup("file"))
>>>>>>> 7c02f684
{
    if (componentColumns_.size() != pTraits<Type>::nComponents)
    {
        FatalErrorInFunction
            << componentColumns_ << " does not have the expected length of "
            << pTraits<Type>::nComponents << endl
            << exit(FatalError);
    }

    read();

    TableBase<Type>::check();
}


template<class Type>
Foam::Function1Types::CSV<Type>::CSV(const CSV<Type>& tbl)
:
    TableBase<Type>(tbl),
    nHeaderLine_(tbl.nHeaderLine_),
    refColumn_(tbl.refColumn_),
    componentColumns_(tbl.componentColumns_),
    separator_(tbl.separator_),
    mergeSeparators_(tbl.mergeSeparators_),
    fName_(tbl.fName_)
{}


// * * * * * * * * * * * * * * * * Destructor  * * * * * * * * * * * * * * * //

template<class Type>
Foam::Function1Types::CSV<Type>::~CSV()
{}


// * * * * * * * * * * * * * * * Member Functions  * * * * * * * * * * * * * //

template<class Type>
const Foam::fileName& Foam::Function1Types::CSV<Type>::fName() const
{
    return fName_;
}


template<class Type>
void Foam::Function1Types::CSV<Type>::writeData(Ostream& os) const
{
    Function1<Type>::writeData(os);
    os.endEntry();

    os.beginBlock(word(this->name() + "Coeffs"));

    // Note: for TableBase write the dictionary entries it needs but not
    // the values themselves
    TableBase<Type>::writeEntries(os);

    os.writeEntry("nHeaderLine", nHeaderLine_);
    os.writeEntry("refColumn",   refColumn_);

    // Force writing labelList in ascii
<<<<<<< HEAD
    const enum IOstream::streamFormat fmt = os.format();
    os.format(IOstream::ASCII);
    os.writeEntry("componentColumns", componentColumns_);
    os.format(fmt);

    os.writeEntry("separator",       string(separator_));
    os.writeEntry("mergeSeparators", mergeSeparators_);
    os.writeEntry("fileName",        fName_);

    os.endBlock() << flush;
=======
    os.writeKeyword("componentColumns");
    if (os.format() == IOstream::BINARY)
    {
        os.format(IOstream::ASCII);
        os  << componentColumns_;
        os.format(IOstream::BINARY);
    }
    else
    {
        os  << componentColumns_;
    }
    os  << token::END_STATEMENT << nl;

    os.writeKeyword("separator") << string(separator_)
        << token::END_STATEMENT << nl;
    os.writeKeyword("mergeSeparators") << mergeSeparators_
        << token::END_STATEMENT << nl;
    os.writeKeyword("file") << fName_ << token::END_STATEMENT << nl;
    os  << decrIndent << indent << token::END_BLOCK << endl;
>>>>>>> 7c02f684
}


// ************************************************************************* //<|MERGE_RESOLUTION|>--- conflicted
+++ resolved
@@ -2,13 +2,8 @@
   =========                 |
   \\      /  F ield         | OpenFOAM: The Open Source CFD Toolbox
    \\    /   O peration     |
-<<<<<<< HEAD
-    \\  /    A nd           | Copyright (C) 2011-2016 OpenFOAM Foundation
-     \\/     M anipulation  | Copyright (C) 2016 OpenCFD Ltd.
-=======
     \\  /    A nd           | Copyright (C) 2011-2017 OpenFOAM Foundation
-     \\/     M anipulation  |
->>>>>>> 7c02f684
+     \\/     M anipulation  | Copyright (C) 2016-2017 OpenCFD Ltd.
 -------------------------------------------------------------------------------
 License
     This file is part of OpenFOAM.
@@ -220,11 +215,7 @@
     componentColumns_(coeffs_.lookup("componentColumns")),
     separator_(coeffs_.lookupOrDefault<string>("separator", string(","))[0]),
     mergeSeparators_(readBool(coeffs_.lookup("mergeSeparators"))),
-<<<<<<< HEAD
-    fName_(fName != fileName::null ? fName : coeffs_.lookup("fileName"))
-=======
-    fName_(coeffs_.lookup("file"))
->>>>>>> 7c02f684
+    fName_(fName != fileName::null ? fName : coeffs_.lookup("file"))
 {
     if (componentColumns_.size() != pTraits<Type>::nComponents)
     {
@@ -282,41 +273,19 @@
     TableBase<Type>::writeEntries(os);
 
     os.writeEntry("nHeaderLine", nHeaderLine_);
-    os.writeEntry("refColumn",   refColumn_);
+    os.writeEntry("refColumn", refColumn_);
 
     // Force writing labelList in ascii
-<<<<<<< HEAD
     const enum IOstream::streamFormat fmt = os.format();
     os.format(IOstream::ASCII);
     os.writeEntry("componentColumns", componentColumns_);
     os.format(fmt);
 
-    os.writeEntry("separator",       string(separator_));
+    os.writeEntry("separator", string(separator_));
     os.writeEntry("mergeSeparators", mergeSeparators_);
-    os.writeEntry("fileName",        fName_);
+    os.writeEntry("file", fName_);
 
     os.endBlock() << flush;
-=======
-    os.writeKeyword("componentColumns");
-    if (os.format() == IOstream::BINARY)
-    {
-        os.format(IOstream::ASCII);
-        os  << componentColumns_;
-        os.format(IOstream::BINARY);
-    }
-    else
-    {
-        os  << componentColumns_;
-    }
-    os  << token::END_STATEMENT << nl;
-
-    os.writeKeyword("separator") << string(separator_)
-        << token::END_STATEMENT << nl;
-    os.writeKeyword("mergeSeparators") << mergeSeparators_
-        << token::END_STATEMENT << nl;
-    os.writeKeyword("file") << fName_ << token::END_STATEMENT << nl;
-    os  << decrIndent << indent << token::END_BLOCK << endl;
->>>>>>> 7c02f684
 }
 
 
