/*---------------------------------------------------------------------------*\
  =========                 |
  \\      /  F ield         | OpenFOAM: The Open Source CFD Toolbox
   \\    /   O peration     |
    \\  /    A nd           | Copyright (C) 2011-2017 OpenFOAM Foundation
     \\/     M anipulation  | Copyright (C) 2016-2017 OpenCFD Ltd.
-------------------------------------------------------------------------------
License
    This file is part of OpenFOAM.

    OpenFOAM is free software: you can redistribute it and/or modify it
    under the terms of the GNU General Public License as published by
    the Free Software Foundation, either version 3 of the License, or
    (at your option) any later version.

    OpenFOAM is distributed in the hope that it will be useful, but WITHOUT
    ANY WARRANTY; without even the implied warranty of MERCHANTABILITY or
    FITNESS FOR A PARTICULAR PURPOSE.  See the GNU General Public License
    for more details.

    You should have received a copy of the GNU General Public License
    along with OpenFOAM.  If not, see <http://www.gnu.org/licenses/>.

\*---------------------------------------------------------------------------*/

#include "CSV.H"
#include "DynamicList.H"
#include "IFstream.H"

// * * * * * * * * * * * * * Private Member Functions  * * * * * * * * * * * //

template<>
Foam::label Foam::Function1Types::CSV<Foam::label>::readValue
(
    const List<string>& splitted
)
{
    if (componentColumns_[0] >= splitted.size())
    {
        FatalErrorInFunction
            << "No column " << componentColumns_[0] << " in "
            << splitted << endl
            << exit(FatalError);
    }

    return readLabel(IStringStream(splitted[componentColumns_[0]])());
}


template<>
Foam::scalar Foam::Function1Types::CSV<Foam::scalar>::readValue
(
    const List<string>& splitted
)
{
    if (componentColumns_[0] >= splitted.size())
    {
        FatalErrorInFunction
            << "No column " << componentColumns_[0] << " in "
            << splitted << endl
            << exit(FatalError);
    }

    return readScalar(IStringStream(splitted[componentColumns_[0]])());
}


template<class Type>
Type Foam::Function1Types::CSV<Type>::readValue(const List<string>& splitted)
{
    Type result;

    for (label i = 0; i < pTraits<Type>::nComponents; i++)
    {
        if (componentColumns_[i] >= splitted.size())
        {
            FatalErrorInFunction
            << "No column " << componentColumns_[i] << " in "
                << splitted << endl
                << exit(FatalError);
        }

        result[i] =
        readScalar(IStringStream(splitted[componentColumns_[i]])());
    }

    return result;
}


template<class Type>
void Foam::Function1Types::CSV<Type>::read()
{
    fileName expandedFile(fName_);
    IFstream is(expandedFile.expand());

    if (!is.good())
    {
        FatalIOErrorInFunction(is)
            << "Cannot open CSV file for reading."
            << exit(FatalIOError);
    }

    DynamicList<Tuple2<scalar, Type>> values;

    // skip header
    for (label i = 0; i < nHeaderLine_; i++)
    {
        string line;
        is.getLine(line);
    }

    label nEntries = max(componentColumns_);

    // read data
    while (is.good())
    {
        string line;
        is.getLine(line);


        label n = 0;
        std::size_t pos = 0;
        DynamicList<string> splitted;

        if (mergeSeparators_)
        {
            std::size_t nPos = 0;

            while ((pos != std::string::npos) && (n <= nEntries))
            {
                bool found = false;
                while (!found)
                {
                    nPos = line.find(separator_, pos);

                    if ((nPos != std::string::npos) && (nPos - pos == 0))
                    {
                        pos = nPos + 1;
                    }
                    else
                    {
                        found = true;
                    }
                }

                nPos = line.find(separator_, pos);

                if (nPos == std::string::npos)
                {
                    splitted.append(line.substr(pos));
                    pos = nPos;
                    n++;
                }
                else
                {
                    splitted.append(line.substr(pos, nPos - pos));
                    pos = nPos + 1;
                    n++;
                }
            }
        }
        else
        {
            while ((pos != std::string::npos) && (n <= nEntries))
            {
                std::size_t nPos = line.find(separator_, pos);

                if (nPos == std::string::npos)
                {
                    splitted.append(line.substr(pos));
                    pos = nPos;
                    n++;
                }
                else
                {
                    splitted.append(line.substr(pos, nPos - pos));
                    pos = nPos + 1;
                    n++;
                }
            }
        }


        if (splitted.size() <= 1)
        {
            break;
        }

        scalar x = readScalar(IStringStream(splitted[refColumn_])());
        Type value = readValue(splitted);

        values.append(Tuple2<scalar,Type>(x, value));
    }

    this->table_.transfer(values);
}


// * * * * * * * * * * * * * * * * Constructors  * * * * * * * * * * * * * * //

template<class Type>
Foam::Function1Types::CSV<Type>::CSV
(
    const word& entryName,
<<<<<<< HEAD
    const dictionary& dict,
    const word& ext,
    const fileName& fName
)
:
    TableBase<Type>(entryName, dict.subDict(entryName + ext)),
    coeffs_(dict.subDict(entryName + ext)),
    nHeaderLine_(readLabel(coeffs_.lookup("nHeaderLine"))),
    refColumn_(readLabel(coeffs_.lookup("refColumn"))),
    componentColumns_(coeffs_.lookup("componentColumns")),
    separator_(coeffs_.lookupOrDefault<string>("separator", string(","))[0]),
    mergeSeparators_(readBool(coeffs_.lookup("mergeSeparators"))),
    fName_(fName != fileName::null ? fName : coeffs_.lookup("file"))
=======
    const dictionary& dict
)
:
    TableBase<Type>(entryName, dict),
    nHeaderLine_(readLabel(dict.lookup("nHeaderLine"))),
    refColumn_(readLabel(dict.lookup("refColumn"))),
    componentColumns_(dict.lookup("componentColumns")),
    separator_(dict.lookupOrDefault<string>("separator", string(","))[0]),
    mergeSeparators_(readBool(dict.lookup("mergeSeparators"))),
    fName_(dict.lookup("file"))
>>>>>>> e53048ad
{
    if (componentColumns_.size() != pTraits<Type>::nComponents)
    {
        FatalErrorInFunction
            << componentColumns_ << " does not have the expected length of "
            << pTraits<Type>::nComponents << endl
            << exit(FatalError);
    }

    read();

    TableBase<Type>::check();
}


template<class Type>
Foam::Function1Types::CSV<Type>::CSV(const CSV<Type>& tbl)
:
    TableBase<Type>(tbl),
    nHeaderLine_(tbl.nHeaderLine_),
    refColumn_(tbl.refColumn_),
    componentColumns_(tbl.componentColumns_),
    separator_(tbl.separator_),
    mergeSeparators_(tbl.mergeSeparators_),
    fName_(tbl.fName_)
{}


// * * * * * * * * * * * * * * * * Destructor  * * * * * * * * * * * * * * * //

template<class Type>
Foam::Function1Types::CSV<Type>::~CSV()
{}


// * * * * * * * * * * * * * * * Member Functions  * * * * * * * * * * * * * //

template<class Type>
const Foam::fileName& Foam::Function1Types::CSV<Type>::fName() const
{
    return fName_;
}


template<class Type>
void Foam::Function1Types::CSV<Type>::writeData(Ostream& os) const
{
    Function1<Type>::writeData(os);
    os.endEntry();

    os.beginBlock(word(this->name() + "Coeffs"));

    // Note: for TableBase write the dictionary entries it needs but not
    // the values themselves
    TableBase<Type>::writeEntries(os);

    os.writeEntry("nHeaderLine", nHeaderLine_);
    os.writeEntry("refColumn", refColumn_);

    // Force writing labelList in ascii
    const enum IOstream::streamFormat fmt = os.format();
    os.format(IOstream::ASCII);
    os.writeEntry("componentColumns", componentColumns_);
    os.format(fmt);

    os.writeEntry("separator", string(separator_));
    os.writeEntry("mergeSeparators", mergeSeparators_);
    os.writeEntry("file", fName_);

    os.endBlock() << flush;
}


// ************************************************************************* //<|MERGE_RESOLUTION|>--- conflicted
+++ resolved
@@ -203,22 +203,8 @@
 Foam::Function1Types::CSV<Type>::CSV
 (
     const word& entryName,
-<<<<<<< HEAD
     const dictionary& dict,
-    const word& ext,
     const fileName& fName
-)
-:
-    TableBase<Type>(entryName, dict.subDict(entryName + ext)),
-    coeffs_(dict.subDict(entryName + ext)),
-    nHeaderLine_(readLabel(coeffs_.lookup("nHeaderLine"))),
-    refColumn_(readLabel(coeffs_.lookup("refColumn"))),
-    componentColumns_(coeffs_.lookup("componentColumns")),
-    separator_(coeffs_.lookupOrDefault<string>("separator", string(","))[0]),
-    mergeSeparators_(readBool(coeffs_.lookup("mergeSeparators"))),
-    fName_(fName != fileName::null ? fName : coeffs_.lookup("file"))
-=======
-    const dictionary& dict
 )
 :
     TableBase<Type>(entryName, dict),
@@ -227,8 +213,7 @@
     componentColumns_(dict.lookup("componentColumns")),
     separator_(dict.lookupOrDefault<string>("separator", string(","))[0]),
     mergeSeparators_(readBool(dict.lookup("mergeSeparators"))),
-    fName_(dict.lookup("file"))
->>>>>>> e53048ad
+    fName_(fName != fileName::null ? fName : dict.lookup("file"))
 {
     if (componentColumns_.size() != pTraits<Type>::nComponents)
     {
