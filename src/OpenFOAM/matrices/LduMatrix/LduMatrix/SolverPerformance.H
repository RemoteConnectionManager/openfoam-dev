--- conflicted
+++ resolved
@@ -123,15 +123,6 @@
 
         SolverPerformance
         (
-<<<<<<< HEAD
-            const word&  solverName,
-            const word&  fieldName,
-            const Type&  iRes = Type(Zero),
-            const Type&  fRes = Type(Zero),
-            const label  nIter = 0,
-            const bool   converged = false,
-            const bool   singular = false
-=======
             const word& solverName,
             const word& fieldName,
             const Type& iRes = pTraits<Type>::zero,
@@ -139,7 +130,6 @@
             const labelType& nIter = pTraits<labelType>::zero,
             const bool converged = false,
             const bool singular = false
->>>>>>> 7b971a9e
         )
         :
             solverName_(solverName),
