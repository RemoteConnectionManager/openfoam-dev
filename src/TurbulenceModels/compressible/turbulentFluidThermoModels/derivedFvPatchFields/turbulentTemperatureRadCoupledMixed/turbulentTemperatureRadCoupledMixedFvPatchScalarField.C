--- conflicted
+++ resolved
@@ -2,13 +2,8 @@
   =========                 |
   \\      /  F ield         | OpenFOAM: The Open Source CFD Toolbox
    \\    /   O peration     |
-<<<<<<< HEAD
-    \\  /    A nd           | Copyright (C) 2011-2016 OpenFOAM Foundation
+    \\  /    A nd           | Copyright (C) 2011-2017 OpenFOAM Foundation
      \\/     M anipulation  | Copyright (C) 2017 OpenCFD Ltd
-=======
-    \\  /    A nd           | Copyright (C) 2011-2017 OpenFOAM Foundation
-     \\/     M anipulation  |
->>>>>>> d2a62df7
 -------------------------------------------------------------------------------
 License
     This file is part of OpenFOAM.
@@ -187,6 +182,7 @@
     UPstream::msgType() = oldTag+1;
 
     // Get the coupling information from the mappedPatchBase
+    const label patchi = patch().index();
     const mappedPatchBase& mpp =
         refCast<const mappedPatchBase>(patch().patch());
     const polyMesh& nbrMesh = mpp.sampleMesh();
@@ -237,7 +233,6 @@
         mpp.distribute(qrNbr);
     }
 
-<<<<<<< HEAD
     // inertia therm
     if (thermalInertia_)
     {
@@ -250,10 +245,15 @@
 
             if (thermo)
             {
+                const scalarField& ppn =
+                    thermo->p().boundaryField()[samplePatchi];
+                const scalarField& Tpn =
+                    thermo->T().boundaryField()[samplePatchi];
+
                 mCpDtNbr =
                 (
-                    thermo->Cp()().boundaryField()[nbrPatch.index()]
-                  * thermo->rho()().boundaryField()[nbrPatch.index()]
+                    thermo->Cp(ppn, Tpn, samplePatchi)
+                  * thermo->rho(samplePatchi)
                   / nbrPatch.deltaCoeffs()/dt
                 );
 
@@ -274,10 +274,12 @@
 
             if (thermo)
             {
+                const scalarField& pp = thermo->p().boundaryField()[patchi];
+
                 mCpDt =
                 (
-                    thermo->rho()().boundaryField()[patch().index()]
-                  * thermo->Cp()().boundaryField()[patch().index()]
+                    thermo->Cp(pp, Tp, patchi)
+                  * thermo->rho(patchi)
                   / patch().deltaCoeffs()/dt
                 );
             }
@@ -294,27 +296,21 @@
                 this->internalField().name()
             );
 
-        const fvPatchField<scalar>& TpOld =
-            T.oldTime().boundaryField()[patch().index()];
+        const fvPatchField<scalar>& TpOld = T.oldTime().boundaryField()[patchi];
 
         scalarField alpha(KDeltaNbr + mCpDt + mCpDtNbr);
 
         valueFraction() = alpha/(alpha + KDelta);
         scalarField c(KDeltaNbr*TcNbr + (mCpDt + mCpDtNbr)*TpOld);
         refValue() = c/alpha;
-        refGrad() = (Qr + QrNbr)/kappa(Tp);
+        refGrad() = (qr + qrNbr)/kappa(Tp);
     }
     else
     {
         valueFraction() = KDeltaNbr/(KDeltaNbr + KDelta);
         refValue() = TcNbr;
-        refGrad() = (Qr + QrNbr)/kappa(Tp);
-    }
-=======
-    valueFraction() = KDeltaNbr/(KDeltaNbr + KDelta);
-    refValue() = TcNbr;
-    refGrad() = (qr + qrNbr)/kappa(Tp);
->>>>>>> d2a62df7
+        refGrad() = (qr + qrNbr)/kappa(Tp);
+    }
 
     mixedFvPatchScalarField::updateCoeffs();
 
@@ -348,15 +344,10 @@
 {
     mixedFvPatchScalarField::write(os);
     os.writeKeyword("Tnbr")<< TnbrName_ << token::END_STATEMENT << nl;
-<<<<<<< HEAD
-    os.writeKeyword("QrNbr")<< QrNbrName_ << token::END_STATEMENT << nl;
-    os.writeKeyword("Qr")<< QrName_ << token::END_STATEMENT << nl;
-    os.writeEntry("thermalInertia", thermalInertia_);
-
-=======
     os.writeKeyword("qrNbr")<< qrNbrName_ << token::END_STATEMENT << nl;
     os.writeKeyword("qr")<< qrName_ << token::END_STATEMENT << nl;
->>>>>>> d2a62df7
+    os.writeEntry("thermalInertia", thermalInertia_);
+
     thicknessLayers_.writeEntry("thicknessLayers", os);
     kappaLayers_.writeEntry("kappaLayers", os);
 
