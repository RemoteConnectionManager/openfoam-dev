--- conflicted
+++ resolved
@@ -344,16 +344,11 @@
 {
     mixedFvPatchScalarField::write(os);
     os.writeKeyword("Tnbr")<< TnbrName_ << token::END_STATEMENT << nl;
-<<<<<<< HEAD
-    os.writeKeyword("QrNbr")<< QrNbrName_ << token::END_STATEMENT << nl;
-    os.writeKeyword("Qr")<< QrName_ << token::END_STATEMENT << nl;
+
+    os.writeKeyword("qrNbr")<< qrNbrName_ << token::END_STATEMENT << nl;
+    os.writeKeyword("qr")<< qrName_ << token::END_STATEMENT << nl;
     os.writeKeyword("thermalInertia")<< thermalInertia_
         << token::END_STATEMENT << nl;
-=======
-    os.writeKeyword("qrNbr")<< qrNbrName_ << token::END_STATEMENT << nl;
-    os.writeKeyword("qr")<< qrName_ << token::END_STATEMENT << nl;
-    os.writeEntry("thermalInertia", thermalInertia_);
->>>>>>> f1a75712
 
     thicknessLayers_.writeEntry("thicknessLayers", os);
     kappaLayers_.writeEntry("kappaLayers", os);
