--- conflicted
+++ resolved
@@ -59,11 +59,8 @@
         Tnbr            T;
         thicknessLayers (0.1 0.2 0.3 0.4);
         kappaLayers     (1 2 3 4);
-<<<<<<< HEAD
-=======
         kappaMethod     lookup;
         kappa           kappa;
->>>>>>> 7b971a9e
         value           uniform 300;
     }
     \endverbatim
