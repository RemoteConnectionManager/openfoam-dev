--- conflicted
+++ resolved
@@ -28,13 +28,9 @@
     grpInletBoundaryConditions
 
 Description
-<<<<<<< HEAD
+
     This temperature boundary condition averages the temperature over the
     "outlet" patch specified by name "outletPatchName" and applies an extra
-=======
-    This temperature boundary conditon averages the temperature over the
-    "outlet" patch specified by name "outletPatch" and applies an extra
->>>>>>> a54555e8
     heat source. This is set as a uniform temperature value on this patch.
     Additionally minTempLimit/maxTempLimit limits can be applied
 
