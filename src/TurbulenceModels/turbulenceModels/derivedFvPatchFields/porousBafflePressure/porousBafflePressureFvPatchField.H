--- conflicted
+++ resolved
@@ -58,13 +58,8 @@
         rho          | density field name      | no          | rho
         D            | Darcy coefficient       | yes         |
         I            | inertial coefficient    | yes         |
-<<<<<<< HEAD
-        L            | porous media length in the flow direction | yes |
+        length       | porous media length in the flow direction | yes |
         uniformJump  | applies a uniform pressure drop on the patch based on the
-                       net velocity across the baffle | no | no
-=======
-        length       | porous media length in the flow direction | yes |
->>>>>>> 9a536b02
     \endtable
 
     Example of the boundary condition specification:
@@ -76,12 +71,8 @@
         jump            uniform 0;
         D               0.001;
         I               1000000;
-<<<<<<< HEAD
-        L               0.1;
+        length          0.1;
         uniformJump     false;
-=======
-        length          0.1;
->>>>>>> 9a536b02
         value           uniform 0;
     }
     \endverbatim
