--- conflicted
+++ resolved
@@ -32,11 +32,7 @@
 namespace Foam
 {
 
-<<<<<<< HEAD
-// * * * * * * * * * * * * Protected Member Functions  * * * * * * * * * * * //
-=======
 // * * * * * * * * * * * Protected Member Functions  * * * * * * * * * * * * //
->>>>>>> 3140cfa9
 
 template<class BasicEddyViscosityModel>
 tmp<volScalarField> kOmegaSSTBase<BasicEddyViscosityModel>::F1
@@ -400,11 +396,7 @@
 template<class BasicEddyViscosityModel>
 bool kOmegaSSTBase<BasicEddyViscosityModel>::read()
 {
-<<<<<<< HEAD
     if (BasicEddyViscosityModel::read())
-=======
-    if (TurbulenceModel::read())
->>>>>>> 3140cfa9
     {
         alphaK1_.readIfPresent(this->coeffDict());
         alphaK2_.readIfPresent(this->coeffDict());
