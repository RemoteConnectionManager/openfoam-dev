--- conflicted
+++ resolved
@@ -126,11 +126,7 @@
 template<class BasicTurbulenceModel>
 class kOmegaSST
 :
-<<<<<<< HEAD
-    public kOmegaSSTBase<eddyViscosity<RASModel<BasicTurbulenceModel> > >
-{
-=======
-    public eddyViscosity<RASModel<BasicTurbulenceModel>>
+    public kOmegaSSTBase<eddyViscosity<RASModel<BasicTurbulenceModel>>>
 {
     // Private Member Functions
 
@@ -138,7 +134,6 @@
         kOmegaSST(const kOmegaSST&);
         void operator=(const kOmegaSST&);
 
->>>>>>> 449a9ecc
 
 protected:
 
