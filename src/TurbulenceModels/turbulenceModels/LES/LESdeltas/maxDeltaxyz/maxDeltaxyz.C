--- conflicted
+++ resolved
@@ -52,43 +52,26 @@
     const vectorField faceN(mesh.faceAreas()/mag(mesh.faceAreas()));
     scalarField hmax(cells.size());
 
-<<<<<<< HEAD
     forAll(cells, celli)
     {
         scalar deltaMaxTmp = 0.0;
         const labelList& cFaces = cells[celli];
         const point& cc = cellC[celli];
-=======
-    forAll(cells,celli)
-    {
-        scalar deltaMaxTmp = 0.0;
-        const labelList& cFaces = mesh.cells()[celli];
-        const point& centrevector = mesh.cellCentres()[celli];
->>>>>>> 7b971a9e
 
         forAll(cFaces, cFacei)
         {
             label facei = cFaces[cFacei];
-<<<<<<< HEAD
             const point& fc = faceC[facei];
             const vector& n = faceN[facei];
 
             scalar tmp = magSqr(n*(n & (fc - cc)));
-=======
-            const point& facevector = mesh.faceCentres()[facei];
-            scalar tmp = mag(facevector - centrevector);
->>>>>>> 7b971a9e
             if (tmp > deltaMaxTmp)
             {
                 deltaMaxTmp = tmp;
             }
         }
 
-<<<<<<< HEAD
         hmax[celli] = deltaCoeff_*Foam::sqrt(deltaMaxTmp);
-=======
-        hmax[celli] = deltaCoeff_*deltaMaxTmp;
->>>>>>> 7b971a9e
     }
 
     if (nD == 3)
