--- conflicted
+++ resolved
@@ -195,14 +195,9 @@
         fvm::ddt(alpha, rho, flm_)
       + fvm::div(alphaRhoPhi, flm_)
      ==
-<<<<<<< HEAD
         rho*invT*LM
       - fvm::Sp(rho*invT, flm_)
-=======
-        invT*LM
-      - fvm::Sp(invT, flm_)
       + fvOptions(flm_)
->>>>>>> 449a9ecc
     );
 
     flmEqn.relax();
@@ -218,14 +213,9 @@
         fvm::ddt(alpha, rho, fmm_)
       + fvm::div(alphaRhoPhi, fmm_)
      ==
-<<<<<<< HEAD
         rho*invT*MM
       - fvm::Sp(rho*invT, fmm_)
-=======
-        invT*MM
-      - fvm::Sp(invT, fmm_)
       + fvOptions(fmm_)
->>>>>>> 449a9ecc
     );
 
     fmmEqn.relax();
