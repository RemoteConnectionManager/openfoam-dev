/*---------------------------------------------------------------------------*\
  =========                 |
  \\      /  F ield         | OpenFOAM: The Open Source CFD Toolbox
   \\    /   O peration     |
    \\  /    A nd           | Copyright (C) 2011-2017 OpenFOAM Foundation
     \\/     M anipulation  |
-------------------------------------------------------------------------------
License
    This file is part of OpenFOAM.

    OpenFOAM is free software: you can redistribute it and/or modify it
    under the terms of the GNU General Public License as published by
    the Free Software Foundation, either version 3 of the License, or
    (at your option) any later version.

    OpenFOAM is distributed in the hope that it will be useful, but WITHOUT
    ANY WARRANTY; without even the implied warranty of MERCHANTABILITY or
    FITNESS FOR A PARTICULAR PURPOSE.  See the GNU General Public License
    for more details.

    You should have received a copy of the GNU General Public License
    along with OpenFOAM.  If not, see <http://www.gnu.org/licenses/>.

\*---------------------------------------------------------------------------*/

#include "dynamicLagrangian.H"
#include "fvOptions.H"

// * * * * * * * * * * * * * * * * * * * * * * * * * * * * * * * * * * * * * //

namespace Foam
{
namespace LESModels
{

// * * * * * * * * * * * * Protected Member Functions  * * * * * * * * * * * //

template<class BasicTurbulenceModel>
void dynamicLagrangian<BasicTurbulenceModel>::correctNut
(
    const tmp<volTensorField>& gradU
)
{
    this->nut_ = (flm_/fmm_)*sqr(this->delta())*mag(dev(symm(gradU)));
    this->nut_.correctBoundaryConditions();
    fv::options::New(this->mesh_).correct(this->nut_);

    BasicTurbulenceModel::correctNut();
}


template<class BasicTurbulenceModel>
void dynamicLagrangian<BasicTurbulenceModel>::correctNut()
{
    correctNut(fvc::grad(this->U_));
}


// * * * * * * * * * * * * * * * * Constructors  * * * * * * * * * * * * * * //

template<class BasicTurbulenceModel>
dynamicLagrangian<BasicTurbulenceModel>::dynamicLagrangian
(
    const alphaField& alpha,
    const rhoField& rho,
    const volVectorField& U,
    const surfaceScalarField& alphaRhoPhi,
    const surfaceScalarField& phi,
    const transportModel& transport,
    const word& propertiesName,
    const word& type
)
:
    LESeddyViscosity<BasicTurbulenceModel>
    (
        type,
        alpha,
        rho,
        U,
        alphaRhoPhi,
        phi,
        transport,
        propertiesName
    ),

    flm_
    (
        IOobject
        (
            IOobject::groupName("flm", this->U_.group()),
            this->runTime_.timeName(),
            this->mesh_,
            IOobject::MUST_READ,
            IOobject::AUTO_WRITE
        ),
        this->mesh_
    ),
    fmm_
    (
        IOobject
        (
            IOobject::groupName("fmm", this->U_.group()),
            this->runTime_.timeName(),
            this->mesh_,
            IOobject::MUST_READ,
            IOobject::AUTO_WRITE
        ),
        this->mesh_
    ),
    theta_
    (
        dimensioned<scalar>::lookupOrAddToDict
        (
            "theta",
            this->coeffDict_,
            1.5
        )
    ),

    simpleFilter_(U.mesh()),
    filterPtr_(LESfilter::New(U.mesh(), this->coeffDict())),
    filter_(filterPtr_()),

    flm0_("flm0", flm_.dimensions(), 0.0),
    fmm0_("fmm0", fmm_.dimensions(), VSMALL)
{
    if (type == typeName)
    {
        this->printCoeffs(type);
    }
}


// * * * * * * * * * * * * * * * Member Functions  * * * * * * * * * * * * * //

template<class BasicTurbulenceModel>
bool dynamicLagrangian<BasicTurbulenceModel>::read()
{
    if (LESeddyViscosity<BasicTurbulenceModel>::read())
    {
        filter_.read(this->coeffDict());
        theta_.readIfPresent(this->coeffDict());

        return true;
    }
    else
    {
        return false;
    }
}


template<class BasicTurbulenceModel>
void dynamicLagrangian<BasicTurbulenceModel>::correct()
{
    if (!this->turbulence_)
    {
        return;
    }

    // Local references
    const alphaField& alpha = this->alpha_;
    const rhoField& rho = this->rho_;
    const surfaceScalarField& alphaRhoPhi = this->alphaRhoPhi_;
    const volVectorField& U = this->U_;
    fv::options& fvOptions(fv::options::New(this->mesh_));

    LESeddyViscosity<BasicTurbulenceModel>::correct();

    tmp<volTensorField> tgradU(fvc::grad(U));
    const volTensorField& gradU = tgradU();

    volSymmTensorField S(dev(symm(gradU)));
    volScalarField magS(mag(S));

    volVectorField Uf(filter_(U));
    volSymmTensorField Sf(dev(symm(fvc::grad(Uf))));
    volScalarField magSf(mag(Sf));

    volSymmTensorField L(dev(filter_(sqr(U)) - (sqr(filter_(U)))));
    volSymmTensorField M
    (
        2.0*sqr(this->delta())*(filter_(magS*S) - 4.0*magSf*Sf)
    );

    volScalarField invT
    (
        alpha*rho*(1.0/(theta_.value()*this->delta()))*pow(flm_*fmm_, 1.0/8.0)
    );

    volScalarField LM(L && M);

    fvScalarMatrix flmEqn
    (
        fvm::ddt(alpha, rho, flm_)
      + fvm::div(alphaRhoPhi, flm_)
     ==
<<<<<<< HEAD
        alpha*rho*invT*LM
      - fvm::Sp(alpha*rho*invT, flm_)
=======
        invT*LM
      - fvm::Sp(invT, flm_)
>>>>>>> 25d523b7
      + fvOptions(alpha, rho, flm_)
    );

    flmEqn.relax();
    fvOptions.constrain(flmEqn);
    flmEqn.solve();
    fvOptions.correct(flm_);
    bound(flm_, flm0_);

    volScalarField MM(M && M);

    fvScalarMatrix fmmEqn
    (
        fvm::ddt(alpha, rho, fmm_)
      + fvm::div(alphaRhoPhi, fmm_)
     ==
<<<<<<< HEAD
        alpha*rho*invT*MM
      - fvm::Sp(alpha*rho*invT, fmm_)
=======
        invT*MM
      - fvm::Sp(invT, fmm_)
>>>>>>> 25d523b7
      + fvOptions(alpha, rho, fmm_)
    );

    fmmEqn.relax();
    fvOptions.constrain(fmmEqn);
    fmmEqn.solve();
    fvOptions.correct(fmm_);
    bound(fmm_, fmm0_);

    correctNut(gradU);
}


// * * * * * * * * * * * * * * * * * * * * * * * * * * * * * * * * * * * * * //

} // End namespace LESModels
} // End namespace Foam

// ************************************************************************* //<|MERGE_RESOLUTION|>--- conflicted
+++ resolved
@@ -195,13 +195,8 @@
         fvm::ddt(alpha, rho, flm_)
       + fvm::div(alphaRhoPhi, flm_)
      ==
-<<<<<<< HEAD
-        alpha*rho*invT*LM
-      - fvm::Sp(alpha*rho*invT, flm_)
-=======
         invT*LM
       - fvm::Sp(invT, flm_)
->>>>>>> 25d523b7
       + fvOptions(alpha, rho, flm_)
     );
 
@@ -218,13 +213,8 @@
         fvm::ddt(alpha, rho, fmm_)
       + fvm::div(alphaRhoPhi, fmm_)
      ==
-<<<<<<< HEAD
-        alpha*rho*invT*MM
-      - fvm::Sp(alpha*rho*invT, fmm_)
-=======
         invT*MM
       - fvm::Sp(invT, fmm_)
->>>>>>> 25d523b7
       + fvOptions(alpha, rho, fmm_)
     );
 
