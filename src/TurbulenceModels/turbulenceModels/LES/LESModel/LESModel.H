--- conflicted
+++ resolved
@@ -78,14 +78,10 @@
         //- Lower limit of k
         dimensionedScalar kMin_;
 
-<<<<<<< HEAD
-        //- Lower limit of omega
-=======
         //- Lower limit of epsilon
         dimensionedScalar epsilonMin_;
 
         //- Lower limit for omega
->>>>>>> 7b971a9e
         dimensionedScalar omegaMin_;
 
         //- Run-time selectable delta model
