--- conflicted
+++ resolved
@@ -27,11 +27,7 @@
 Description
     A surfaceWriter for outputting to a form useable for the
     timeVaryingMapped boundary condition. This reads the data from
-<<<<<<< HEAD
-    constant/boundaryData/\<patch\>
-=======
     constant/boundaryData/\<patch\> directory
->>>>>>> 4855d279
 
     Typical way of working:
     - use a sampledSurface of type 'patch' (to sample a patch):
