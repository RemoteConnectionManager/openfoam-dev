/*---------------------------------------------------------------------------*\
  =========                 |
  \\      /  F ield         | OpenFOAM: The Open Source CFD Toolbox
   \\    /   O peration     |
    \\  /    A nd           | Copyright (C) 2011-2015 OpenFOAM Foundation
     \\/     M anipulation  |
-------------------------------------------------------------------------------
License
    This file is part of OpenFOAM.

    OpenFOAM is free software: you can redistribute it and/or modify it
    under the terms of the GNU General Public License as published by
    the Free Software Foundation, either version 3 of the License, or
    (at your option) any later version.

    OpenFOAM is distributed in the hope that it will be useful, but WITHOUT
    ANY WARRANTY; without even the implied warranty of MERCHANTABILITY or
    FITNESS FOR A PARTICULAR PURPOSE.  See the GNU General Public License
    for more details.

    You should have received a copy of the GNU General Public License
    along with OpenFOAM.  If not, see <http://www.gnu.org/licenses/>.

\*---------------------------------------------------------------------------*/

#include "isoSurfaceCell.H"
#include "polyMesh.H"
#include "tetMatcher.H"
#include "isoSurface.H"

// * * * * * * * * * * * * * Private Member Functions  * * * * * * * * * * * //

template<class Type>
Type Foam::isoSurfaceCell::generatePoint
(
    const DynamicList<Type>& snappedPoints,

    const scalar s0,
    const Type& p0,
    const label p0Index,

    const scalar s1,
    const Type& p1,
    const label p1Index
) const
{
    scalar d = s1-s0;

    if (mag(d) > VSMALL)
    {
        scalar s = (iso_-s0)/d;

        if (s >= 0.5 && s <= 1 && p1Index != -1)
        {
            return snappedPoints[p1Index];
        }
        else if (s >= 0.0 && s <= 0.5 && p0Index != -1)
        {
            return snappedPoints[p0Index];
        }
        else
        {
            return s*p1 + (1.0-s)*p0;
        }
    }
    else
    {
        scalar s = 0.4999;

        return s*p1 + (1.0-s)*p0;
    }
}


template<class Type>
void Foam::isoSurfaceCell::generateTriPoints
(
    const DynamicList<Type>& snapped,

    const scalar s0,
    const Type& p0,
    const label p0Index,

    const scalar s1,
    const Type& p1,
    const label p1Index,

    const scalar s2,
    const Type& p2,
    const label p2Index,

    const scalar s3,
    const Type& p3,
    const label p3Index,

    DynamicList<Type>& pts
) const
{
    int triIndex = 0;
    if (s0 < iso_)
    {
        triIndex |= 1;
    }
    if (s1 < iso_)
    {
        triIndex |= 2;
    }
    if (s2 < iso_)
    {
        triIndex |= 4;
    }
    if (s3 < iso_)
    {
        triIndex |= 8;
    }

    // Form the vertices of the triangles for each case
    switch (triIndex)
    {
        case 0x00:
        case 0x0F:
        break;

        case 0x01:
        case 0x0E:
        {
            pts.append
            (
                generatePoint(snapped,s0,p0,p0Index,s1,p1,p1Index)
            );
            pts.append
            (
                generatePoint(snapped,s0,p0,p0Index,s2,p2,p2Index)
            );
            pts.append
            (
                generatePoint(snapped,s0,p0,p0Index,s3,p3,p3Index)
            );
            if (triIndex == 0x0E)
            {
                // Flip normals
                label sz = pts.size();
                Swap(pts[sz-2], pts[sz-1]);
            }
        }
        break;

        case 0x02:
        case 0x0D:
        {
            pts.append
            (
                generatePoint(snapped,s1,p1,p1Index,s0,p0,p0Index)
            );
            pts.append
            (
                generatePoint(snapped,s1,p1,p1Index,s3,p3,p3Index)
            );
            pts.append
            (
                generatePoint(snapped,s1,p1,p1Index,s2,p2,p2Index)
            );

            if (triIndex == 0x0D)
            {
                // Flip normals
                label sz = pts.size();
                Swap(pts[sz-2], pts[sz-1]);
            }
        }
        break;

        case 0x03:
        case 0x0C:
        {
            Type p0p2 =
                generatePoint(snapped,s0,p0,p0Index,s2,p2,p2Index);
            Type p1p3 =
                generatePoint(snapped,s1,p1,p1Index,s3,p3,p3Index);

            pts.append
            (
                generatePoint(snapped,s0,p0,p0Index,s3,p3,p3Index)
            );
            pts.append(p1p3);
            pts.append(p0p2);

            pts.append(p1p3);
            pts.append
            (
                generatePoint(snapped,s1,p1,p1Index,s2,p2,p2Index)
            );
            pts.append(p0p2);

            if (triIndex == 0x0C)
            {
                // Flip normals
                label sz = pts.size();
                Swap(pts[sz-5], pts[sz-4]);
                Swap(pts[sz-2], pts[sz-1]);
            }
        }
        break;

        case 0x04:
        case 0x0B:
        {
            pts.append
            (
                generatePoint(snapped,s2,p2,p2Index,s0,p0,p0Index)
            );
            pts.append
            (
                generatePoint(snapped,s2,p2,p2Index,s1,p1,p1Index)
            );
            pts.append
            (
                generatePoint(snapped,s2,p2,p2Index,s3,p3,p3Index)
            );

            if (triIndex == 0x0B)
            {
                // Flip normals
                label sz = pts.size();
                Swap(pts[sz-2], pts[sz-1]);
            }
        }
        break;

        case 0x05:
        case 0x0A:
        {
            Type p0p1 =
                generatePoint(snapped,s0,p0,p0Index,s1,p1,p1Index);
            Type p2p3 =
                generatePoint(snapped,s2,p2,p2Index,s3,p3,p3Index);

            pts.append(p0p1);
            pts.append(p2p3);
            pts.append
            (
                generatePoint(snapped,s0,p0,p0Index,s3,p3,p3Index)
            );

            pts.append(p0p1);
            pts.append
            (
                generatePoint(snapped,s1,p1,p1Index,s2,p2,p2Index)
            );
            pts.append(p2p3);

            if (triIndex == 0x0A)
            {
                // Flip normals
                label sz = pts.size();
                Swap(pts[sz-5], pts[sz-4]);
                Swap(pts[sz-2], pts[sz-1]);
            }
        }
        break;

        case 0x06:
        case 0x09:
        {
            Type p0p1 =
                generatePoint(snapped,s0,p0,p0Index,s1,p1,p1Index);
            Type p2p3 =
                generatePoint(snapped,s2,p2,p2Index,s3,p3,p3Index);

            pts.append(p0p1);
            pts.append
            (
                generatePoint(snapped,s1,p1,p1Index,s3,p3,p3Index)
            );
            pts.append(p2p3);

            pts.append(p0p1);
            pts.append(p2p3);
            pts.append
            (
                generatePoint(snapped,s0,p0,p0Index,s2,p2,p2Index)
            );

            if (triIndex == 0x09)
            {
                // Flip normals
                label sz = pts.size();
                Swap(pts[sz-5], pts[sz-4]);
                Swap(pts[sz-2], pts[sz-1]);
            }
        }
        break;

        case 0x08:
        case 0x07:
        {
            pts.append
            (
                generatePoint(snapped,s3,p3,p3Index,s0,p0,p0Index)
            );
            pts.append
            (
                generatePoint(snapped,s3,p3,p3Index,s2,p2,p2Index)
            );
            pts.append
            (
                generatePoint(snapped,s3,p3,p3Index,s1,p1,p1Index)
            );
            if (triIndex == 0x07)
            {
                // Flip normals
                label sz = pts.size();
                Swap(pts[sz-2], pts[sz-1]);
            }
        }
        break;
    }
}


template<class Type>
void Foam::isoSurfaceCell::generateTriPoints
(
    const scalarField& cVals,
    const scalarField& pVals,

    const Field<Type>& cCoords,
    const Field<Type>& pCoords,

    const DynamicList<Type>& snappedPoints,
    const labelList& snappedCc,
    const labelList& snappedPoint,

    DynamicList<Type>& triPoints,
    DynamicList<label>& triMeshCells
) const
{
    tetMatcher tet;
    label countNotFoundTets = 0;

    forAll(mesh_.cells(), cellI)
    {
        if (cellCutType_[cellI] != NOTCUT)
        {
            label oldNPoints = triPoints.size();

            const cell& cFaces = mesh_.cells()[cellI];

            if (tet.isA(mesh_, cellI))
            {
                // For tets don't do cell-centre decomposition, just use the
                // tet points and values

                const face& f0 = mesh_.faces()[cFaces[0]];

                // Get the other point
                const face& f1 = mesh_.faces()[cFaces[1]];
                label oppositeI = -1;
                forAll(f1, fp)
                {
                    oppositeI = f1[fp];

                    if (findIndex(f0, oppositeI) == -1)
                    {
                        break;
                    }
                }

                // Start off from positive volume tet to make sure we
                // generate outwards pointing tets
                if (mesh_.faceOwner()[cFaces[0]] == cellI)
                {
                    generateTriPoints
                    (
                        snappedPoints,

                        pVals[f0[1]],
                        pCoords[f0[1]],
                        snappedPoint[f0[1]],

                        pVals[f0[0]],
                        pCoords[f0[0]],
                        snappedPoint[f0[0]],

                        pVals[f0[2]],
                        pCoords[f0[2]],
                        snappedPoint[f0[2]],

                        pVals[oppositeI],
                        pCoords[oppositeI],
                        snappedPoint[oppositeI],

                        triPoints
                    );
                }
                else
                {
                    generateTriPoints
                    (
                        snappedPoints,

                        pVals[f0[0]],
                        pCoords[f0[0]],
                        snappedPoint[f0[0]],

                        pVals[f0[1]],
                        pCoords[f0[1]],
                        snappedPoint[f0[1]],

                        pVals[f0[2]],
                        pCoords[f0[2]],
                        snappedPoint[f0[2]],

                        pVals[oppositeI],
                        pCoords[oppositeI],
                        snappedPoint[oppositeI],

                        triPoints
                    );
                }
            }
            else
            {
                forAll(cFaces, cFaceI)
                {
                    label faceI = cFaces[cFaceI];
                    const face& f = mesh_.faces()[faceI];

                    label fp0 = mesh_.tetBasePtIs()[faceI];

                    // Skip undefined tets
                    if (fp0 < 0)
                    {
                        fp0 = 0;
                        countNotFoundTets++;
                    }

                    label fp = f.fcIndex(fp0);
                    for (label i = 2; i < f.size(); i++)
                    {
                        label nextFp = f.fcIndex(fp);
                        triFace tri(f[fp0], f[fp], f[nextFp]);

                        // Start off from positive volume tet to make sure we
                        // generate outwards pointing tets
                        if (mesh_.faceOwner()[faceI] == cellI)
                        {
                            generateTriPoints
                            (
                                snappedPoints,

                                pVals[tri[1]],
                                pCoords[tri[1]],
                                snappedPoint[tri[1]],

                                pVals[tri[0]],
                                pCoords[tri[0]],
                                snappedPoint[tri[0]],

                                pVals[tri[2]],
                                pCoords[tri[2]],
                                snappedPoint[tri[2]],

                                cVals[cellI],
                                cCoords[cellI],
                                snappedCc[cellI],

                                triPoints
                            );
                        }
                        else
                        {
                            generateTriPoints
                            (
                                snappedPoints,

                                pVals[tri[0]],
                                pCoords[tri[0]],
                                snappedPoint[tri[0]],

                                pVals[tri[1]],
                                pCoords[tri[1]],
                                snappedPoint[tri[1]],

                                pVals[tri[2]],
                                pCoords[tri[2]],
                                snappedPoint[tri[2]],

                                cVals[cellI],
                                cCoords[cellI],
                                snappedCc[cellI],

                                triPoints
                            );
                        }

                        fp = nextFp;
                    }
                }
            }


            // Every three triPoints is a cell
            label nCells = (triPoints.size()-oldNPoints)/3;
            for (label i = 0; i < nCells; i++)
            {
                triMeshCells.append(cellI);
            }
        }
    }

    if (countNotFoundTets > 0)
    {
<<<<<<< HEAD
        WarningIn("Foam::isoSurfaceCell::generateTriPoints(..)")
=======
        WarningInFunction
>>>>>>> 9a536b02
            << "Could not find " << countNotFoundTets
            << " tet base points, which may lead to inverted triangles."
            << endl;
    }

    triPoints.shrink();
    triMeshCells.shrink();
}


template<class Type>
Foam::tmp<Foam::Field<Type> >
Foam::isoSurfaceCell::interpolate
(
    const Field<Type>& cCoords,
    const Field<Type>& pCoords
) const
{
    DynamicList<Type> triPoints(3*nCutCells_);
    DynamicList<label> triMeshCells(nCutCells_);

    // Dummy snap data
    DynamicList<Type> snappedPoints;
    labelList snappedCc(mesh_.nCells(), -1);
    labelList snappedPoint(mesh_.nPoints(), -1);

    generateTriPoints
    (
        cVals_,
        pVals_,

        cCoords,
        pCoords,

        snappedPoints,
        snappedCc,
        snappedPoint,

        triPoints,
        triMeshCells
    );

    return isoSurface::interpolate
    (
        points().size(),
        triPointMergeMap_,
        interpolatedPoints_,
        interpolatedOldPoints_,
        interpolationWeights_,
        triPoints
    );
}


// ************************************************************************* //<|MERGE_RESOLUTION|>--- conflicted
+++ resolved
@@ -511,11 +511,7 @@
 
     if (countNotFoundTets > 0)
     {
-<<<<<<< HEAD
-        WarningIn("Foam::isoSurfaceCell::generateTriPoints(..)")
-=======
         WarningInFunction
->>>>>>> 9a536b02
             << "Could not find " << countNotFoundTets
             << " tet base points, which may lead to inverted triangles."
             << endl;
