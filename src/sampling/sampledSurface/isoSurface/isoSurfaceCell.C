/*---------------------------------------------------------------------------*\
  =========                 |
  \\      /  F ield         | OpenFOAM: The Open Source CFD Toolbox
   \\    /   O peration     |
    \\  /    A nd           | Copyright (C) 2011-2016 OpenFOAM Foundation
     \\/     M anipulation  |
-------------------------------------------------------------------------------
License
    This file is part of OpenFOAM.

    OpenFOAM is free software: you can redistribute it and/or modify it
    under the terms of the GNU General Public License as published by
    the Free Software Foundation, either version 3 of the License, or
    (at your option) any later version.

    OpenFOAM is distributed in the hope that it will be useful, but WITHOUT
    ANY WARRANTY; without even the implied warranty of MERCHANTABILITY or
    FITNESS FOR A PARTICULAR PURPOSE.  See the GNU General Public License
    for more details.

    You should have received a copy of the GNU General Public License
    along with OpenFOAM.  If not, see <http://www.gnu.org/licenses/>.

\*---------------------------------------------------------------------------*/

#include "isoSurfaceCell.H"
#include "dictionary.H"
#include "polyMesh.H"
#include "mergePoints.H"
#include "tetMatcher.H"
#include "syncTools.H"
#include "addToRunTimeSelectionTable.H"
#include "Time.H"
#include "triPoints.H"
#include "isoSurface.H"

// * * * * * * * * * * * * * * Static Data Members * * * * * * * * * * * * * //

namespace Foam
{
    defineTypeNameAndDebug(isoSurfaceCell, 0);
}


// * * * * * * * * * * * * * Private Member Functions  * * * * * * * * * * * //

Foam::scalar Foam::isoSurfaceCell::isoFraction
(
    const scalar s0,
    const scalar s1
) const
{
    scalar d = s1-s0;

    if (mag(d) > VSMALL)
    {
        return (iso_-s0)/d;
    }
    else
    {
        return -1.0;
    }
}


bool Foam::isoSurfaceCell::isTriCut
(
    const triFace& tri,
    const scalarField& pointValues
) const
{
    bool aLower = (pointValues[tri[0]] < iso_);
    bool bLower = (pointValues[tri[1]] < iso_);
    bool cLower = (pointValues[tri[2]] < iso_);

    return !(aLower == bLower && aLower == cLower);
}


Foam::isoSurfaceCell::cellCutType Foam::isoSurfaceCell::calcCutType
(
    const PackedBoolList& isTet,
    const scalarField& cellValues,
    const scalarField& pointValues,
    const label cellI
) const
{
    const cell& cFaces = mesh_.cells()[cellI];

    if (isTet.get(cellI) == 1)
    {
        forAll(cFaces, cFaceI)
        {
            const face& f = mesh_.faces()[cFaces[cFaceI]];

            for (label fp = 1; fp < f.size() - 1; fp++)
            {
                triFace tri(f[0], f[fp], f[f.fcIndex(fp)]);

                if (isTriCut(tri, pointValues))
                {
                    return CUT;
                }
            }
        }
        return NOTCUT;
    }
    else
    {
        bool cellLower = (cellValues[cellI] < iso_);

        // First check if there is any cut in cell
        bool edgeCut = false;

        forAll(cFaces, cFaceI)
        {
            label faceI = cFaces[cFaceI];
            const face& f = mesh_.faces()[faceI];

            // Check pyramids cut
            forAll(f, fp)
            {
                if ((pointValues[f[fp]] < iso_) != cellLower)
                {
                    edgeCut = true;
                    break;
                }
            }

            if (edgeCut)
            {
                break;
            }

            const label fp0 = mesh_.tetBasePtIs()[faceI];
            label fp = f.fcIndex(fp0);
            for (label i = 2; i < f.size(); i++)
            {
                label nextFp = f.fcIndex(fp);

                if (isTriCut(triFace(f[fp0], f[fp], f[nextFp]), pointValues))
                {
                    edgeCut = true;
                    break;
                }

                fp = nextFp;
            }

            if (edgeCut)
            {
                break;
            }
        }

        if (edgeCut)
        {
            // Count actual cuts (expensive since addressing needed)
            // Note: not needed if you don't want to preserve maxima/minima
            // centred around cellcentre. In that case just always return CUT

            const labelList& cPoints = mesh_.cellPoints(cellI);

            label nPyrCuts = 0;

            forAll(cPoints, i)
            {
                if ((pointValues[cPoints[i]] < iso_) != cellLower)
                {
                    nPyrCuts++;
                }
            }

            if (nPyrCuts == cPoints.size())
            {
                return SPHERE;
            }
            else
            {
                return CUT;
            }
        }
        else
        {
            return NOTCUT;
        }
    }
}


void Foam::isoSurfaceCell::calcCutTypes
(
    const PackedBoolList& isTet,
    const scalarField& cVals,
    const scalarField& pVals
)
{
    cellCutType_.setSize(mesh_.nCells());
    nCutCells_ = 0;
    forAll(mesh_.cells(), cellI)
    {
        cellCutType_[cellI] = calcCutType(isTet, cVals, pVals, cellI);

        if (cellCutType_[cellI] == CUT)
        {
            nCutCells_++;
        }
    }

    if (debug)
    {
        Pout<< "isoSurfaceCell : detected " << nCutCells_
            << " candidate cut cells." << endl;
    }
}


Foam::labelPair Foam::isoSurfaceCell::findCommonPoints
(
    const labelledTri& tri0,
    const labelledTri& tri1
)
{
    labelPair common(-1, -1);

    label fp0 = 0;
    label fp1 = findIndex(tri1, tri0[fp0]);

    if (fp1 == -1)
    {
        fp0 = 1;
        fp1 = findIndex(tri1, tri0[fp0]);
    }

    if (fp1 != -1)
    {
        // So tri0[fp0] is tri1[fp1]

        // Find next common point
        label fp0p1 = tri0.fcIndex(fp0);
        label fp1p1 = tri1.fcIndex(fp1);
        label fp1m1 = tri1.rcIndex(fp1);

        if (tri0[fp0p1] == tri1[fp1p1] || tri0[fp0p1] == tri1[fp1m1])
        {
            common[0] = tri0[fp0];
            common[1] = tri0[fp0p1];
        }
    }
    return common;
}


Foam::point Foam::isoSurfaceCell::calcCentre(const triSurface& s)
{
    vector sum = Zero;

    forAll(s, i)
    {
        sum += s[i].centre(s.points());
    }
    return sum/s.size();
}


Foam::pointIndexHit Foam::isoSurfaceCell::collapseSurface
(
    const label cellI,
    pointField& localPoints,
    DynamicList<labelledTri, 64>& localTris
) const
{
    pointIndexHit info(false, Zero, localTris.size());

    if (localTris.size() == 1)
    {
        const labelledTri& tri = localTris[0];
        info.setPoint(tri.centre(localPoints));
        info.setHit();
    }
    else if (localTris.size() == 2)
    {
        // Check if the two triangles share an edge.
        const labelledTri& tri0 = localTris[0];
        const labelledTri& tri1 = localTris[1];

        labelPair shared = findCommonPoints(tri0, tri1);

        if (shared[0] != -1)
        {
            vector n0 = tri0.normal(localPoints);
            n0 /= mag(n0);
            vector n1 = tri1.normal(localPoints);
            n1 /= mag(n1);

            if ((n0 & n1) < 0)
            {
                // Too big an angle. Do not simplify.
            }
            else
            {
                info.setPoint
                (
                    0.5
                  * (
                        tri0.centre(localPoints)
                      + tri1.centre(localPoints)
                    )
                );
                info.setHit();
            }
        }
    }
    else if (localTris.size())
    {
        // Check if single region. Rare situation.
        triSurface surf
        (
            localTris,
            geometricSurfacePatchList(0),
            localPoints,
            true
        );
        localTris.clearStorage();

        labelList faceZone;
        label nZones = surf.markZones
        (
            boolList(surf.nEdges(), false),
            faceZone
        );

        if (nZones == 1)
        {
            // Check that all normals make a decent angle
            scalar minCos = GREAT;
            const vector& n0 = surf.faceNormals()[0];
            for (label i = 1; i < surf.size(); i++)
            {
                scalar cosAngle = (n0 & surf.faceNormals()[i]);
                if (cosAngle < minCos)
                {
                    minCos = cosAngle;
                }
            }

            if (minCos > 0)
            {
                info.setPoint(calcCentre(surf));
                info.setHit();
            }
        }
    }

    return info;
}


void Foam::isoSurfaceCell::calcSnappedCc
(
    const PackedBoolList& isTet,
    const scalarField& cVals,
    const scalarField& pVals,

    DynamicList<point>& snappedPoints,
    labelList& snappedCc
) const
{
    const pointField& cc = mesh_.cellCentres();
    const pointField& pts = mesh_.points();

    snappedCc.setSize(mesh_.nCells());
    snappedCc = -1;

    // Work arrays
    DynamicList<point, 64> localPoints(64);
    DynamicList<labelledTri, 64> localTris(64);
    Map<label> pointToLocal(64);

    forAll(mesh_.cells(), cellI)
    {
        if (cellCutType_[cellI] == CUT && isTet.get(cellI) == 0)
        {
            scalar cVal = cVals[cellI];

            const cell& cFaces = mesh_.cells()[cellI];

            localPoints.clear();
            localTris.clear();
            pointToLocal.clear();

            // Create points for all intersections close to cell centre
            // (i.e. from pyramid edges)

            forAll(cFaces, cFaceI)
            {
                const face& f = mesh_.faces()[cFaces[cFaceI]];

                forAll(f, fp)
                {
                    label pointI = f[fp];

                    scalar s = isoFraction(cVal, pVals[pointI]);

                    if (s >= 0.0 && s <= 0.5)
                    {
                        if (pointToLocal.insert(pointI, localPoints.size()))
                        {
                            localPoints.append((1.0-s)*cc[cellI]+s*pts[pointI]);
                        }
                    }
                }
            }

            if (localPoints.size() == 1)
            {
                // No need for any analysis.
                snappedCc[cellI] = snappedPoints.size();
                snappedPoints.append(localPoints[0]);

                //Pout<< "cell:" << cellI
                //    << " at " << mesh_.cellCentres()[cellI]
                //    << " collapsing " << localPoints
                //    << " intersections down to "
                //    << snappedPoints[snappedCc[cellI]] << endl;
            }
            else if (localPoints.size() == 2)
            {
                //? No need for any analysis.???
                snappedCc[cellI] = snappedPoints.size();
                snappedPoints.append(0.5*(localPoints[0]+localPoints[1]));

                //Pout<< "cell:" << cellI
                //    << " at " << mesh_.cellCentres()[cellI]
                //    << " collapsing " << localPoints
                //    << " intersections down to "
                //    << snappedPoints[snappedCc[cellI]] << endl;
            }
            else if (localPoints.size())
            {
                // Need to analyse
                forAll(cFaces, cFaceI)
                {
                    label faceI = cFaces[cFaceI];
                    const face& f = mesh_.faces()[faceI];

                    // Do a tetrahedralisation. Each face to cc becomes pyr.
                    // Each pyr gets split into tets by diagonalisation
                    // of face.

                    const label fp0 = mesh_.tetBasePtIs()[faceI];
                    label fp = f.fcIndex(fp0);
                    for (label i = 2; i < f.size(); i++)
                    {
                        label nextFp = f.fcIndex(fp);
                        triFace tri(f[fp0], f[fp], f[nextFp]);

                        // Get fractions for the three edges to cell centre
                        FixedList<scalar, 3> s(3);
                        s[0] = isoFraction(cVal, pVals[tri[0]]);
                        s[1] = isoFraction(cVal, pVals[tri[1]]);
                        s[2] = isoFraction(cVal, pVals[tri[2]]);

                        if
                        (
                            (s[0] >= 0.0 && s[0] <= 0.5)
                         && (s[1] >= 0.0 && s[1] <= 0.5)
                         && (s[2] >= 0.0 && s[2] <= 0.5)
                        )
                        {
                            if
                            (
                                (mesh_.faceOwner()[faceI] == cellI)
                             == (cVal >= pVals[tri[0]])
                            )
                            {
                                localTris.append
                                (
                                    labelledTri
                                    (
                                        pointToLocal[tri[1]],
                                        pointToLocal[tri[0]],
                                        pointToLocal[tri[2]],
                                        0
                                    )
                                );
                            }
                            else
                            {
                                localTris.append
                                (
                                    labelledTri
                                    (
                                        pointToLocal[tri[0]],
                                        pointToLocal[tri[1]],
                                        pointToLocal[tri[2]],
                                        0
                                    )
                                );
                            }
                        }

                        fp = nextFp;
                    }
                }

                pointField surfPoints;
                surfPoints.transfer(localPoints);
                pointIndexHit info = collapseSurface
                (
                    cellI,
                    surfPoints,
                    localTris
                );

                if (info.hit())
                {
                    snappedCc[cellI] = snappedPoints.size();
                    snappedPoints.append(info.hitPoint());

                    //Pout<< "cell:" << cellI
                    //    << " at " << mesh_.cellCentres()[cellI]
                    //    << " collapsing " << surfPoints
                    //    << " intersections down to "
                    //    << snappedPoints[snappedCc[cellI]] << endl;
                }
            }
        }
    }
}


void Foam::isoSurfaceCell::genPointTris
(
    const scalarField& cellValues,
    const scalarField& pointValues,
    const label pointI,
    const label faceI,
    const label cellI,
    DynamicList<point, 64>& localTriPoints
) const
{
    const pointField& cc = mesh_.cellCentres();
    const pointField& pts = mesh_.points();
    const face& f = mesh_.faces()[faceI];

    const label fp0 = mesh_.tetBasePtIs()[faceI];
    label fp = f.fcIndex(fp0);
    for (label i = 2; i < f.size(); i++)
    {
        label nextFp = f.fcIndex(fp);
        triFace tri(f[fp0], f[fp], f[nextFp]);

        label index = findIndex(tri, pointI);

        if (index == -1)
        {
            continue;
        }

        // Tet between index..index-1, index..index+1, index..cc
        label b = tri[tri.fcIndex(index)];
        label c = tri[tri.rcIndex(index)];

        // Get fractions for the three edges emanating from point
        FixedList<scalar, 3> s(3);
        s[0] = isoFraction(pointValues[pointI], pointValues[b]);
        s[1] = isoFraction(pointValues[pointI], pointValues[c]);
        s[2] = isoFraction(pointValues[pointI], cellValues[cellI]);

        if
        (
            (s[0] >= 0.0 && s[0] <= 0.5)
         && (s[1] >= 0.0 && s[1] <= 0.5)
         && (s[2] >= 0.0 && s[2] <= 0.5)
        )
        {
            point p0 = (1.0-s[0])*pts[pointI] + s[0]*pts[b];
            point p1 = (1.0-s[1])*pts[pointI] + s[1]*pts[c];
            point p2 = (1.0-s[2])*pts[pointI] + s[2]*cc[cellI];

            if
            (
                (mesh_.faceOwner()[faceI] == cellI)
             == (pointValues[pointI] > cellValues[cellI])
            )
            {
                localTriPoints.append(p0);
                localTriPoints.append(p1);
                localTriPoints.append(p2);
            }
            else
            {
                localTriPoints.append(p1);
                localTriPoints.append(p0);
                localTriPoints.append(p2);
            }
        }

        fp = nextFp;
    }
}


void Foam::isoSurfaceCell::genPointTris
(
    const scalarField& pointValues,
    const label pointI,
    const label faceI,
    const label cellI,
    DynamicList<point, 64>& localTriPoints
) const
{
    const pointField& pts = mesh_.points();
    const cell& cFaces = mesh_.cells()[cellI];

    FixedList<label, 4> tet;

    // Make tet from this face to the 4th point (same as cellcentre in
    // non-tet cells)
    const face& f = mesh_.faces()[faceI];

    // Find 4th point
    label ccPointI = -1;
    forAll(cFaces, cFaceI)
    {
        const face& f1 = mesh_.faces()[cFaces[cFaceI]];
        forAll(f1, fp)
        {
            label p1 = f1[fp];

            if (findIndex(f, p1) == -1)
            {
                ccPointI = p1;
                break;
            }
        }
        if (ccPointI != -1)
        {
            break;
        }
    }


    // Tet between index..index-1, index..index+1, index..cc
    label index = findIndex(f, pointI);
    label b = f[f.fcIndex(index)];
    label c = f[f.rcIndex(index)];

    //Pout<< " p0:" << pointI << " b:" << b << " c:" << c
    //<< " d:" << ccPointI << endl;

    // Get fractions for the three edges emanating from point
    FixedList<scalar, 3> s(3);
    s[0] = isoFraction(pointValues[pointI], pointValues[b]);
    s[1] = isoFraction(pointValues[pointI], pointValues[c]);
    s[2] = isoFraction(pointValues[pointI], pointValues[ccPointI]);

    if
    (
        (s[0] >= 0.0 && s[0] <= 0.5)
     && (s[1] >= 0.0 && s[1] <= 0.5)
     && (s[2] >= 0.0 && s[2] <= 0.5)
    )
    {
        point p0 = (1.0-s[0])*pts[pointI] + s[0]*pts[b];
        point p1 = (1.0-s[1])*pts[pointI] + s[1]*pts[c];
        point p2 = (1.0-s[2])*pts[pointI] + s[2]*pts[ccPointI];

        if (mesh_.faceOwner()[faceI] != cellI)
        {
            localTriPoints.append(p0);
            localTriPoints.append(p1);
            localTriPoints.append(p2);
        }
        else
        {
            localTriPoints.append(p1);
            localTriPoints.append(p0);
            localTriPoints.append(p2);
        }
    }
}


void Foam::isoSurfaceCell::calcSnappedPoint
(
    const PackedBoolList& isTet,
    const scalarField& cVals,
    const scalarField& pVals,

    DynamicList<point>& snappedPoints,
    labelList& snappedPoint
) const
{
    // Determine if point is on boundary. Points on boundaries are never
    // snapped. Coupled boundaries are handled explicitly so not marked here.
    PackedBoolList isBoundaryPoint(mesh_.nPoints());
    const polyBoundaryMesh& patches = mesh_.boundaryMesh();
    forAll(patches, patchI)
    {
        const polyPatch& pp = patches[patchI];

        if (!pp.coupled())
        {
            label faceI = pp.start();
            forAll(pp, i)
            {
                const face& f = mesh_.faces()[faceI++];

                forAll(f, fp)
                {
                    isBoundaryPoint.set(f[fp], 1);
                }
            }
        }
    }


    const point greatPoint(GREAT, GREAT, GREAT);

    pointField collapsedPoint(mesh_.nPoints(), greatPoint);


    // Work arrays
    DynamicList<point, 64> localTriPoints(100);
    labelHashSet localPointCells(100);

    forAll(mesh_.pointFaces(), pointI)
    {
        if (isBoundaryPoint.get(pointI) == 1)
        {
            continue;
        }

        const labelList& pFaces = mesh_.pointFaces()[pointI];

        bool anyCut = false;

        forAll(pFaces, i)
        {
            label faceI = pFaces[i];

            if
            (
                cellCutType_[mesh_.faceOwner()[faceI]] == CUT
             || (
                    mesh_.isInternalFace(faceI)
                 && cellCutType_[mesh_.faceNeighbour()[faceI]] == CUT
                )
            )
            {
                anyCut = true;
                break;
            }
        }

        if (!anyCut)
        {
            continue;
        }


        // Do a pointCells walk (by using pointFaces)

        localPointCells.clear();
        localTriPoints.clear();

        forAll(pFaces, pFaceI)
        {
            label faceI = pFaces[pFaceI];
            label own = mesh_.faceOwner()[faceI];

            if (isTet.get(own) == 1)
            {
                // Since tets have no cell centre to include make sure
                // we only generate a triangle once per point.
                if (localPointCells.insert(own))
                {
                    genPointTris(pVals, pointI, faceI, own, localTriPoints);
                }
            }
            else
            {
                genPointTris
                (
                    cVals,
                    pVals,
                    pointI,
                    faceI,
                    own,
                    localTriPoints
                );
            }

            if (mesh_.isInternalFace(faceI))
            {
                label nei = mesh_.faceNeighbour()[faceI];

                if (isTet.get(nei) == 1)
                {
                    if (localPointCells.insert(nei))
                    {
                        genPointTris(pVals, pointI, faceI, nei, localTriPoints);
                    }
                }
                else
                {
                    genPointTris
                    (
                        cVals,
                        pVals,
                        pointI,
                        faceI,
                        nei,
                        localTriPoints
                    );
                }
            }
        }

        if (localTriPoints.size() == 3)
        {
            // Single triangle. No need for any analysis. Average points.
            pointField points;
            points.transfer(localTriPoints);
            collapsedPoint[pointI] = sum(points)/points.size();

            //Pout<< "    point:" << pointI
            //    << " replacing coord:" << mesh_.points()[pointI]
            //    << " by average:" << collapsedPoint[pointI] << endl;
        }
        else if (localTriPoints.size())
        {
            // Convert points into triSurface.

            // Merge points and compact out non-valid triangles
            labelList triMap;               // merged to unmerged triangle
            labelList triPointReverseMap;   // unmerged to merged point
            triSurface surf
            (
                stitchTriPoints
                (
                    false,                  // do not check for duplicate tris
                    localTriPoints,
                    triPointReverseMap,
                    triMap
                )
            );

            labelList faceZone;
            label nZones = surf.markZones
            (
                boolList(surf.nEdges(), false),
                faceZone
            );

            if (nZones == 1)
            {
                // Check that all normals make a decent angle
                scalar minCos = GREAT;
                const vector& n0 = surf.faceNormals()[0];
                for (label i = 1; i < surf.size(); i++)
                {
                    const vector& n = surf.faceNormals()[i];
                    scalar cosAngle = (n0 & n);
                    if (cosAngle < minCos)
                    {
                        minCos = cosAngle;
                    }
                }
                if (minCos > 0)
                {
                    collapsedPoint[pointI] = calcCentre(surf);
                }
            }
        }
    }

    syncTools::syncPointPositions
    (
        mesh_,
        collapsedPoint,
        minMagSqrEqOp<point>(),
        greatPoint
    );

    snappedPoint.setSize(mesh_.nPoints());
    snappedPoint = -1;

    forAll(collapsedPoint, pointI)
    {
        // Cannot do == comparison since might be transformed so have
        // truncation errors.
        if (magSqr(collapsedPoint[pointI]) < 0.5*magSqr(greatPoint))
        {
            snappedPoint[pointI] = snappedPoints.size();
            snappedPoints.append(collapsedPoint[pointI]);
        }
    }
}


Foam::triSurface Foam::isoSurfaceCell::stitchTriPoints
(
    const bool checkDuplicates,
    const List<point>& triPoints,
    labelList& triPointReverseMap,  // unmerged to merged point
    labelList& triMap               // merged to unmerged triangle
) const
{
    label nTris = triPoints.size()/3;

    if ((triPoints.size() % 3) != 0)
    {
        FatalErrorInFunction
            << "Problem: number of points " << triPoints.size()
            << " not a multiple of 3." << abort(FatalError);
    }

    pointField newPoints;
    mergePoints
    (
        triPoints,
        mergeDistance_,
        false,
        triPointReverseMap,
        newPoints
    );

    // Check that enough merged.
    if (debug)
    {
        Pout<< "isoSurfaceCell : merged from " << triPoints.size()
            << " points down to " << newPoints.size() << endl;

        pointField newNewPoints;
        labelList oldToNew;
        bool hasMerged = mergePoints
        (
            newPoints,
            mergeDistance_,
            true,
            oldToNew,
            newNewPoints
        );

        if (hasMerged)
        {
            FatalErrorInFunction
                << "Merged points contain duplicates"
                << " when merging with distance " << mergeDistance_ << endl
                << "merged:" << newPoints.size() << " re-merged:"
                << newNewPoints.size()
                << abort(FatalError);
        }
    }


    List<labelledTri> tris;
    {
        DynamicList<labelledTri> dynTris(nTris);
        label rawPointI = 0;
        DynamicList<label> newToOldTri(nTris);

        for (label oldTriI = 0; oldTriI < nTris; oldTriI++)
        {
            labelledTri tri
            (
                triPointReverseMap[rawPointI],
                triPointReverseMap[rawPointI+1],
                triPointReverseMap[rawPointI+2],
                0
            );
            if ((tri[0] != tri[1]) && (tri[0] != tri[2]) && (tri[1] != tri[2]))
            {
                newToOldTri.append(oldTriI);
                dynTris.append(tri);
            }

            rawPointI += 3;
        }

        triMap.transfer(newToOldTri);
        tris.transfer(dynTris);
    }


    // Use face centres to determine 'flat hole' situation (see RMT paper).
    // Two unconnected triangles get connected because (some of) the edges
    // separating them get collapsed. Below only checks for duplicate triangles,
    // not non-manifold edge connectivity.
    if (checkDuplicates)
    {
        if (debug)
        {
            Pout<< "isoSurfaceCell : merged from " << nTris
                << " down to " << tris.size() << " triangles." << endl;
        }

        pointField centres(tris.size());
        forAll(tris, triI)
        {
            centres[triI] = tris[triI].centre(newPoints);
        }

        pointField mergedCentres;
        labelList oldToMerged;
        bool hasMerged = mergePoints
        (
            centres,
            mergeDistance_,
            false,
            oldToMerged,
            mergedCentres
        );

        if (debug)
        {
            Pout<< "isoSurfaceCell : detected "
                << centres.size()-mergedCentres.size()
                << " duplicate triangles." << endl;
        }

        if (hasMerged)
        {
            // Filter out duplicates.
            label newTriI = 0;
            DynamicList<label> newToOldTri(tris.size());
            labelList newToMaster(mergedCentres.size(), -1);
            forAll(tris, triI)
            {
                label mergedI = oldToMerged[triI];

                if (newToMaster[mergedI] == -1)
                {
                    newToMaster[mergedI] = triI;
                    newToOldTri.append(triMap[triI]);
                    tris[newTriI++] = tris[triI];
                }
            }

            triMap.transfer(newToOldTri);
            tris.setSize(newTriI);
        }
    }

    return triSurface(tris, geometricSurfacePatchList(0), newPoints, true);
}


bool Foam::isoSurfaceCell::validTri(const triSurface& surf, const label faceI)
{
    // Simple check on indices ok.

    const labelledTri& f = surf[faceI];

    forAll(f, fp)
    {
        if (f[fp] < 0 || f[fp] >= surf.points().size())
        {
            WarningInFunction
                << "triangle " << faceI << " vertices " << f
                << " uses point indices outside point range 0.."
                << surf.points().size()-1 << endl;

            return false;
        }
    }

    if ((f[0] == f[1]) || (f[0] == f[2]) || (f[1] == f[2]))
    {
        WarningInFunction
            << "triangle " << faceI
            << " uses non-unique vertices " << f
            << endl;
        return false;
    }

    // duplicate triangle check

    const labelList& fFaces = surf.faceFaces()[faceI];

    // Check if faceNeighbours use same points as this face.
    // Note: discards normal information - sides of baffle are merged.
    forAll(fFaces, i)
    {
        label nbrFaceI = fFaces[i];

        if (nbrFaceI <= faceI)
        {
            // lower numbered faces already checked
            continue;
        }

        const labelledTri& nbrF = surf[nbrFaceI];

        if
        (
            ((f[0] == nbrF[0]) || (f[0] == nbrF[1]) || (f[0] == nbrF[2]))
         && ((f[1] == nbrF[0]) || (f[1] == nbrF[1]) || (f[1] == nbrF[2]))
         && ((f[2] == nbrF[0]) || (f[2] == nbrF[1]) || (f[2] == nbrF[2]))
        )
        {
            WarningInFunction
                << "triangle " << faceI << " vertices " << f
                << " coords:" << f.points(surf.points())
                << " has the same vertices as triangle " << nbrFaceI
                << " vertices " << nbrF
                << endl;

            return false;
        }
    }
    return true;
}


void Foam::isoSurfaceCell::calcAddressing
(
    const triSurface& surf,
    List<FixedList<label, 3>>& faceEdges,
    labelList& edgeFace0,
    labelList& edgeFace1,
    Map<labelList>& edgeFacesRest
) const
{
    const pointField& points = surf.points();

    pointField edgeCentres(3*surf.size());
    label edgeI = 0;
    forAll(surf, triI)
    {
        const labelledTri& tri = surf[triI];
        edgeCentres[edgeI++] = 0.5*(points[tri[0]]+points[tri[1]]);
        edgeCentres[edgeI++] = 0.5*(points[tri[1]]+points[tri[2]]);
        edgeCentres[edgeI++] = 0.5*(points[tri[2]]+points[tri[0]]);
    }

    pointField mergedCentres;
    labelList oldToMerged;
    bool hasMerged = mergePoints
    (
        edgeCentres,
        mergeDistance_,
        false,
        oldToMerged,
        mergedCentres
    );

    if (debug)
    {
        Pout<< "isoSurfaceCell : detected "
            << mergedCentres.size()
            << " edges on " << surf.size() << " triangles." << endl;
    }

    if (!hasMerged)
    {
        return;
    }


    // Determine faceEdges
    faceEdges.setSize(surf.size());
    edgeI = 0;
    forAll(surf, triI)
    {
        faceEdges[triI][0] = oldToMerged[edgeI++];
        faceEdges[triI][1] = oldToMerged[edgeI++];
        faceEdges[triI][2] = oldToMerged[edgeI++];
    }


    // Determine edgeFaces
    edgeFace0.setSize(mergedCentres.size());
    edgeFace0 = -1;
    edgeFace1.setSize(mergedCentres.size());
    edgeFace1 = -1;
    edgeFacesRest.clear();

    forAll(oldToMerged, oldEdgeI)
    {
        label triI = oldEdgeI / 3;
        label edgeI = oldToMerged[oldEdgeI];

        if (edgeFace0[edgeI] == -1)
        {
            edgeFace0[edgeI] = triI;
        }
        else if (edgeFace1[edgeI] == -1)
        {
            edgeFace1[edgeI] = triI;
        }
        else
        {
            //WarningInFunction
            //    << "Edge " << edgeI << " with centre " << mergedCentres[edgeI]
            //    << " used by more than two triangles: " << edgeFace0[edgeI]
            //    << ", "
            //    << edgeFace1[edgeI] << " and " << triI << endl;
            Map<labelList>::iterator iter = edgeFacesRest.find(edgeI);

            if (iter != edgeFacesRest.end())
            {
                labelList& eFaces = iter();
                label sz = eFaces.size();
                eFaces.setSize(sz+1);
                eFaces[sz] = triI;
            }
            else
            {
                edgeFacesRest.insert(edgeI, labelList(1, triI));
            }
        }
    }
}


<<<<<<< HEAD
// Checks if triangle is connected through edgeI only.
=======
>>>>>>> 449a9ecc
bool Foam::isoSurfaceCell::danglingTriangle
(
    const FixedList<label, 3>& fEdges,
    const labelList& edgeFace1
)
{
    label nOpen = 0;
    forAll(fEdges, i)
    {
        if (edgeFace1[fEdges[i]] == -1)
        {
            nOpen++;
        }
    }

    if (nOpen == 1 || nOpen == 2 || nOpen == 3)
    {
        return true;
    }
    else
    {
        return false;
    }
}


Foam::label Foam::isoSurfaceCell::markDanglingTriangles
(
    const List<FixedList<label, 3>>& faceEdges,
    const labelList& edgeFace0,
    const labelList& edgeFace1,
    const Map<labelList>& edgeFacesRest,
    boolList& keepTriangles
)
{
    keepTriangles.setSize(faceEdges.size());
    keepTriangles = true;

    label nDangling = 0;

    // Remove any dangling triangles
    forAllConstIter(Map<labelList>,  edgeFacesRest, iter)
    {
        // These are all the non-manifold edges. Filter out all triangles
        // with only one connected edge (= this edge)

        label edgeI = iter.key();
        const labelList& otherEdgeFaces = iter();

        // Remove all dangling triangles
        if (danglingTriangle(faceEdges[edgeFace0[edgeI]], edgeFace1))
        {
            keepTriangles[edgeFace0[edgeI]] = false;
            nDangling++;
        }
        if (danglingTriangle(faceEdges[edgeFace1[edgeI]], edgeFace1))
        {
            keepTriangles[edgeFace1[edgeI]] = false;
            nDangling++;
        }
        forAll(otherEdgeFaces, i)
        {
            label triI = otherEdgeFaces[i];
            if (danglingTriangle(faceEdges[triI], edgeFace1))
            {
                keepTriangles[triI] = false;
                nDangling++;
            }
        }
    }
    return nDangling;
}


Foam::triSurface Foam::isoSurfaceCell::subsetMesh
(
    const triSurface& s,
    const labelList& newToOldFaces,
    labelList& oldToNewPoints,
    labelList& newToOldPoints
)
{
    const boolList include
    (
        createWithValues<boolList>
        (
            s.size(),
            false,
            newToOldFaces,
            true
        )
    );

    newToOldPoints.setSize(s.points().size());
    oldToNewPoints.setSize(s.points().size());
    oldToNewPoints = -1;
    {
        label pointI = 0;

        forAll(include, oldFacei)
        {
            if (include[oldFacei])
            {
                // Renumber labels for face
                const triSurface::FaceType& f = s[oldFacei];

                forAll(f, fp)
                {
                    label oldPointI = f[fp];

                    if (oldToNewPoints[oldPointI] == -1)
                    {
                        oldToNewPoints[oldPointI] = pointI;
                        newToOldPoints[pointI++] = oldPointI;
                    }
                }
            }
        }
        newToOldPoints.setSize(pointI);
    }

    // Extract points
    pointField newPoints(newToOldPoints.size());
    forAll(newToOldPoints, i)
    {
        newPoints[i] = s.points()[newToOldPoints[i]];
    }
    // Extract faces
    List<labelledTri> newTriangles(newToOldFaces.size());

    forAll(newToOldFaces, i)
    {
        // Get old vertex labels
        const labelledTri& tri = s[newToOldFaces[i]];

        newTriangles[i][0] = oldToNewPoints[tri[0]];
        newTriangles[i][1] = oldToNewPoints[tri[1]];
        newTriangles[i][2] = oldToNewPoints[tri[2]];
        newTriangles[i].region() = tri.region();
    }

    // Reuse storage.
    return triSurface(newTriangles, s.patches(), newPoints, true);
}


// * * * * * * * * * * * * * * * * Constructors  * * * * * * * * * * * * * * //

Foam::isoSurfaceCell::isoSurfaceCell
(
    const polyMesh& mesh,
    const scalarField& cVals,
    const scalarField& pVals,
    const scalar iso,
    const bool regularise,
    const boundBox& bounds,
    const scalar mergeTol
)
:
    mesh_(mesh),
    cVals_(cVals),
    pVals_(pVals),
    iso_(iso),
    bounds_(bounds),
    mergeDistance_(mergeTol*mesh.bounds().mag())
{
    if (debug)
    {
        Pout<< "isoSurfaceCell : mergeTol:" << mergeTol
            << " mesh span:" << mesh.bounds().mag()
            << " mergeDistance:" << mergeDistance_ << endl;
    }

    // Determine if cell is tet
    PackedBoolList isTet(mesh_.nCells());
    {
        tetMatcher tet;

        forAll(isTet, cellI)
        {
            if (tet.isA(mesh_, cellI))
            {
                isTet.set(cellI, 1);
            }
        }
    }


    // Determine if any cut through cell
    calcCutTypes(isTet, cVals, pVals);

    DynamicList<point> snappedPoints(nCutCells_);

    // Per cc -1 or a point inside snappedPoints.
    labelList snappedCc;
    if (regularise)
    {
        calcSnappedCc
        (
            isTet,
            cVals,
            pVals,
            snappedPoints,
            snappedCc
        );
    }
    else
    {
        snappedCc.setSize(mesh_.nCells());
        snappedCc = -1;
    }

    if (debug)
    {
        Pout<< "isoSurfaceCell : shifted " << snappedPoints.size()
            << " cell centres to intersection." << endl;
    }

    snappedPoints.shrink();
    label nCellSnaps = snappedPoints.size();

    // Per point -1 or a point inside snappedPoints.
    labelList snappedPoint;
    if (regularise)
    {
        calcSnappedPoint
        (
            isTet,
            cVals,
            pVals,
            snappedPoints,
            snappedPoint
        );
    }
    else
    {
        snappedPoint.setSize(mesh_.nPoints());
        snappedPoint = -1;
    }

    if (debug)
    {
        Pout<< "isoSurfaceCell : shifted " << snappedPoints.size()-nCellSnaps
            << " vertices to intersection." << endl;
    }


    {
        DynamicList<point> triPoints(nCutCells_);
        DynamicList<label> triMeshCells(nCutCells_);

        generateTriPoints
        (
            cVals,
            pVals,
<<<<<<< HEAD

            mesh_.cellCentres(),
            mesh_.points(),

            snappedPoints,
            snappedCc,
            snappedPoint,

            triPoints,
            triMeshCells
        );

        if (debug)
        {
            Pout<< "isoSurfaceCell : generated " << triMeshCells.size()
                << " unmerged triangles." << endl;
        }


        label nOldPoints = triPoints.size();

        // Trimmed to original triangle
        DynamicList<label> trimTriMap;
        // Trimmed to original point
        labelList trimTriPointMap;
        if (bounds_ != boundBox::greatBox)
        {
            isoSurface::trimToBox
            (
                treeBoundBox(bounds_),
                triPoints,              // new points
                trimTriMap,             // map from (new) triangle to original
                trimTriPointMap,        // map from (new) point to original
                interpolatedPoints_,    // labels of newly introduced points
                interpolatedOldPoints_, // and their interpolation
                interpolationWeights_
            );
            triMeshCells = labelField(triMeshCells, trimTriMap);
        }



=======

            mesh_.cellCentres(),
            mesh_.points(),

            snappedPoints,
            snappedCc,
            snappedPoint,

            triPoints,
            triMeshCells
        );

        if (debug)
        {
            Pout<< "isoSurfaceCell : generated " << triMeshCells.size()
                << " unmerged triangles." << endl;
        }

>>>>>>> 449a9ecc
        // Merge points and compact out non-valid triangles
        labelList triMap;
        triSurface::operator=
        (
            stitchTriPoints
            (
                regularise,         // check for duplicate tris
                triPoints,
                triPointMergeMap_,  // unmerged to merged point
                triMap              // merged to unmerged triangle
            )
        );

        if (debug)
        {
            Pout<< "isoSurfaceCell : generated " << triMap.size()
                << " merged triangles." << endl;
        }

<<<<<<< HEAD
        if (bounds_ != boundBox::greatBox)
        {
            // Adjust interpolatedPoints_
            inplaceRenumber(triPointMergeMap_, interpolatedPoints_);

            // Adjust triPointMergeMap_
            labelList newTriPointMergeMap(nOldPoints, -1);
            forAll(trimTriPointMap, trimPointI)
            {
                label oldPointI = trimTriPointMap[trimPointI];
                if (oldPointI >= 0)
                {
                    label pointI = triPointMergeMap_[trimPointI];
                    if (pointI >= 0)
                    {
                        newTriPointMergeMap[oldPointI] = pointI;
                    }
                }
            }
            triPointMergeMap_.transfer(newTriPointMergeMap);
        }

=======
>>>>>>> 449a9ecc
        meshCells_.setSize(triMap.size());
        forAll(triMap, i)
        {
            meshCells_[i] = triMeshCells[triMap[i]];
        }
    }


    if (debug)
    {
        Pout<< "isoSurfaceCell : checking " << size()
            << " triangles for validity." << endl;

        forAll(*this, triI)
        {
            // Copied from surfaceCheck
            validTri(*this, triI);
        }
    }


    if (regularise)
    {
        List<FixedList<label, 3>> faceEdges;
        labelList edgeFace0, edgeFace1;
        Map<labelList> edgeFacesRest;


        while (true)
        {
            // Calculate addressing
            calcAddressing
            (
                *this,
                faceEdges,
                edgeFace0,
                edgeFace1,
                edgeFacesRest
            );

            // See if any dangling triangles
            boolList keepTriangles;
            label nDangling = markDanglingTriangles
            (
                faceEdges,
                edgeFace0,
                edgeFace1,
                edgeFacesRest,
                keepTriangles
            );

            if (debug)
            {
                Pout<< "isoSurfaceCell : detected " << nDangling
                    << " dangling triangles." << endl;
            }

            if (nDangling == 0)
            {
                break;
            }

            // Create face map (new to old)
            labelList subsetTriMap(findIndices(keepTriangles, true));

            labelList subsetPointMap;
            labelList reversePointMap;
            triSurface::operator=
            (
                subsetMesh
                (
                    *this,
                    subsetTriMap,
                    reversePointMap,
                    subsetPointMap
                )
            );
            meshCells_ = labelField(meshCells_, subsetTriMap);
            inplaceRenumber(reversePointMap, triPointMergeMap_);
        }
    }
}


// ************************************************************************* //<|MERGE_RESOLUTION|>--- conflicted
+++ resolved
@@ -1217,10 +1217,6 @@
 }
 
 
-<<<<<<< HEAD
-// Checks if triangle is connected through edgeI only.
-=======
->>>>>>> 449a9ecc
 bool Foam::isoSurfaceCell::danglingTriangle
 (
     const FixedList<label, 3>& fEdges,
@@ -1476,7 +1472,6 @@
         (
             cVals,
             pVals,
-<<<<<<< HEAD
 
             mesh_.cellCentres(),
             mesh_.points(),
@@ -1518,27 +1513,6 @@
         }
 
 
-
-=======
-
-            mesh_.cellCentres(),
-            mesh_.points(),
-
-            snappedPoints,
-            snappedCc,
-            snappedPoint,
-
-            triPoints,
-            triMeshCells
-        );
-
-        if (debug)
-        {
-            Pout<< "isoSurfaceCell : generated " << triMeshCells.size()
-                << " unmerged triangles." << endl;
-        }
-
->>>>>>> 449a9ecc
         // Merge points and compact out non-valid triangles
         labelList triMap;
         triSurface::operator=
@@ -1558,7 +1532,6 @@
                 << " merged triangles." << endl;
         }
 
-<<<<<<< HEAD
         if (bounds_ != boundBox::greatBox)
         {
             // Adjust interpolatedPoints_
@@ -1581,8 +1554,6 @@
             triPointMergeMap_.transfer(newTriPointMergeMap);
         }
 
-=======
->>>>>>> 449a9ecc
         meshCells_.setSize(triMap.size());
         forAll(triMap, i)
         {
