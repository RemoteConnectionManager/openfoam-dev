/*---------------------------------------------------------------------------*\
  =========                 |
  \\      /  F ield         | OpenFOAM: The Open Source CFD Toolbox
   \\    /   O peration     |
<<<<<<< HEAD
    \\  /    A nd           | Copyright (C) 2011-2015 OpenFOAM Foundation
     \\/     M anipulation  | Copyright (C) 2015 OpenCFD Ltd.
=======
    \\  /    A nd           | Copyright (C) 2011-2016 OpenFOAM Foundation
     \\/     M anipulation  |
>>>>>>> 449a9ecc
-------------------------------------------------------------------------------
License
    This file is part of OpenFOAM.

    OpenFOAM is free software: you can redistribute it and/or modify it
    under the terms of the GNU General Public License as published by
    the Free Software Foundation, either version 3 of the License, or
    (at your option) any later version.

    OpenFOAM is distributed in the hope that it will be useful, but WITHOUT
    ANY WARRANTY; without even the implied warranty of MERCHANTABILITY or
    FITNESS FOR A PARTICULAR PURPOSE.  See the GNU General Public License
    for more details.

    You should have received a copy of the GNU General Public License
    along with OpenFOAM.  If not, see <http://www.gnu.org/licenses/>.

\*---------------------------------------------------------------------------*/

#include "isoSurface.H"
#include "fvMesh.H"
#include "mergePoints.H"
#include "addToRunTimeSelectionTable.H"
#include "slicedVolFields.H"
#include "volFields.H"
#include "surfaceFields.H"
#include "OFstream.H"
#include "meshTools.H"
#include "triSurfaceSearch.H"
#include "surfaceIntersection.H"
#include "intersectedSurface.H"
#include "searchableBox.H"
#include "triSurfaceMesh.H"
#include "triPoints.H"

// * * * * * * * * * * * * * * Static Data Members * * * * * * * * * * * * * //

namespace Foam
{
<<<<<<< HEAD
defineTypeNameAndDebug(isoSurface, 0);

// Helper class for slicing triangles
class storeOp
{
public:
    DynamicList<triPoints>& tris_;

    inline storeOp(DynamicList<triPoints>& tris)
    :
        tris_(tris)
    {}

    inline void operator()(const triPoints& tri)
    {
        tris_.append(tri);
    }
};

=======
    defineTypeNameAndDebug(isoSurface, 0);
>>>>>>> 449a9ecc
}


// * * * * * * * * * * * * * Private Member Functions  * * * * * * * * * * * //

bool Foam::isoSurface::noTransform(const tensor& tt) const
{
    return
        (mag(tt.xx()-1) < mergeDistance_)
     && (mag(tt.yy()-1) < mergeDistance_)
     && (mag(tt.zz()-1) < mergeDistance_)
     && (mag(tt.xy()) < mergeDistance_)
     && (mag(tt.xz()) < mergeDistance_)
     && (mag(tt.yx()) < mergeDistance_)
     && (mag(tt.yz()) < mergeDistance_)
     && (mag(tt.zx()) < mergeDistance_)
     && (mag(tt.zy()) < mergeDistance_);
}


bool Foam::isoSurface::collocatedPatch(const polyPatch& pp)
{
    const coupledPolyPatch& cpp = refCast<const coupledPolyPatch>(pp);
    return cpp.parallel() && !cpp.separated();
}


Foam::PackedBoolList Foam::isoSurface::collocatedFaces
(
    const coupledPolyPatch& pp
) const
{
    // Initialise to false
    PackedBoolList collocated(pp.size());

    if (isA<processorPolyPatch>(pp))
    {
        if (collocatedPatch(pp))
        {
            forAll(pp, i)
            {
                collocated[i] = 1u;
            }
        }
    }
    else if (isA<cyclicPolyPatch>(pp))
    {
        if (collocatedPatch(pp))
        {
            forAll(pp, i)
            {
                collocated[i] = 1u;
            }
        }
    }
    else
    {
        FatalErrorInFunction
            << "Unhandled coupledPolyPatch type " << pp.type()
            << abort(FatalError);
    }
    return collocated;
}


void Foam::isoSurface::syncUnseparatedPoints
(
    pointField& pointValues,
    const point& nullValue
) const
{
    // Until syncPointList handles separated coupled patches with multiple
    // transforms do our own synchronisation of non-separated patches only
    const polyBoundaryMesh& patches = mesh_.boundaryMesh();

    if (Pstream::parRun())
    {
        // Send
        forAll(patches, patchI)
        {
            if
            (
                isA<processorPolyPatch>(patches[patchI])
             && patches[patchI].nPoints() > 0
             && collocatedPatch(patches[patchI])
            )
            {
                const processorPolyPatch& pp =
                    refCast<const processorPolyPatch>(patches[patchI]);

                const labelList& meshPts = pp.meshPoints();
                const labelList& nbrPts = pp.neighbPoints();

                pointField patchInfo(meshPts.size());

                forAll(nbrPts, pointI)
                {
                    label nbrPointI = nbrPts[pointI];
                    patchInfo[nbrPointI] = pointValues[meshPts[pointI]];
                }

                OPstream toNbr(Pstream::blocking, pp.neighbProcNo());
                toNbr << patchInfo;
            }
        }

        // Receive and combine.

        forAll(patches, patchI)
        {
            if
            (
                isA<processorPolyPatch>(patches[patchI])
             && patches[patchI].nPoints() > 0
             && collocatedPatch(patches[patchI])
            )
            {
                const processorPolyPatch& pp =
                    refCast<const processorPolyPatch>(patches[patchI]);

                pointField nbrPatchInfo(pp.nPoints());
                {
                    // We do not know the number of points on the other side
                    // so cannot use Pstream::read.
                    IPstream fromNbr(Pstream::blocking, pp.neighbProcNo());
                    fromNbr >> nbrPatchInfo;
                }

                const labelList& meshPts = pp.meshPoints();

                forAll(meshPts, pointI)
                {
                    label meshPointI = meshPts[pointI];
                    minEqOp<point>()
                    (
                        pointValues[meshPointI],
                        nbrPatchInfo[pointI]
                    );
                }
            }
        }
    }

    // Do the cyclics.
    forAll(patches, patchI)
    {
        if (isA<cyclicPolyPatch>(patches[patchI]))
        {
            const cyclicPolyPatch& cycPatch =
                refCast<const cyclicPolyPatch>(patches[patchI]);

            if (cycPatch.owner() && collocatedPatch(cycPatch))
            {
                // Owner does all.

                const edgeList& coupledPoints = cycPatch.coupledPoints();
                const labelList& meshPts = cycPatch.meshPoints();
                const cyclicPolyPatch& nbrPatch = cycPatch.neighbPatch();
                const labelList& nbrMeshPoints = nbrPatch.meshPoints();

                pointField half0Values(coupledPoints.size());
                pointField half1Values(coupledPoints.size());

                forAll(coupledPoints, i)
                {
                    const edge& e = coupledPoints[i];
                    half0Values[i] = pointValues[meshPts[e[0]]];
                    half1Values[i] = pointValues[nbrMeshPoints[e[1]]];
                }

                forAll(coupledPoints, i)
                {
                    const edge& e = coupledPoints[i];
                    label p0 = meshPts[e[0]];
                    label p1 = nbrMeshPoints[e[1]];

                    minEqOp<point>()(pointValues[p0], half1Values[i]);
                    minEqOp<point>()(pointValues[p1], half0Values[i]);
                }
            }
        }
    }

    // Synchronize multiple shared points.
    const globalMeshData& pd = mesh_.globalData();

    if (pd.nGlobalPoints() > 0)
    {
        // Values on shared points.
        pointField sharedPts(pd.nGlobalPoints(), nullValue);

        forAll(pd.sharedPointLabels(), i)
        {
            label meshPointI = pd.sharedPointLabels()[i];
            // Fill my entries in the shared points
            sharedPts[pd.sharedPointAddr()[i]] = pointValues[meshPointI];
        }

        // Combine on master.
        Pstream::listCombineGather(sharedPts, minEqOp<point>());
        Pstream::listCombineScatter(sharedPts);

        // Now we will all have the same information. Merge it back with
        // my local information.
        forAll(pd.sharedPointLabels(), i)
        {
            label meshPointI = pd.sharedPointLabels()[i];
            pointValues[meshPointI] = sharedPts[pd.sharedPointAddr()[i]];
        }
    }
}


Foam::scalar Foam::isoSurface::isoFraction
(
    const scalar s0,
    const scalar s1
) const
{
    scalar d = s1-s0;

    if (mag(d) > VSMALL)
    {
        return (iso_-s0)/d;
    }
    else
    {
        return -1.0;
    }
}


bool Foam::isoSurface::isEdgeOfFaceCut
(
    const scalarField& pVals,
    const face& f,
    const bool ownLower,
    const bool neiLower
) const
{
    forAll(f, fp)
    {
        bool fpLower = (pVals[f[fp]] < iso_);
        if
        (
            (fpLower != ownLower)
         || (fpLower != neiLower)
         || (fpLower != (pVals[f[f.fcIndex(fp)]] < iso_))
        )
        {
            return true;
        }
    }
    return false;
}


void Foam::isoSurface::getNeighbour
(
    const labelList& boundaryRegion,
    const volVectorField& meshC,
    const volScalarField& cVals,
    const label cellI,
    const label faceI,
    scalar& nbrValue,
    point& nbrPoint
) const
{
    const labelList& own = mesh_.faceOwner();
    const labelList& nei = mesh_.faceNeighbour();

    if (mesh_.isInternalFace(faceI))
    {
        label nbr = (own[faceI] == cellI ? nei[faceI] : own[faceI]);
        nbrValue = cVals[nbr];
        nbrPoint = meshC[nbr];
    }
    else
    {
        label bFaceI = faceI-mesh_.nInternalFaces();
        label patchI = boundaryRegion[bFaceI];
        const polyPatch& pp = mesh_.boundaryMesh()[patchI];
        label patchFaceI = faceI-pp.start();

        nbrValue = cVals.boundaryField()[patchI][patchFaceI];
        nbrPoint = meshC.boundaryField()[patchI][patchFaceI];
    }
}


void Foam::isoSurface::calcCutTypes
(
    const labelList& boundaryRegion,
    const volVectorField& meshC,
    const volScalarField& cVals,
    const scalarField& pVals
)
{
    const polyBoundaryMesh& patches = mesh_.boundaryMesh();
    const labelList& own = mesh_.faceOwner();
    const labelList& nei = mesh_.faceNeighbour();

    faceCutType_.setSize(mesh_.nFaces());
    faceCutType_ = NOTCUT;

    for (label faceI = 0; faceI < mesh_.nInternalFaces(); faceI++)
    {
        // CC edge.
        bool ownLower = (cVals[own[faceI]] < iso_);

        scalar nbrValue;
        point nbrPoint;
        getNeighbour
        (
            boundaryRegion,
            meshC,
            cVals,
            own[faceI],
            faceI,
            nbrValue,
            nbrPoint
        );

        bool neiLower = (nbrValue < iso_);

        if (ownLower != neiLower)
        {
            faceCutType_[faceI] = CUT;
        }
        else
        {
            // See if any mesh edge is cut by looping over all the edges of the
            // face.
            const face f = mesh_.faces()[faceI];

            if (isEdgeOfFaceCut(pVals, f, ownLower, neiLower))
            {
                faceCutType_[faceI] = CUT;
            }
        }
    }

    forAll(patches, patchI)
    {
        const polyPatch& pp = patches[patchI];

        label faceI = pp.start();

        forAll(pp, i)
        {
            bool ownLower = (cVals[own[faceI]] < iso_);

            scalar nbrValue;
            point nbrPoint;
            getNeighbour
            (
                boundaryRegion,
                meshC,
                cVals,
                own[faceI],
                faceI,
                nbrValue,
                nbrPoint
            );

            bool neiLower = (nbrValue < iso_);

            if (ownLower != neiLower)
            {
                faceCutType_[faceI] = CUT;
            }
            else
            {
                // Mesh edge.
                const face f = mesh_.faces()[faceI];

                if (isEdgeOfFaceCut(pVals, f, ownLower, neiLower))
                {
                    faceCutType_[faceI] = CUT;
                }
            }

            faceI++;
        }
    }



    nCutCells_ = 0;
    cellCutType_.setSize(mesh_.nCells());
    cellCutType_ = NOTCUT;

    for (label faceI = 0; faceI < mesh_.nInternalFaces(); faceI++)
    {
        if (faceCutType_[faceI] != NOTCUT)
        {
            if (cellCutType_[own[faceI]] == NOTCUT)
            {
                cellCutType_[own[faceI]] = CUT;
                nCutCells_++;
            }
            if (cellCutType_[nei[faceI]] == NOTCUT)
            {
                cellCutType_[nei[faceI]] = CUT;
                nCutCells_++;
            }
        }
    }
    for (label faceI = mesh_.nInternalFaces(); faceI < mesh_.nFaces(); faceI++)
    {
        if (faceCutType_[faceI] != NOTCUT)
        {
            if (cellCutType_[own[faceI]] == NOTCUT)
            {
                cellCutType_[own[faceI]] = CUT;
                nCutCells_++;
            }
        }
    }

    if (debug)
    {
        Pout<< "isoSurface : detected " << nCutCells_
            << " candidate cut cells (out of " << mesh_.nCells()
            << ")." << endl;
    }
}


// Caculate centre of surface.
Foam::point Foam::isoSurface::calcCentre(const triSurface& s)
{
    vector sum = Zero;

    forAll(s, i)
    {
        sum += s[i].centre(s.points());
    }
    return sum/s.size();
}


<<<<<<< HEAD
// Determine per cell centre whether all the intersections get collapsed
// to a single point
=======
>>>>>>> 449a9ecc
void Foam::isoSurface::calcSnappedCc
(
    const labelList& boundaryRegion,
    const volVectorField& meshC,
    const volScalarField& cVals,
    const scalarField& pVals,

    DynamicList<point>& snappedPoints,
    labelList& snappedCc
) const
{
    const pointField& pts = mesh_.points();
    const pointField& cc = mesh_.cellCentres();

    snappedCc.setSize(mesh_.nCells());
    snappedCc = -1;

    // Work arrays
    DynamicList<point, 64> localTriPoints(64);

    forAll(mesh_.cells(), cellI)
    {
        if (cellCutType_[cellI] == CUT)
        {
            scalar cVal = cVals[cellI];

            const cell& cFaces = mesh_.cells()[cellI];

            localTriPoints.clear();
            label nOther = 0;
            point otherPointSum = Zero;

            // Create points for all intersections close to cell centre
            // (i.e. from pyramid edges)

            forAll(cFaces, cFaceI)
            {
                label faceI = cFaces[cFaceI];

                scalar nbrValue;
                point nbrPoint;
                getNeighbour
                (
                    boundaryRegion,
                    meshC,
                    cVals,
                    cellI,
                    faceI,
                    nbrValue,
                    nbrPoint
                );

                // Calculate intersection points of edges to cell centre
                FixedList<scalar, 3> s;
                FixedList<point, 3> pt;

                // From cc to neighbour cc.
                s[2] = isoFraction(cVal, nbrValue);
                pt[2] = (1.0-s[2])*cc[cellI] + s[2]*nbrPoint;

                const face& f = mesh_.faces()[cFaces[cFaceI]];

                forAll(f, fp)
                {
                    // From cc to fp
                    label p0 = f[fp];
                    s[0] = isoFraction(cVal, pVals[p0]);
                    pt[0] = (1.0-s[0])*cc[cellI] + s[0]*pts[p0];

                    // From cc to fp+1
                    label p1 = f[f.fcIndex(fp)];
                    s[1] = isoFraction(cVal, pVals[p1]);
                    pt[1] = (1.0-s[1])*cc[cellI] + s[1]*pts[p1];

                    if
                    (
                        (s[0] >= 0.0 && s[0] <= 0.5)
                     && (s[1] >= 0.0 && s[1] <= 0.5)
                     && (s[2] >= 0.0 && s[2] <= 0.5)
                    )
                    {
                        localTriPoints.append(pt[0]);
                        localTriPoints.append(pt[1]);
                        localTriPoints.append(pt[2]);
                    }
                    else
                    {
                        // Get average of all other points
                        forAll(s, i)
                        {
                            if (s[i] >= 0.0 && s[i] <= 0.5)
                            {
                                otherPointSum += pt[i];
                                nOther++;
                            }
                        }
                    }
                }
            }

            if (localTriPoints.size() == 0)
            {
                // No complete triangles. Get average of all intersection
                // points.
                if (nOther > 0)
                {
                    snappedCc[cellI] = snappedPoints.size();
                    snappedPoints.append(otherPointSum/nOther);

                    //Pout<< "    point:" << pointI
                    //    << " replacing coord:" << mesh_.points()[pointI]
                    //    << " by average:" << collapsedPoint[pointI] << endl;
                }
            }
            else if (localTriPoints.size() == 3)
            {
                // Single triangle. No need for any analysis. Average points.
                pointField points;
                points.transfer(localTriPoints);
                snappedCc[cellI] = snappedPoints.size();
                snappedPoints.append(sum(points)/points.size());

                //Pout<< "    point:" << pointI
                //    << " replacing coord:" << mesh_.points()[pointI]
                //    << " by average:" << collapsedPoint[pointI] << endl;
            }
            else
            {
                // Convert points into triSurface.

                // Merge points and compact out non-valid triangles
                labelList triMap;               // merged to unmerged triangle
                labelList triPointReverseMap;   // unmerged to merged point
                triSurface surf
                (
                    stitchTriPoints
                    (
                        false,              // do not check for duplicate tris
                        localTriPoints,
                        triPointReverseMap,
                        triMap
                    )
                );

                labelList faceZone;
                label nZones = surf.markZones
                (
                    boolList(surf.nEdges(), false),
                    faceZone
                );

                if (nZones == 1)
                {
                    snappedCc[cellI] = snappedPoints.size();
                    snappedPoints.append(calcCentre(surf));
                    //Pout<< "    point:" << pointI << " nZones:" << nZones
                    //    << " replacing coord:" << mesh_.points()[pointI]
                    //    << " by average:" << collapsedPoint[pointI] << endl;
                }
            }
        }
    }
}


void Foam::isoSurface::calcSnappedPoint
(
    const PackedBoolList& isBoundaryPoint,
    const labelList& boundaryRegion,
    const volVectorField& meshC,
    const volScalarField& cVals,
    const scalarField& pVals,

    DynamicList<point>& snappedPoints,
    labelList& snappedPoint
) const
{
    const pointField& pts = mesh_.points();
    const pointField& cc = mesh_.cellCentres();

    pointField collapsedPoint(mesh_.nPoints(), point::max);


    // Work arrays
    DynamicList<point, 64> localTriPoints(100);

    forAll(mesh_.pointFaces(), pointI)
    {
        if (isBoundaryPoint.get(pointI) == 1)
        {
            continue;
        }

        const labelList& pFaces = mesh_.pointFaces()[pointI];

        bool anyCut = false;

        forAll(pFaces, i)
        {
            label faceI = pFaces[i];

            if (faceCutType_[faceI] == CUT)
            {
                anyCut = true;
                break;
            }
        }

        if (!anyCut)
        {
            continue;
        }


        localTriPoints.clear();
        label nOther = 0;
        point otherPointSum = Zero;

        forAll(pFaces, pFaceI)
        {
            // Create points for all intersections close to point
            // (i.e. from pyramid edges)

            label faceI = pFaces[pFaceI];
            const face& f = mesh_.faces()[faceI];
            label own = mesh_.faceOwner()[faceI];

            // Get neighbour value
            scalar nbrValue;
            point nbrPoint;
            getNeighbour
            (
                boundaryRegion,
                meshC,
                cVals,
                own,
                faceI,
                nbrValue,
                nbrPoint
            );

            // Calculate intersection points of edges emanating from point
            FixedList<scalar, 4> s;
            FixedList<point, 4> pt;

            label fp = findIndex(f, pointI);
            s[0] = isoFraction(pVals[pointI], cVals[own]);
            pt[0] = (1.0-s[0])*pts[pointI] + s[0]*cc[own];

            s[1] = isoFraction(pVals[pointI], nbrValue);
            pt[1] = (1.0-s[1])*pts[pointI] + s[1]*nbrPoint;

            label nextPointI = f[f.fcIndex(fp)];
            s[2] = isoFraction(pVals[pointI], pVals[nextPointI]);
            pt[2] = (1.0-s[2])*pts[pointI] + s[2]*pts[nextPointI];

            label prevPointI = f[f.rcIndex(fp)];
            s[3] = isoFraction(pVals[pointI], pVals[prevPointI]);
            pt[3] = (1.0-s[3])*pts[pointI] + s[3]*pts[prevPointI];

            if
            (
                (s[0] >= 0.0 && s[0] <= 0.5)
             && (s[1] >= 0.0 && s[1] <= 0.5)
             && (s[2] >= 0.0 && s[2] <= 0.5)
            )
            {
                localTriPoints.append(pt[0]);
                localTriPoints.append(pt[1]);
                localTriPoints.append(pt[2]);
            }
            if
            (
                (s[0] >= 0.0 && s[0] <= 0.5)
             && (s[1] >= 0.0 && s[1] <= 0.5)
             && (s[3] >= 0.0 && s[3] <= 0.5)
            )
            {
                localTriPoints.append(pt[3]);
                localTriPoints.append(pt[0]);
                localTriPoints.append(pt[1]);
            }

            // Get average of points as fallback
            forAll(s, i)
            {
                if (s[i] >= 0.0 && s[i] <= 0.5)
                {
                    otherPointSum += pt[i];
                    nOther++;
                }
            }
        }

        if (localTriPoints.size() == 0)
        {
            // No complete triangles. Get average of all intersection
            // points.
            if (nOther > 0)
            {
                collapsedPoint[pointI] = otherPointSum/nOther;
            }
        }
        else if (localTriPoints.size() == 3)
        {
            // Single triangle. No need for any analysis. Average points.
            pointField points;
            points.transfer(localTriPoints);
            collapsedPoint[pointI] = sum(points)/points.size();
        }
        else
        {
            // Convert points into triSurface.

            // Merge points and compact out non-valid triangles
            labelList triMap;               // merged to unmerged triangle
            labelList triPointReverseMap;   // unmerged to merged point
            triSurface surf
            (
                stitchTriPoints
                (
                    false,                  // do not check for duplicate tris
                    localTriPoints,
                    triPointReverseMap,
                    triMap
                )
            );

            labelList faceZone;
            label nZones = surf.markZones
            (
                boolList(surf.nEdges(), false),
                faceZone
            );

            if (nZones == 1)
            {
                collapsedPoint[pointI] = calcCentre(surf);
            }
        }
    }


    // Synchronise snap location
    syncUnseparatedPoints(collapsedPoint, point::max);


    snappedPoint.setSize(mesh_.nPoints());
    snappedPoint = -1;

    forAll(collapsedPoint, pointI)
    {
        if (collapsedPoint[pointI] != point::max)
        {
            snappedPoint[pointI] = snappedPoints.size();
            snappedPoints.append(collapsedPoint[pointI]);
        }
    }
}


Foam::triSurface Foam::isoSurface::stitchTriPoints
(
    const bool checkDuplicates,
    const List<point>& triPoints,
    labelList& triPointReverseMap,  // unmerged to merged point
    labelList& triMap               // merged to unmerged triangle
) const
{
    label nTris = triPoints.size()/3;

    if ((triPoints.size() % 3) != 0)
    {
        FatalErrorInFunction
            << "Problem: number of points " << triPoints.size()
            << " not a multiple of 3." << abort(FatalError);
    }

    pointField newPoints;
    mergePoints
    (
        triPoints,
        mergeDistance_,
        false,
        triPointReverseMap,
        newPoints
    );

    // Check that enough merged.
    if (debug)
    {
        pointField newNewPoints;
        labelList oldToNew;
        bool hasMerged = mergePoints
        (
            newPoints,
            mergeDistance_,
            true,
            oldToNew,
            newNewPoints
        );

        if (hasMerged)
        {
            FatalErrorInFunction
                << "Merged points contain duplicates"
                << " when merging with distance " << mergeDistance_ << endl
                << "merged:" << newPoints.size() << " re-merged:"
                << newNewPoints.size()
                << abort(FatalError);
        }
    }


    List<labelledTri> tris;
    {
        DynamicList<labelledTri> dynTris(nTris);
        label rawPointI = 0;
        DynamicList<label> newToOldTri(nTris);

        for (label oldTriI = 0; oldTriI < nTris; oldTriI++)
        {
            labelledTri tri
            (
                triPointReverseMap[rawPointI],
                triPointReverseMap[rawPointI+1],
                triPointReverseMap[rawPointI+2],
                0
            );
            rawPointI += 3;

            if ((tri[0] != tri[1]) && (tri[0] != tri[2]) && (tri[1] != tri[2]))
            {
                newToOldTri.append(oldTriI);
                dynTris.append(tri);
            }
        }

        triMap.transfer(newToOldTri);
        tris.transfer(dynTris);
    }



    // Determine 'flat hole' situation (see RMT paper).
    // Two unconnected triangles get connected because (some of) the edges
    // separating them get collapsed. Below only checks for duplicate triangles,
    // not non-manifold edge connectivity.
    if (checkDuplicates)
    {
        labelListList pointFaces;
        invertManyToMany(newPoints.size(), tris, pointFaces);

        // Filter out duplicates.
        DynamicList<label> newToOldTri(tris.size());

        forAll(tris, triI)
        {
            const labelledTri& tri = tris[triI];
            const labelList& pFaces = pointFaces[tri[0]];

            // Find the maximum of any duplicates. Maximum since the tris
            // below triI
            // get overwritten so we cannot use them in a comparison.
            label dupTriI = -1;
            forAll(pFaces, i)
            {
                label nbrTriI = pFaces[i];

                if (nbrTriI > triI && (tris[nbrTriI] == tri))
                {
                    //Pout<< "Duplicate : " << triI << " verts:" << tri
                    //    << " to " << nbrTriI << " verts:" << tris[nbrTriI]
                    //    << endl;
                    dupTriI = nbrTriI;
                    break;
                }
            }

            if (dupTriI == -1)
            {
                // There is no (higher numbered) duplicate triangle
                label newTriI = newToOldTri.size();
                newToOldTri.append(triMap[triI]);
                tris[newTriI] = tris[triI];
            }
        }

        triMap.transfer(newToOldTri);
        tris.setSize(triMap.size());

        if (debug)
        {
            Pout<< "isoSurface : merged from " << nTris
                << " down to " << tris.size() << " unique triangles." << endl;
        }


        if (debug)
        {
            triSurface surf(tris, geometricSurfacePatchList(0), newPoints);

            forAll(surf, faceI)
            {
                const labelledTri& f = surf[faceI];
                const labelList& fFaces = surf.faceFaces()[faceI];

                forAll(fFaces, i)
                {
                    label nbrFaceI = fFaces[i];

                    if (nbrFaceI <= faceI)
                    {
                        // lower numbered faces already checked
                        continue;
                    }

                    const labelledTri& nbrF = surf[nbrFaceI];

                    if (f == nbrF)
                    {
                        FatalErrorInFunction
                            << "Check : "
                            << " triangle " << faceI << " vertices " << f
                            << " fc:" << f.centre(surf.points())
                            << " has the same vertices as triangle " << nbrFaceI
                            << " vertices " << nbrF
                            << " fc:" << nbrF.centre(surf.points())
                            << abort(FatalError);
                    }
                }
            }
        }
    }

    return triSurface(tris, geometricSurfacePatchList(0), newPoints, true);
}


<<<<<<< HEAD
void Foam::isoSurface::trimToPlanes
(
    const PtrList<plane>& planes,
    const triPointRef& tri,
    DynamicList<point>& newTriPoints
)
=======
bool Foam::isoSurface::validTri(const triSurface& surf, const label faceI)
>>>>>>> 449a9ecc
{
    // Buffer for generated triangles
    DynamicList<triPoints> insideTrisA;
    storeOp insideOpA(insideTrisA);

    // Buffer for generated triangles
    DynamicList<triPoints> insideTrisB;
    storeOp insideOpB(insideTrisB);

    triPointRef::dummyOp dop;

    // Store starting triangle in insideTrisA
    insideOpA(triPoints(tri.a(), tri.b(), tri.c()));


    bool useA = true;

    forAll(planes, faceI)
    {
        const plane& pl = planes[faceI];

        if (useA)
        {
            insideOpB.tris_.clear();
            forAll(insideOpA.tris_, i)
            {
                const triPoints& tri = insideOpA.tris_[i];
                triPointRef(tri).sliceWithPlane(pl, insideOpB, dop);
            }
        }
        else
        {
            insideOpA.tris_.clear();
            forAll(insideOpB.tris_, i)
            {
                const triPoints& tri = insideOpB.tris_[i];
                triPointRef(tri).sliceWithPlane(pl, insideOpA, dop);
            }
        }
        useA = !useA;
    }


    // Transfer
    if (useA)
    {
        forAll(insideOpA.tris_, i)
        {
            const triPoints& tri = insideOpA.tris_[i];
            newTriPoints.append(tri[0]);
            newTriPoints.append(tri[1]);
            newTriPoints.append(tri[2]);
        }
    }
    else
    {
        forAll(insideOpB.tris_, i)
        {
            const triPoints& tri = insideOpB.tris_[i];
            newTriPoints.append(tri[0]);
            newTriPoints.append(tri[1]);
            newTriPoints.append(tri[2]);
        }
    }
}


<<<<<<< HEAD
void Foam::isoSurface::trimToBox
(
    const treeBoundBox& bb,
    DynamicList<point>& triPoints,
    DynamicList<label>& triMap      // trimmed to original tris
)
{
    if (debug)
    {
        Pout<< "isoSurface : trimming to " << bb << endl;
    }

    // Generate inwards pointing planes
    PtrList<plane> planes(6);
    const pointField pts(bb.treeBoundBox::points());
    forAll(treeBoundBox::faces, faceI)
    {
        const face& f = treeBoundBox::faces[faceI];
        const vector& n = treeBoundBox::faceNormals[faceI];
        planes.set(faceI, new plane(pts[f[0]], -n));
    }

    label nTris = triPoints.size()/3;

    DynamicList<point> newTriPoints(triPoints.size()/16);
    triMap.setCapacity(nTris/16);

    label vertI = 0;
    for (label triI = 0; triI < nTris; triI++)
    {
        const point& p0 = triPoints[vertI++];
        const point& p1 = triPoints[vertI++];
        const point& p2 = triPoints[vertI++];

        label oldNPoints = newTriPoints.size();
        trimToPlanes
        (
            planes,
            triPointRef(p0, p1, p2),
            newTriPoints
        );

        label nCells = (newTriPoints.size()-oldNPoints)/3;
        for (label i = 0; i < nCells; i++)
        {
            triMap.append(triI);
        }
    }

    if (debug)
    {
        Pout<< "isoSurface : trimmed from " << nTris
            << " down to " << triMap.size()
            << " triangles." << endl;
    }

    triPoints.transfer(newTriPoints);
}


void Foam::isoSurface::trimToBox
(
    const treeBoundBox& bb,
    DynamicList<point>& triPoints,  // new points
    DynamicList<label>& triMap,     // map from (new) triangle to original
    labelList& triPointMap,         // map from (new) point to original
    labelList& interpolatedPoints,  // labels of newly introduced points
    List<FixedList<label, 3> >& interpolatedOldPoints,// and their interpolation
    List<FixedList<scalar, 3> >& interpolationWeights
)
{
    const List<point> oldTriPoints(triPoints);

    // Trim triPoints, return map
    trimToBox(bb, triPoints, triMap);


    // Find point correspondence:
    // - one-to-one for preserved original points (triPointMap)
    // - interpolation for newly introduced points
    //   (interpolatedOldPoints)
    label sz = oldTriPoints.size()/100;
    DynamicList<label> dynInterpolatedPoints(sz);
    DynamicList<FixedList<label, 3> > dynInterpolatedOldPoints(sz);
    DynamicList<FixedList<scalar, 3> > dynInterpolationWeights(sz);


    triPointMap.setSize(triPoints.size());
    forAll(triMap, triI)
    {
        label oldTriI = triMap[triI];

        // Find point correspondence. Assumes coordinate is bit-copy.
        for (label i = 0; i < 3; i++)
        {
            label pointI = 3*triI+i;
            const point& pt = triPoints[pointI];

            // Compare to old-triangle's points
            label matchPointI = -1;
            for (label j = 0; j < 3; j++)
            {
                label oldPointI = 3*oldTriI+j;
                if (pt == oldTriPoints[oldPointI])
                {
                    matchPointI = oldPointI;
                    break;
                }
            }

            triPointMap[pointI] = matchPointI;

            // If new point: calculate and store interpolation
            if (matchPointI == -1)
            {
                dynInterpolatedPoints.append(pointI);

                FixedList<label, 3> oldPoints;
                oldPoints[0] = 3*oldTriI;
                oldPoints[1] = 3*oldTriI+1;
                oldPoints[2] = 3*oldTriI+2;
                dynInterpolatedOldPoints.append(oldPoints);

                triPointRef tri(oldTriPoints, oldPoints);
                scalarList bary;
                tri.barycentric(pt, bary);
                FixedList<scalar, 3> weights;
                weights[0] = bary[0];
                weights[1] = bary[1];
                weights[2] = bary[2];
                dynInterpolationWeights.append(weights);
            }
        }
    }

    interpolatedPoints.transfer(dynInterpolatedPoints);
    interpolatedOldPoints.transfer(dynInterpolatedOldPoints);
    interpolationWeights.transfer(dynInterpolationWeights);
}


// Does face use valid vertices?
bool Foam::isoSurface::validTri(const triSurface& surf, const label faceI)
{
    // Simple check on indices ok.

    const labelledTri& f = surf[faceI];

    if
    (
        (f[0] < 0) || (f[0] >= surf.points().size())
     || (f[1] < 0) || (f[1] >= surf.points().size())
     || (f[2] < 0) || (f[2] >= surf.points().size())
    )
    {
        WarningInFunction
            << "triangle " << faceI << " vertices " << f
            << " uses point indices outside point range 0.."
            << surf.points().size()-1 << endl;

        return false;
    }

    if ((f[0] == f[1]) || (f[0] == f[2]) || (f[1] == f[2]))
    {
        WarningInFunction
            << "triangle " << faceI
            << " uses non-unique vertices " << f
            << endl;
        return false;
    }

    // duplicate triangle check

    const labelList& fFaces = surf.faceFaces()[faceI];

    // Check if faceNeighbours use same points as this face.
    // Note: discards normal information - sides of baffle are merged.
    forAll(fFaces, i)
    {
        label nbrFaceI = fFaces[i];

        if (nbrFaceI <= faceI)
        {
            // lower numbered faces already checked
            continue;
        }

        const labelledTri& nbrF = surf[nbrFaceI];

        if
        (
            ((f[0] == nbrF[0]) || (f[0] == nbrF[1]) || (f[0] == nbrF[2]))
         && ((f[1] == nbrF[0]) || (f[1] == nbrF[1]) || (f[1] == nbrF[2]))
         && ((f[2] == nbrF[0]) || (f[2] == nbrF[1]) || (f[2] == nbrF[2]))
        )
        {
            WarningInFunction
                << "triangle " << faceI << " vertices " << f
                << " fc:" << f.centre(surf.points())
                << " has the same vertices as triangle " << nbrFaceI
                << " vertices " << nbrF
                << " fc:" << nbrF.centre(surf.points())
                << endl;

            return false;
        }
    }
    return true;
}


=======
>>>>>>> 449a9ecc
Foam::triSurface Foam::isoSurface::subsetMesh
(
    const triSurface& s,
    const labelList& newToOldFaces,
    labelList& oldToNewPoints,
    labelList& newToOldPoints
)
{
    const boolList include
    (
        createWithValues<boolList>
        (
            s.size(),
            false,
            newToOldFaces,
            true
        )
    );

    newToOldPoints.setSize(s.points().size());
    oldToNewPoints.setSize(s.points().size());
    oldToNewPoints = -1;
    {
        label pointI = 0;

        forAll(include, oldFacei)
        {
            if (include[oldFacei])
            {
                // Renumber labels for triangle
                const labelledTri& tri = s[oldFacei];

                forAll(tri, fp)
                {
                    label oldPointI = tri[fp];

                    if (oldToNewPoints[oldPointI] == -1)
                    {
                        oldToNewPoints[oldPointI] = pointI;
                        newToOldPoints[pointI++] = oldPointI;
                    }
                }
            }
        }
        newToOldPoints.setSize(pointI);
    }

    // Extract points
    pointField newPoints(newToOldPoints.size());
    forAll(newToOldPoints, i)
    {
        newPoints[i] = s.points()[newToOldPoints[i]];
    }
    // Extract faces
    List<labelledTri> newTriangles(newToOldFaces.size());

    forAll(newToOldFaces, i)
    {
        // Get old vertex labels
        const labelledTri& tri = s[newToOldFaces[i]];

        newTriangles[i][0] = oldToNewPoints[tri[0]];
        newTriangles[i][1] = oldToNewPoints[tri[1]];
        newTriangles[i][2] = oldToNewPoints[tri[2]];
        newTriangles[i].region() = tri.region();
    }

    // Reuse storage.
    return triSurface(newTriangles, s.patches(), newPoints, true);
}


// * * * * * * * * * * * * * * * * Constructors  * * * * * * * * * * * * * * //

Foam::isoSurface::isoSurface
(
    const volScalarField& cVals,
    const scalarField& pVals,
    const scalar iso,
    const bool regularise,
    const boundBox& bounds,
    const scalar mergeTol
)
:
    mesh_(cVals.mesh()),
    pVals_(pVals),
    iso_(iso),
    regularise_(regularise),
    bounds_(bounds),
    mergeDistance_(mergeTol*mesh_.bounds().mag())
{
    if (debug)
    {
        Pout<< "isoSurface:" << nl
            << "    isoField      : " << cVals.name() << nl
            << "    cell min/max  : "
            << min(cVals.internalField()) << " / "
            << max(cVals.internalField()) << nl
            << "    point min/max : "
            << min(pVals_) << " / "
            << max(pVals_) << nl
            << "    isoValue      : " << iso << nl
            << "    regularise    : " << regularise_ << nl
            << "    mergeTol      : " << mergeTol << nl
            << endl;
    }

    const polyBoundaryMesh& patches = mesh_.boundaryMesh();


    // Rewrite input field
    // ~~~~~~~~~~~~~~~~~~~
    // Rewrite input volScalarField to have interpolated values
    // on separated patches.

    cValsPtr_.reset(adaptPatchFields(cVals).ptr());


    // Construct cell centres field consistent with cVals
    // ~~~~~~~~~~~~~~~~~~~~~~~~~~~~~~~~~~~~~~~~~~~~~~~~~~
    // Generate field to interpolate. This is identical to the mesh.C()
    // except on separated coupled patches and on empty patches.

    slicedVolVectorField meshC
    (
        IOobject
        (
            "C",
            mesh_.pointsInstance(),
            mesh_.meshSubDir,
            mesh_,
            IOobject::NO_READ,
            IOobject::NO_WRITE,
            false
        ),
        mesh_,
        dimLength,
        mesh_.cellCentres(),
        mesh_.faceCentres()
    );
    forAll(patches, patchI)
    {
        const polyPatch& pp = patches[patchI];

        // Adapt separated coupled (proc and cyclic) patches
        if (pp.coupled())
        {
            fvPatchVectorField& pfld = const_cast<fvPatchVectorField&>
            (
                meshC.boundaryField()[patchI]
            );

            PackedBoolList isCollocated
            (
                collocatedFaces(refCast<const coupledPolyPatch>(pp))
            );

            forAll(isCollocated, i)
            {
                if (!isCollocated[i])
                {
                    pfld[i] = mesh_.faceCentres()[pp.start()+i];
                }
            }
        }
        else if (isA<emptyPolyPatch>(pp))
        {
            typedef slicedVolVectorField::GeometricBoundaryField bType;

            bType& bfld = const_cast<bType&>(meshC.boundaryField());

            // Clear old value. Cannot resize it since is a slice.
            bfld.set(patchI, NULL);

            // Set new value we can change
            bfld.set
            (
                patchI,
                new calculatedFvPatchField<vector>
                (
                    mesh_.boundary()[patchI],
                    meshC
                )
            );

            // Change to face centres
            bfld[patchI] = pp.patchSlice(mesh_.faceCentres());
        }
    }



    // Pre-calculate patch-per-face to avoid whichPatch call.
    labelList boundaryRegion(mesh_.nFaces()-mesh_.nInternalFaces());

    forAll(patches, patchI)
    {
        const polyPatch& pp = patches[patchI];

        label faceI = pp.start();

        forAll(pp, i)
        {
            boundaryRegion[faceI-mesh_.nInternalFaces()] = patchI;
            faceI++;
        }
    }



    // Determine if any cut through face/cell
    calcCutTypes(boundaryRegion, meshC, cValsPtr_(), pVals_);


    DynamicList<point> snappedPoints(nCutCells_);

    // Per cc -1 or a point inside snappedPoints.
    labelList snappedCc;
    if (regularise_)
    {
        calcSnappedCc
        (
            boundaryRegion,
            meshC,
            cValsPtr_(),
            pVals_,

            snappedPoints,
            snappedCc
        );
    }
    else
    {
        snappedCc.setSize(mesh_.nCells());
        snappedCc = -1;
    }



    if (debug)
    {
        Pout<< "isoSurface : shifted " << snappedPoints.size()
            << " cell centres to intersection." << endl;
    }

    label nCellSnaps = snappedPoints.size();


    // Per point -1 or a point inside snappedPoints.
    labelList snappedPoint;
    if (regularise_)
    {
        // Determine if point is on boundary.
        PackedBoolList isBoundaryPoint(mesh_.nPoints());

        forAll(patches, patchI)
        {
            // Mark all boundary points that are not physically coupled
            // (so anything but collocated coupled patches)

            if (patches[patchI].coupled())
            {
                const coupledPolyPatch& cpp =
                    refCast<const coupledPolyPatch>
                    (
                        patches[patchI]
                    );

                PackedBoolList isCollocated(collocatedFaces(cpp));

                forAll(isCollocated, i)
                {
                    if (!isCollocated[i])
                    {
                        const face& f = mesh_.faces()[cpp.start()+i];

                        forAll(f, fp)
                        {
                            isBoundaryPoint.set(f[fp], 1);
                        }
                    }
                }
            }
            else
            {
                const polyPatch& pp = patches[patchI];

                forAll(pp, i)
                {
                    const face& f = mesh_.faces()[pp.start()+i];

                    forAll(f, fp)
                    {
                        isBoundaryPoint.set(f[fp], 1);
                    }
                }
            }
        }

        calcSnappedPoint
        (
            isBoundaryPoint,
            boundaryRegion,
            meshC,
            cValsPtr_(),
            pVals_,

            snappedPoints,
            snappedPoint
        );
    }
    else
    {
        snappedPoint.setSize(mesh_.nPoints());
        snappedPoint = -1;
    }

    if (debug)
    {
        Pout<< "isoSurface : shifted " << snappedPoints.size()-nCellSnaps
            << " vertices to intersection." << endl;
    }


    {
        DynamicList<point> triPoints(3*nCutCells_);
        DynamicList<label> triMeshCells(nCutCells_);
<<<<<<< HEAD

        generateTriPoints
        (
            cValsPtr_(),
            pVals_,

            meshC,
            mesh_.points(),

            snappedPoints,
            snappedCc,
            snappedPoint,
=======

        generateTriPoints
        (
            cValsPtr_(),
            pVals_,

            meshC,
            mesh_.points(),

            snappedPoints,
            snappedCc,
            snappedPoint,

            triPoints,      // 3 points of the triangle
            triMeshCells    // per triangle the originating cell
        );

        if (debug)
        {
            Pout<< "isoSurface : generated " << triMeshCells.size()
                << " unmerged triangles from " << triPoints.size()
                << " unmerged points." << endl;
        }


        // Merge points and compact out non-valid triangles
        labelList triMap;           // merged to unmerged triangle
        triSurface::operator=
        (
            stitchTriPoints
            (
                true,               // check for duplicate tris
                triPoints,
                triPointMergeMap_,  // unmerged to merged point
                triMap
            )
        );

        if (debug)
        {
            Pout<< "isoSurface : generated " << triMap.size()
                << " merged triangles." << endl;
        }

        meshCells_.setSize(triMap.size());
        forAll(triMap, i)
        {
            meshCells_[i] = triMeshCells[triMap[i]];
        }
    }
>>>>>>> 449a9ecc

            triPoints,      // 3 points of the triangle
            triMeshCells    // per triangle the originating cell
        );

        if (debug)
        {
            Pout<< "isoSurface : generated " << triMeshCells.size()
                << " unmerged triangles from " << triPoints.size()
                << " unmerged points." << endl;
        }
<<<<<<< HEAD

        label nOldPoints = triPoints.size();

        // Trimmed to original triangle
        DynamicList<label> trimTriMap;
        // Trimmed to original point
        labelList trimTriPointMap;
        if (bounds_ != boundBox::greatBox)
        {
            trimToBox
            (
                treeBoundBox(bounds_),
                triPoints,              // new points
                trimTriMap,             // map from (new) triangle to original
                trimTriPointMap,        // map from (new) point to original
                interpolatedPoints_,    // labels of newly introduced points
                interpolatedOldPoints_, // and their interpolation
                interpolationWeights_
            );
            triMeshCells = labelField(triMeshCells, trimTriMap);
        }


        // Merge points and compact out non-valid triangles
        labelList triMap;           // merged to unmerged triangle
        triSurface::operator=
        (
            stitchTriPoints
            (
                true,               // check for duplicate tris
                triPoints,
                triPointMergeMap_,  // unmerged to merged point
                triMap
            )
        );

        if (debug)
        {
            Pout<< "isoSurface : generated " << triMap.size()
                << " merged triangles." << endl;
        }


        if (bounds_ != boundBox::greatBox)
        {
            // Adjust interpolatedPoints_
            inplaceRenumber(triPointMergeMap_, interpolatedPoints_);

            // Adjust triPointMergeMap_
            labelList newTriPointMergeMap(nOldPoints, -1);
            forAll(trimTriPointMap, trimPointI)
            {
                label oldPointI = trimTriPointMap[trimPointI];
                if (oldPointI >= 0)
                {
                    label pointI = triPointMergeMap_[trimPointI];
                    if (pointI >= 0)
                    {
                        newTriPointMergeMap[oldPointI] = pointI;
                    }
                }
            }
            triPointMergeMap_.transfer(newTriPointMergeMap);
        }

        meshCells_.setSize(triMap.size());
        forAll(triMap, i)
        {
            meshCells_[i] = triMeshCells[triMap[i]];
        }
    }

=======
    }


>>>>>>> 449a9ecc
    if (debug)
    {
        Pout<< "isoSurface : checking " << size()
            << " triangles for validity." << endl;

        forAll(*this, triI)
        {
            // Copied from surfaceCheck
            validTri(*this, triI);
        }

        fileName stlFile = mesh_.time().path() + ".stl";
        Pout<< "Dumping surface to " << stlFile << endl;
        triSurface::write(stlFile);
    }
}


// ************************************************************************* //<|MERGE_RESOLUTION|>--- conflicted
+++ resolved
@@ -2,13 +2,8 @@
   =========                 |
   \\      /  F ield         | OpenFOAM: The Open Source CFD Toolbox
    \\    /   O peration     |
-<<<<<<< HEAD
-    \\  /    A nd           | Copyright (C) 2011-2015 OpenFOAM Foundation
+    \\  /    A nd           | Copyright (C) 2011-2016 OpenFOAM Foundation
      \\/     M anipulation  | Copyright (C) 2015 OpenCFD Ltd.
-=======
-    \\  /    A nd           | Copyright (C) 2011-2016 OpenFOAM Foundation
-     \\/     M anipulation  |
->>>>>>> 449a9ecc
 -------------------------------------------------------------------------------
 License
     This file is part of OpenFOAM.
@@ -48,29 +43,24 @@
 
 namespace Foam
 {
-<<<<<<< HEAD
-defineTypeNameAndDebug(isoSurface, 0);
-
-// Helper class for slicing triangles
-class storeOp
-{
-public:
-    DynamicList<triPoints>& tris_;
-
-    inline storeOp(DynamicList<triPoints>& tris)
-    :
-        tris_(tris)
-    {}
-
-    inline void operator()(const triPoints& tri)
-    {
-        tris_.append(tri);
-    }
-};
-
-=======
     defineTypeNameAndDebug(isoSurface, 0);
->>>>>>> 449a9ecc
+
+    // Helper class for slicing triangles
+    class storeOp
+    {
+    public:
+        DynamicList<triPoints>& tris_;
+
+        inline storeOp(DynamicList<triPoints>& tris)
+        :
+            tris_(tris)
+        {}
+
+        inline void operator()(const triPoints& tri)
+        {
+            tris_.append(tri);
+        }
+    };
 }
 
 
@@ -500,7 +490,6 @@
 }
 
 
-// Caculate centre of surface.
 Foam::point Foam::isoSurface::calcCentre(const triSurface& s)
 {
     vector sum = Zero;
@@ -513,11 +502,6 @@
 }
 
 
-<<<<<<< HEAD
-// Determine per cell centre whether all the intersections get collapsed
-// to a single point
-=======
->>>>>>> 449a9ecc
 void Foam::isoSurface::calcSnappedCc
 (
     const labelList& boundaryRegion,
@@ -1057,16 +1041,12 @@
 }
 
 
-<<<<<<< HEAD
 void Foam::isoSurface::trimToPlanes
 (
     const PtrList<plane>& planes,
     const triPointRef& tri,
     DynamicList<point>& newTriPoints
 )
-=======
-bool Foam::isoSurface::validTri(const triSurface& surf, const label faceI)
->>>>>>> 449a9ecc
 {
     // Buffer for generated triangles
     DynamicList<triPoints> insideTrisA;
@@ -1134,7 +1114,6 @@
 }
 
 
-<<<<<<< HEAD
 void Foam::isoSurface::trimToBox
 (
     const treeBoundBox& bb,
@@ -1276,7 +1255,6 @@
 }
 
 
-// Does face use valid vertices?
 bool Foam::isoSurface::validTri(const triSurface& surf, const label faceI)
 {
     // Simple check on indices ok.
@@ -1347,8 +1325,6 @@
 }
 
 
-=======
->>>>>>> 449a9ecc
 Foam::triSurface Foam::isoSurface::subsetMesh
 (
     const triSurface& s,
@@ -1676,7 +1652,6 @@
     {
         DynamicList<point> triPoints(3*nCutCells_);
         DynamicList<label> triMeshCells(nCutCells_);
-<<<<<<< HEAD
 
         generateTriPoints
         (
@@ -1689,19 +1664,6 @@
             snappedPoints,
             snappedCc,
             snappedPoint,
-=======
-
-        generateTriPoints
-        (
-            cValsPtr_(),
-            pVals_,
-
-            meshC,
-            mesh_.points(),
-
-            snappedPoints,
-            snappedCc,
-            snappedPoint,
 
             triPoints,      // 3 points of the triangle
             triMeshCells    // per triangle the originating cell
@@ -1712,6 +1674,27 @@
             Pout<< "isoSurface : generated " << triMeshCells.size()
                 << " unmerged triangles from " << triPoints.size()
                 << " unmerged points." << endl;
+        }
+
+        label nOldPoints = triPoints.size();
+
+        // Trimmed to original triangle
+        DynamicList<label> trimTriMap;
+        // Trimmed to original point
+        labelList trimTriPointMap;
+        if (bounds_ != boundBox::greatBox)
+        {
+            trimToBox
+            (
+                treeBoundBox(bounds_),
+                triPoints,              // new points
+                trimTriMap,             // map from (new) triangle to original
+                trimTriPointMap,        // map from (new) point to original
+                interpolatedPoints_,    // labels of newly introduced points
+                interpolatedOldPoints_, // and their interpolation
+                interpolationWeights_
+            );
+            triMeshCells = labelField(triMeshCells, trimTriMap);
         }
 
 
@@ -1734,67 +1717,6 @@
                 << " merged triangles." << endl;
         }
 
-        meshCells_.setSize(triMap.size());
-        forAll(triMap, i)
-        {
-            meshCells_[i] = triMeshCells[triMap[i]];
-        }
-    }
->>>>>>> 449a9ecc
-
-            triPoints,      // 3 points of the triangle
-            triMeshCells    // per triangle the originating cell
-        );
-
-        if (debug)
-        {
-            Pout<< "isoSurface : generated " << triMeshCells.size()
-                << " unmerged triangles from " << triPoints.size()
-                << " unmerged points." << endl;
-        }
-<<<<<<< HEAD
-
-        label nOldPoints = triPoints.size();
-
-        // Trimmed to original triangle
-        DynamicList<label> trimTriMap;
-        // Trimmed to original point
-        labelList trimTriPointMap;
-        if (bounds_ != boundBox::greatBox)
-        {
-            trimToBox
-            (
-                treeBoundBox(bounds_),
-                triPoints,              // new points
-                trimTriMap,             // map from (new) triangle to original
-                trimTriPointMap,        // map from (new) point to original
-                interpolatedPoints_,    // labels of newly introduced points
-                interpolatedOldPoints_, // and their interpolation
-                interpolationWeights_
-            );
-            triMeshCells = labelField(triMeshCells, trimTriMap);
-        }
-
-
-        // Merge points and compact out non-valid triangles
-        labelList triMap;           // merged to unmerged triangle
-        triSurface::operator=
-        (
-            stitchTriPoints
-            (
-                true,               // check for duplicate tris
-                triPoints,
-                triPointMergeMap_,  // unmerged to merged point
-                triMap
-            )
-        );
-
-        if (debug)
-        {
-            Pout<< "isoSurface : generated " << triMap.size()
-                << " merged triangles." << endl;
-        }
-
 
         if (bounds_ != boundBox::greatBox)
         {
@@ -1825,11 +1747,6 @@
         }
     }
 
-=======
-    }
-
-
->>>>>>> 449a9ecc
     if (debug)
     {
         Pout<< "isoSurface : checking " << size()
