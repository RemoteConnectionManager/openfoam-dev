--- conflicted
+++ resolved
@@ -33,13 +33,16 @@
 // * * * * * * * * * * * * * Private Member Functions  * * * * * * * * * * * //
 
 template<class Type>
-Foam::tmp<Foam::SlicedGeometricField
+Foam::tmp
 <
-    Type,
-    Foam::fvPatchField,
-    Foam::slicedFvPatchField,
-    Foam::volMesh
->>
+    Foam::SlicedGeometricField
+    <
+        Type,
+        Foam::fvPatchField,
+        Foam::slicedFvPatchField,
+        Foam::volMesh
+    >
+>
 Foam::isoSurface::adaptPatchFields
 (
     const GeometricField<Type, fvPatchField, volMesh>& fld
@@ -235,7 +238,7 @@
         triIndex |= 8;
     }
 
-    /* Form the vertices of the triangles for each case */
+    // Form the vertices of the triangles for each case
     switch (triIndex)
     {
         case 0x00:
@@ -728,43 +731,6 @@
 
     triPoints.shrink();
     triMeshCells.shrink();
-}
-
-
-template<class Type>
-Foam::tmp<Foam::Field<Type>>
-Foam::isoSurface::interpolate
-(
-    const label nPoints,
-    const labelList& triPointMergeMap,
-    const DynamicList<Type>& unmergedValues
-)
-{
-    // One value per point
-    tmp<Field<Type> > tvalues(new Field<Type>(nPoints, Type(Zero)));
-    Field<Type>& values = tvalues.ref();
-    labelList nValues(values.size(), 0);
-
-    forAll(unmergedValues, i)
-    {
-        label mergedPointI = triPointMergeMap[i];
-
-        if (mergedPointI >= 0)
-        {
-            values[mergedPointI] += unmergedValues[i];
-            nValues[mergedPointI]++;
-        }
-    }
-
-    forAll(values, i)
-    {
-        if (nValues[i] > 0)
-        {
-            values[i] /= scalar(nValues[i]);
-        }
-    }
-
-    return tvalues;
 }
 
 
@@ -877,12 +843,9 @@
     (
         points().size(),
         triPointMergeMap_,
-<<<<<<< HEAD
         interpolatedPoints_,
         interpolatedOldPoints_,
         interpolationWeights_,
-=======
->>>>>>> 449a9ecc
         triPoints
     );
 }
