--- conflicted
+++ resolved
@@ -3,7 +3,7 @@
   \\      /  F ield         | OpenFOAM: The Open Source CFD Toolbox
    \\    /   O peration     |
     \\  /    A nd           | Copyright (C) 2011-2016 OpenFOAM Foundation
-     \\/     M anipulation  |
+     \\/     M anipulation  | Copyright (C) 2016 OpenCFD Ltd.
 -------------------------------------------------------------------------------
 License
     This file is part of OpenFOAM.
@@ -54,7 +54,6 @@
 
     const polyBoundaryMesh& bm = mesh.boundaryMesh();
 
-<<<<<<< HEAD
     // All the info for nearest. Construct to miss
     List<mappedPatchBase::nearInfo> nearest(this->size());
 
@@ -62,25 +61,11 @@
 
     label nFaces = 0;
     forAll(patchIDs, i)
-=======
-    label patchi = bm.findPatchID(patchName_);
-
-    if (patchi == -1)
->>>>>>> 7b971a9e
     {
         nFaces += bm[patchIDs[i]].size();
     }
 
-<<<<<<< HEAD
     if (nFaces > 0)
-=======
-     // All the info for nearest. Construct to miss
-    List<mappedPatchBase::nearInfo> nearest(this->size());
-
-    const polyPatch& pp = bm[patchi];
-
-    if (pp.size() > 0)
->>>>>>> 7b971a9e
     {
         // Collect mesh faces and bounding box
         labelList bndFaces(nFaces);
@@ -155,7 +140,6 @@
             }
             else if (info.hit())
             {
-<<<<<<< HEAD
                 // Note: do we store the face centre or the actual nearest?
                 // We interpolate using the faceI only though (no
                 // interpolation) so it does not actually matter much, just for
@@ -163,22 +147,14 @@
 
                 //const point& facePt = mesh.faceCentres()[faceI];
                 const point& facePt = info.hitPoint();
-=======
-                const point& fc = mesh.faceCentres()[facei];
->>>>>>> 7b971a9e
 
                 mappedPatchBase::nearInfo sampleInfo;
 
                 sampleInfo.first() = pointIndexHit
                 (
                     true,
-<<<<<<< HEAD
                     facePt,
                     faceI
-=======
-                    fc,
-                    facei
->>>>>>> 7b971a9e
                 );
 
                 sampleInfo.second().first() = magSqr(facePt-sample);
@@ -211,16 +187,10 @@
             label localI = nearest[sampleI].first().index();
 
             Info<< "    " << sampleI << " coord:"<< operator[](sampleI)
-<<<<<<< HEAD
                 << " found on processor:" << procI
                 << " in local face:" << localI
                 << " with location:" << nearest[sampleI].first().rawPoint()
                 << endl;
-=======
-                << " found on processor:" << proci
-                << " in local cell/face:" << localI
-                << " with fc:" << nearest[sampleI].first().rawPoint() << endl;
->>>>>>> 7b971a9e
         }
     }
 
@@ -244,11 +214,6 @@
 
 void Foam::patchProbes::readDict(const dictionary& dict)
 {
-    if (!dict.readIfPresent("patches", patchNames_))
-    {
-        word patchName(dict.lookup("patchName"));
-        patchNames_ = wordReList(1, wordRe(patchName));
-    }
     probes::readDict(dict);
 }
 
@@ -281,24 +246,14 @@
     const objectRegistry& obr,
     const dictionary& dict,
     const bool loadFromFiles,
-    const bool doFindElements
+)   const bool readFields
 )
 :
-<<<<<<< HEAD
     probes(name, obr, dict, loadFromFiles, false)
-=======
-    probes(name, obr, dict)
->>>>>>> 7b971a9e
-{
-    readDict(dict);
-
-    if (doFindElements)
-    {
-        // Find the elements
-        findElements(mesh_);
-
-        // Open the probe streams
-        prepare();
+{
+    if (readFields)
+    {
+        read(dict);
     }
 }
 
@@ -330,22 +285,14 @@
 }
 
 
-<<<<<<< HEAD
-void Foam::patchProbes::read(const dictionary& dict)
-{
-    readDict(dict);
-
-    // Find the elements
-    findElements(mesh_);
-
-    // Open the probe streams
-    prepare();
-=======
 bool Foam::patchProbes::read(const dictionary& dict)
 {
-    dict.lookup("patchName") >> patchName_;
+    if (!dict.readIfPresent("patches", patchNames_))
+    {
+        word patchName(dict.lookup("patchName"));
+        patchNames_ = wordReList(1, wordRe(patchName));
+    }
     return probes::read(dict);
->>>>>>> 7b971a9e
 }
 
 
