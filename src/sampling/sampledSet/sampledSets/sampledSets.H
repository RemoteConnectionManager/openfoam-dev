/*---------------------------------------------------------------------------*\
  =========                 |
  \\      /  F ield         | OpenFOAM: The Open Source CFD Toolbox
   \\    /   O peration     |
    \\  /    A nd           | Copyright (C) 2011-2016 OpenFOAM Foundation
     \\/     M anipulation  | Copyright (C) 2015-2016 OpenCFD Ltd.
-------------------------------------------------------------------------------
License
    This file is part of OpenFOAM.

    OpenFOAM is free software: you can redistribute it and/or modify it
    under the terms of the GNU General Public License as published by
    the Free Software Foundation, either version 3 of the License, or
    (at your option) any later version.

    OpenFOAM is distributed in the hope that it will be useful, but WITHOUT
    ANY WARRANTY; without even the implied warranty of MERCHANTABILITY or
    FITNESS FOR A PARTICULAR PURPOSE.  See the GNU General Public License
    for more details.

    You should have received a copy of the GNU General Public License
    along with OpenFOAM.  If not, see <http://www.gnu.org/licenses/>.

Class
    Foam::sampledSets

Description
    Set of sets to sample.
    Call sampledSets.write() to sample&write files.

SourceFiles
    sampledSets.C

\*---------------------------------------------------------------------------*/

#ifndef sampledSets_H
#define sampledSets_H

<<<<<<< HEAD
#include "functionObjectState.H"
=======
#include "functionObject.H"
>>>>>>> 7b971a9e
#include "sampledSet.H"
#include "volFieldsFwd.H"
#include "meshSearch.H"
#include "interpolation.H"
#include "coordSet.H"
#include "writer.H"
#include "wordReList.H"

// * * * * * * * * * * * * * * * * * * * * * * * * * * * * * * * * * * * * * //

namespace Foam
{

// Forward declaration of classes
class Time;
class objectRegistry;
class dictionary;
class fvMesh;

/*---------------------------------------------------------------------------*\
                         Class sampledSets Declaration
\*---------------------------------------------------------------------------*/

class sampledSets
:
<<<<<<< HEAD
    public functionObjectState,
=======
    public functionObject,
>>>>>>> 7b971a9e
    public PtrList<sampledSet>
{
    // Private classes

        //- Class used for grouping field types
        template<class Type>
        class fieldGroup
        :
            public DynamicList<word>
        {
        public:

            //- The set formatter
            autoPtr<writer<Type>> formatter;

            //- Construct null
            fieldGroup()
            :
                DynamicList<word>(0),
                formatter(nullptr)
            {}

            //- Construct for a particular format
            fieldGroup(const word& writeFormat)
            :
                DynamicList<word>(0),
                formatter(writer<Type>::New(writeFormat))
            {}

            //- Reset format and field list
            void clear()
            {
                DynamicList<word>::clear();
                formatter.clear();
            }

            //- Assign a new formatter
            void operator=(const word& writeFormat)
            {
                formatter = writer<Type>::New(writeFormat);
            }

        };


        //- Class used for sampling volFields
        template<class Type>
        class volFieldSampler
        :
            public List<Field<Type>>
        {
            //- Name of this collection of values
            const word name_;

        public:

            //- Construct interpolating field to the sampleSets
            volFieldSampler
            (
                const word& interpolationScheme,
                const GeometricField<Type, fvPatchField, volMesh>& field,
                const PtrList<sampledSet>&
            );

            //- Construct mapping field to the sampleSets
            volFieldSampler
            (
                const GeometricField<Type, fvPatchField, volMesh>& field,
                const PtrList<sampledSet>&
            );

            //- Construct from components
            volFieldSampler
            (
                const List<Field<Type>>& values,
                const word& name
            );

            //- Return the field name
            const word& name() const
            {
                return name_;
            }
        };


    // Static data members

        //- Output verbosity
        static bool verbose_;


    // Private data

        //- Const reference to fvMesh
        const fvMesh& mesh_;

        //- Keep the dictionary to recreate sets for moving mesh cases
        dictionary dict_;

        //- Load fields from files (not from objectRegistry)
        bool loadFromFiles_;

        //- Output path
        fileName outputPath_;

        //- Mesh search engine
        meshSearch searchEngine_;


        // Read from dictonary

            //- Names of fields to sample
            wordReList fieldSelection_;

            //- Interpolation scheme to use
            word interpolationScheme_;

            //- Output format to use
            word writeFormat_;


        // Categorized scalar/vector/tensor fields

            fieldGroup<scalar> scalarFields_;
            fieldGroup<vector> vectorFields_;
            fieldGroup<sphericalTensor> sphericalTensorFields_;
            fieldGroup<symmTensor> symmTensorFields_;
            fieldGroup<tensor> tensorFields_;


        // Merging structures

            PtrList<coordSet> masterSampledSets_;
            labelListList indexSets_;


    // Private Member Functions

        //- Clear old field groups
        void clearFieldGroups();

        //- Append fieldName to the appropriate group
        label appendFieldGroup(const word& fieldName, const word& fieldType);

        //- Classify field types, returns the number of fields
        label classifyFields();

        //- Combine points from all processors. Sort by curveDist and produce
        //  index list. Valid result only on master processor.
        void combineSampledSets
        (
            PtrList<coordSet>& masterSampledSets,
            labelListList& indexSets
        );

        //- Combine values from all processors.
        //  Valid result only on master processor.
        template<class T>
        void combineSampledValues
        (
            const PtrList<volFieldSampler<T>>& sampledFields,
            const labelListList& indexSets,
            PtrList<volFieldSampler<T>>& masterFields
        );

        //- Write set on master, return fileName
        template<class Type>
        fileName writeSampleFile
        (
            const coordSet& masterSampleSet,
            const PtrList<volFieldSampler<Type>>& masterFields,
            const label setI,
            const fileName& timeDir,
            const writer<Type>& formatter
        );

        template<class Type>
        void sampleAndWrite(fieldGroup<Type>& fields);


        //- Disallow default bitwise copy construct and assignment
        sampledSets(const sampledSets&);
        void operator=(const sampledSets&);


public:

    //- Runtime type information
    TypeName("sets");


    // Constructors

        //- Construct from Time and dictionary
        sampledSets
        (
            const word& name,
            const Time& time,
            const dictionary& dict
        );

        //- Construct for given objectRegistry and dictionary
        //  allow the possibility to load fields from files
        sampledSets
        (
            const word& name,
            const objectRegistry&,
            const dictionary&,
            const bool loadFromFiles = false
        );


    //- Destructor
    virtual ~sampledSets();


    // Member Functions

        //- Set verbosity level
        void verbose(const bool verbosity = true);

        //- Read the sampledSets
        virtual bool read(const dictionary&);

        //- Execute, currently does nothing
        virtual bool execute();

        //- Sample and write
        virtual bool write();

        //- Correct for mesh changes
        void correct();

        //- Update for changes of mesh
        virtual void updateMesh(const mapPolyMesh&);

        //- Update for mesh point-motion
        virtual void movePoints(const polyMesh&);

        //- Update for changes of mesh due to readUpdate
        virtual void readUpdate(const polyMesh::readUpdateState state);
};


// * * * * * * * * * * * * * * * * * * * * * * * * * * * * * * * * * * * * * //

} // End namespace Foam

// * * * * * * * * * * * * * * * * * * * * * * * * * * * * * * * * * * * * * //

#ifdef NoRepository
    #include "sampledSetsTemplates.C"
#endif

// * * * * * * * * * * * * * * * * * * * * * * * * * * * * * * * * * * * * * //

#endif

// ************************************************************************* //<|MERGE_RESOLUTION|>--- conflicted
+++ resolved
@@ -36,11 +36,7 @@
 #ifndef sampledSets_H
 #define sampledSets_H
 
-<<<<<<< HEAD
-#include "functionObjectState.H"
-=======
-#include "functionObject.H"
->>>>>>> 7b971a9e
+#include "regionFunctionObject.H"
 #include "sampledSet.H"
 #include "volFieldsFwd.H"
 #include "meshSearch.H"
@@ -66,11 +62,7 @@
 
 class sampledSets
 :
-<<<<<<< HEAD
-    public functionObjectState,
-=======
-    public functionObject,
->>>>>>> 7b971a9e
+    public regionFunctionObject,
     public PtrList<sampledSet>
 {
     // Private classes
