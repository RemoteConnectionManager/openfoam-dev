/*---------------------------------------------------------------------------*\
  =========                 |
  \\      /  F ield         | OpenFOAM: The Open Source CFD Toolbox
   \\    /   O peration     |
    \\  /    A nd           | Copyright (C) 2013-2016 OpenFOAM Foundation
     \\/     M anipulation  |
-------------------------------------------------------------------------------
License
    This file is part of OpenFOAM.

    OpenFOAM is free software: you can redistribute it and/or modify it
    under the terms of the GNU General Public License as published by
    the Free Software Foundation, either version 3 of the License, or
    (at your option) any later version.

    OpenFOAM is distributed in the hope that it will be useful, but WITHOUT
    ANY WARRANTY; without even the implied warranty of MERCHANTABILITY or
    FITNESS FOR A PARTICULAR PURPOSE.  See the GNU General Public License
    for more details.

    You should have received a copy of the GNU General Public License
    along with OpenFOAM.  If not, see <http://www.gnu.org/licenses/>.

\*---------------------------------------------------------------------------*/

#include "directMethod.H"
#include "indexedOctree.H"
#include "treeDataCell.H"
#include "addToRunTimeSelectionTable.H"

// * * * * * * * * * * * * * * Static Data Members * * * * * * * * * * * * * //

namespace Foam
{
    defineTypeNameAndDebug(directMethod, 0);
    addToRunTimeSelectionTable(meshToMeshMethod, directMethod, components);
}

// * * * * * * * * * * * * Protected Member Functions  * * * * * * * * * * * //

bool Foam::directMethod::intersect
(
    const label srcCelli,
    const label tgtCelli
) const
{
    return tgt_.pointInCell
    (
        src_.cellCentres()[srcCelli],
        tgtCelli,
        polyMesh::FACE_PLANES
    );
}


bool Foam::directMethod::findInitialSeeds
(
    const labelList& srcCellIDs,
    const boolList& mapFlag,
    const label startSeedI,
    label& srcSeedI,
    label& tgtSeedI
) const
{
    const cellList& srcCells = src_.cells();
    const faceList& srcFaces = src_.faces();
    const pointField& srcPts = src_.points();

    for (label i = startSeedI; i < srcCellIDs.size(); i++)
    {
        label srcI = srcCellIDs[i];

        if (mapFlag[srcI])
        {
            const point srcCtr(srcCells[srcI].centre(srcPts, srcFaces));
            label tgtI = tgt_.cellTree().findInside(srcCtr);
<<<<<<< HEAD

            if (tgtI != -1 && intersect(srcI, tgtI))
            {
                srcSeedI = srcI;
                tgtSeedI = tgtI;

=======

                if (tgtI != -1 && intersect(srcI, tgtI))
                {
                    srcSeedI = srcI;
                    tgtSeedI = tgtI;

>>>>>>> 7b971a9e
                return true;
            }
        }
    }

    if (debug)
    {
        Pout<< "could not find starting seed" << endl;
    }

    return false;
}


void Foam::directMethod::calculateAddressing
(
    labelListList& srcToTgtCellAddr,
    scalarListList& srcToTgtCellWght,
    labelListList& tgtToSrcCellAddr,
    scalarListList& tgtToSrcCellWght,
    const label srcSeedI,
    const label tgtSeedI,
    const labelList& srcCellIDs, // not used
    boolList& mapFlag,
    label& startSeedI
)
{
    // store a list of src cells already mapped
    labelList srcTgtSeed(src_.nCells(), -1);

    List<DynamicList<label>> srcToTgt(src_.nCells());
    List<DynamicList<label>> tgtToSrc(tgt_.nCells());

    DynamicList<label> srcSeeds(10);

    const scalarField& srcVc = src_.cellVolumes();
    const scalarField& tgtVc = tgt_.cellVolumes();

    label srcCelli = srcSeedI;
    label tgtCelli = tgtSeedI;

    do
    {
        // store src/tgt cell pair
        srcToTgt[srcCelli].append(tgtCelli);
        tgtToSrc[tgtCelli].append(srcCelli);

        // mark source cell srcSeedI as matched
        mapFlag[srcCelli] = false;

        // accumulate intersection volume
        V_ += srcVc[srcCelli];

        // find new source seed cell
        appendToDirectSeeds
        (
            mapFlag,
            srcTgtSeed,
            srcSeeds,
            srcCelli,
            tgtCelli
        );
    }
    while (srcCelli >= 0);

    // transfer addressing into persistent storage
    forAll(srcToTgtCellAddr, i)
    {
        srcToTgtCellWght[i] = scalarList(srcToTgt[i].size(), srcVc[i]);
        srcToTgtCellAddr[i].transfer(srcToTgt[i]);
    }

    forAll(tgtToSrcCellAddr, i)
    {
        tgtToSrcCellWght[i] = scalarList(tgtToSrc[i].size(), tgtVc[i]);
        tgtToSrcCellAddr[i].transfer(tgtToSrc[i]);
    }
}


void Foam::directMethod::appendToDirectSeeds
(
    boolList& mapFlag,
    labelList& srcTgtSeed,
    DynamicList<label>& srcSeeds,
    label& srcSeedI,
    label& tgtSeedI
) const
{
    const labelList& srcNbr = src_.cellCells()[srcSeedI];
    const labelList& tgtNbr = tgt_.cellCells()[tgtSeedI];

    forAll(srcNbr, i)
    {
        label srcI = srcNbr[i];

        if (mapFlag[srcI] && (srcTgtSeed[srcI] == -1))
        {
            // source cell srcI not yet mapped

            // identfy if target cell exists for source cell srcI
            bool found = false;
            forAll(tgtNbr, j)
            {
                label tgtI = tgtNbr[j];

                if (intersect(srcI, tgtI))
                {
                    // new match - append to lists
                    found = true;

                    srcTgtSeed[srcI] = tgtI;
                    srcSeeds.append(srcI);

                    break;
                }
            }

            if (!found)
            {
                // no match available for source cell srcI
                mapFlag[srcI] = false;
            }
        }
    }

    if (srcSeeds.size())
    {
        srcSeedI = srcSeeds.remove();
        tgtSeedI = srcTgtSeed[srcSeedI];
    }
    else
    {
        srcSeedI = -1;
        tgtSeedI = -1;
    }
}

// * * * * * * * * * * * * * * * * Constructors  * * * * * * * * * * * * * * //

Foam::directMethod::directMethod
(
    const polyMesh& src,
    const polyMesh& tgt
)
:
    meshToMeshMethod(src, tgt)
{}


// * * * * * * * * * * * * * * * * Destructor  * * * * * * * * * * * * * * * //

Foam::directMethod::~directMethod()
{}


// * * * * * * * * * * * * * * * Member Functions  * * * * * * * * * * * * * //

void Foam::directMethod::calculate
(
    labelListList& srcToTgtAddr,
    scalarListList& srcToTgtWght,
    pointListList& srcToTgtVec,
    labelListList& tgtToSrcAddr,
    scalarListList& tgtToSrcWght,
    pointListList& tgtToSrcVec
)
{
    bool ok = initialise
    (
        srcToTgtAddr,
        srcToTgtWght,
        tgtToSrcAddr,
        tgtToSrcWght
    );

    if (!ok)
    {
        return;
    }

    // (potentially) participating source mesh cells
    const labelList srcCellIDs(maskCells());

    // list to keep track of whether src cell can be mapped
    boolList mapFlag(src_.nCells(), false);
    UIndirectList<bool>(mapFlag, srcCellIDs) = true;

    // find initial point in tgt mesh
    label srcSeedI = -1;
    label tgtSeedI = -1;
    label startSeedI = 0;

    bool startWalk =
        findInitialSeeds
        (
            srcCellIDs,
            mapFlag,
            startSeedI,
            srcSeedI,
            tgtSeedI
        );

    if (startWalk)
    {
        calculateAddressing
        (
            srcToTgtAddr,
            srcToTgtWght,
            tgtToSrcAddr,
            tgtToSrcWght,
            srcSeedI,
            tgtSeedI,
            srcCellIDs,
            mapFlag,
            startSeedI
        );
    }
    else
    {
        // if meshes are collocated, after inflating the source mesh bounding
        // box tgt mesh cells may be transferred, but may still not overlap
        // with the source mesh
        return;
    }
}


// ************************************************************************* //<|MERGE_RESOLUTION|>--- conflicted
+++ resolved
@@ -74,21 +74,12 @@
         {
             const point srcCtr(srcCells[srcI].centre(srcPts, srcFaces));
             label tgtI = tgt_.cellTree().findInside(srcCtr);
-<<<<<<< HEAD
 
             if (tgtI != -1 && intersect(srcI, tgtI))
             {
                 srcSeedI = srcI;
                 tgtSeedI = tgtI;
 
-=======
-
-                if (tgtI != -1 && intersect(srcI, tgtI))
-                {
-                    srcSeedI = srcI;
-                    tgtSeedI = tgtI;
-
->>>>>>> 7b971a9e
                 return true;
             }
         }
