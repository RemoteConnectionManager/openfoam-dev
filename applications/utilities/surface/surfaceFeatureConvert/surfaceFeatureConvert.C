/*---------------------------------------------------------------------------*\
  =========                 |
  \\      /  F ield         | OpenFOAM: The Open Source CFD Toolbox
   \\    /   O peration     |
<<<<<<< HEAD
    \\  /    A nd           | Copyright (C) 2011-2015 OpenFOAM Foundation
     \\/     M anipulation  | Copyright (C) 2015 OpenCFD Ltd.
=======
    \\  /    A nd           | Copyright (C) 2011-2014 OpenFOAM Foundation
     \\/     M anipulation  |
>>>>>>> e3b8e9f4
-------------------------------------------------------------------------------
License
    This file is part of OpenFOAM.

    OpenFOAM is free software: you can redistribute it and/or modify it
    under the terms of the GNU General Public License as published by
    the Free Software Foundation, either version 3 of the License, or
    (at your option) any later version.

    OpenFOAM is distributed in the hope that it will be useful, but WITHOUT
    ANY WARRANTY; without even the implied warranty of MERCHANTABILITY or
    FITNESS FOR A PARTICULAR PURPOSE.  See the GNU General Public License
    for more details.

    You should have received a copy of the GNU General Public License
    along with OpenFOAM.  If not, see <http://www.gnu.org/licenses/>.

Application
    surfaceFeatureConvert

Description
    Convert between edgeMesh formats.

\*---------------------------------------------------------------------------*/

#include "argList.H"
#include "Time.H"

#include "edgeMesh.H"

using namespace Foam;

// * * * * * * * * * * * * * * * * * * * * * * * * * * * * * * * * * * * * * //


int main(int argc, char *argv[])
{
    argList::addNote
    (
        "Convert between edgeMesh formats"
    );
    argList::noParallel();
    argList::validArgs.append("inputFile");
    argList::validArgs.append("outputFile");
    argList::addOption
    (
        "scale",
        "factor",
        "geometry scaling factor - default is 1"
    );

    argList args(argc, argv);
    Time runTime(args.rootPath(), args.caseName());

    const fileName importName = args[1];
    const fileName exportName = args[2];

    // disable inplace editing
    if (importName == exportName)
    {
        FatalErrorInFunction
            << "Output file " << exportName << " would overwrite input file."
            << exit(FatalError);
    }

    // check that reading/writing is supported
    if
    (
        !edgeMesh::canReadType(importName.ext(), true)
     || !edgeMesh::canWriteType(exportName.ext(), true)
    )
    {
        return 1;
    }

    edgeMesh mesh(importName);

    Info<< "\nRead edgeMesh " << importName << nl;
    mesh.writeStats(Info);
    Info<< nl
        << "\nwriting " << exportName;

    scalar scaleFactor = 0;
    if (args.optionReadIfPresent("scale", scaleFactor) && scaleFactor > 0)
    {
        Info<< " with scaling " << scaleFactor << endl;
        mesh.scalePoints(scaleFactor);
    }
    else
    {
        Info<< " without scaling" << endl;
    }

    mesh.write(exportName);
    mesh.writeStats(Info);

    Info<< "\nEnd\n" << endl;

    return 0;
}


// ************************************************************************* //<|MERGE_RESOLUTION|>--- conflicted
+++ resolved
@@ -2,13 +2,8 @@
   =========                 |
   \\      /  F ield         | OpenFOAM: The Open Source CFD Toolbox
    \\    /   O peration     |
-<<<<<<< HEAD
     \\  /    A nd           | Copyright (C) 2011-2015 OpenFOAM Foundation
      \\/     M anipulation  | Copyright (C) 2015 OpenCFD Ltd.
-=======
-    \\  /    A nd           | Copyright (C) 2011-2014 OpenFOAM Foundation
-     \\/     M anipulation  |
->>>>>>> e3b8e9f4
 -------------------------------------------------------------------------------
 License
     This file is part of OpenFOAM.
@@ -66,7 +61,7 @@
     const fileName importName = args[1];
     const fileName exportName = args[2];
 
-    // disable inplace editing
+    // Disable inplace editing
     if (importName == exportName)
     {
         FatalErrorInFunction
@@ -74,7 +69,7 @@
             << exit(FatalError);
     }
 
-    // check that reading/writing is supported
+    // Check that reading/writing is supported
     if
     (
         !edgeMesh::canReadType(importName.ext(), true)
