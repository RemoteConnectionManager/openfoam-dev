--- conflicted
+++ resolved
@@ -28,10 +28,7 @@
     Generates the extendedFeatureEdgeMesh for the interface between a boolean
     operation on two surfaces.
 
-<<<<<<< HEAD
     Assumes that the orientation of the surfaces iscorrect:
-=======
->>>>>>> 74500122
     - if the operation is union or intersection, that both surface's normals
       (n) have the same orientation with respect to a point, i.e. surfaces and b
       are orientated the same with respect to point x:
