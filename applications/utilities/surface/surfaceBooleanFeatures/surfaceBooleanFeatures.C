--- conflicted
+++ resolved
@@ -438,7 +438,6 @@
                 }
             }
 
-<<<<<<< HEAD
             if (nextEdgeI == -1)
             {
                 FatalErrorIn("visitPointRegion()")
@@ -446,14 +445,6 @@
                     << "on face " << nextFaceI << " that uses point " << pointI
                     << " and is not edge " << startEdgeI << abort(FatalError);
             }
-=======
-    if (!validActions.found(action))
-    {
-        FatalErrorInFunction
-            << "Unsupported action " << action << endl
-            << "Supported actions:" << validActions.toc() << abort(FatalError);
-    }
->>>>>>> 9a536b02
 
 
             visitPointRegion
@@ -486,24 +477,7 @@
 
     forAll(pf, pointI)
     {
-<<<<<<< HEAD
         const labelList& pFaces = pf[pointI];
-=======
-        FatalErrorInFunction
-            << "Inverted space only makes sense for union or intersection."
-            << exit(FatalError);
-    }
-
-    // Calculate the points where the edges are cut by the other surface
-    calcEdgeCuts
-    (
-        surf1,
-        surf2,
-        args.optionFound("perturb"),
-        edge1Cuts,
-        edge2Cuts
-    );
->>>>>>> 9a536b02
 
         // Visited faces (as indices into pFaces)
         labelList pFacesZone(pFaces.size(), -1);
@@ -1475,11 +1449,7 @@
     }
     else
     {
-<<<<<<< HEAD
-        FatalErrorIn("createEdgeMesh(..)")
-=======
         FatalErrorInFunction
->>>>>>> 9a536b02
             << "Unsupported booleanSurface:booleanOpType and space "
             << action << " " << invertedSpace
             << abort(FatalError);
