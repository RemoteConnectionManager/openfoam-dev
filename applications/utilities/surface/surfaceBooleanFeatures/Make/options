--- conflicted
+++ resolved
@@ -10,7 +10,6 @@
 include $(GENERAL_RULES)/CGAL
 
 EXE_INC = \
-<<<<<<< HEAD
     ${ROUNDING_MATH} \
     ${EXE_NDEBUG} \
     ${CGAL_INC} \
@@ -18,19 +17,10 @@
     $(COMP_FLAGS) \
     -I$(FOAM_SRC)/surfMesh/lnInclude \
     -I$(FOAM_SRC)/triSurface/lnInclude \
-    -I$(LIB_SRC)/edgeMesh/lnInclude \
-=======
-    -I$(LIB_SRC)/triSurface/lnInclude \
->>>>>>> d2a62df7
     -I$(LIB_SRC)/meshTools/lnInclude
 
 EXE_LIBS = \
     -lsurfMesh \
     -ltriSurface \
-<<<<<<< HEAD
-    -ledgeMesh \
     -lmeshTools \
-    $(LINK_FLAGS)
-=======
-    -lmeshTools
->>>>>>> d2a62df7
+    $(LINK_FLAGS)