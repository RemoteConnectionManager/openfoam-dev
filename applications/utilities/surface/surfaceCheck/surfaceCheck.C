/*---------------------------------------------------------------------------*\
  =========                 |
  \\      /  F ield         | OpenFOAM: The Open Source CFD Toolbox
   \\    /   O peration     |
<<<<<<< HEAD
    \\  /    A nd           | Copyright (C) 2011-2015 OpenFOAM Foundation
     \\/     M anipulation  | Copyright (C) 2016 OpenCFD Ltd.
=======
    \\  /    A nd           | Copyright (C) 2011-2016 OpenFOAM Foundation
     \\/     M anipulation  |
>>>>>>> 7b971a9e
-------------------------------------------------------------------------------
License
    This file is part of OpenFOAM.

    OpenFOAM is free software: you can redistribute it and/or modify it
    under the terms of the GNU General Public License as published by
    the Free Software Foundation, either version 3 of the License, or
    (at your option) any later version.

    OpenFOAM is distributed in the hope that it will be useful, but WITHOUT
    ANY WARRANTY; without even the implied warranty of MERCHANTABILITY or
    FITNESS FOR A PARTICULAR PURPOSE.  See the GNU General Public License
    for more details.

    You should have received a copy of the GNU General Public License
    along with OpenFOAM.  If not, see <http://www.gnu.org/licenses/>.

Application
    surfaceCheck

Group
    grpSurfaceUtilities

Description
    Checks geometric and topological quality of a surface.

\*---------------------------------------------------------------------------*/

#include "triangle.H"
#include "triSurface.H"
#include "triSurfaceSearch.H"
#include "argList.H"
#include "OFstream.H"
#include "OBJstream.H"
#include "SortableList.H"
#include "PatchTools.H"
#include "vtkSurfaceWriter.H"

using namespace Foam;

// Does face use valid vertices?
bool validTri
(
    const bool verbose,
    const triSurface& surf,
    const label facei
)
{
    // Simple check on indices ok.

    const labelledTri& f = surf[facei];

    forAll(f, fp)
    {
        if (f[fp] < 0 || f[fp] >= surf.points().size())
        {
            WarningInFunction
                << "triangle " << facei << " vertices " << f
                << " uses point indices outside point range 0.."
                << surf.points().size()-1 << endl;
            return false;
        }
    }

    if ((f[0] == f[1]) || (f[0] == f[2]) || (f[1] == f[2]))
    {
        WarningInFunction
            << "triangle " << facei
            << " uses non-unique vertices " << f
            << " coords:" << f.points(surf.points())
            << endl;
        return false;
    }

    // duplicate triangle check

    const labelList& fFaces = surf.faceFaces()[facei];

    // Check if faceNeighbours use same points as this face.
    // Note: discards normal information - sides of baffle are merged.
    forAll(fFaces, i)
    {
        label nbrFacei = fFaces[i];

        if (nbrFacei <= facei)
        {
            // lower numbered faces already checked
            continue;
        }

        const labelledTri& nbrF = surf[nbrFacei];

        if
        (
            ((f[0] == nbrF[0]) || (f[0] == nbrF[1]) || (f[0] == nbrF[2]))
         && ((f[1] == nbrF[0]) || (f[1] == nbrF[1]) || (f[1] == nbrF[2]))
         && ((f[2] == nbrF[0]) || (f[2] == nbrF[1]) || (f[2] == nbrF[2]))
        )
        {
            WarningInFunction
                << "triangle " << facei << " vertices " << f
                << " has the same vertices as triangle " << nbrFacei
                << " vertices " << nbrF
                << " coords:" << f.points(surf.points())
                << endl;

            return false;
        }
    }
    return true;
}


labelList countBins
(
    const scalar min,
    const scalar max,
    const label nBins,
    const scalarField& vals
)
{
    scalar dist = nBins/(max - min);

    labelList binCount(nBins, 0);

    forAll(vals, i)
    {
        scalar val = vals[i];

        label index = -1;

        if (Foam::mag(val - min) < SMALL)
        {
            index = 0;
        }
        else if (val >= max - SMALL)
        {
            index = nBins - 1;
        }
        else
        {
            index = label((val - min)*dist);

            if ((index < 0) || (index >= nBins))
            {
                WarningInFunction
                    << "value " << val << " at index " << i
                    << " outside range " << min << " .. " << max << endl;

                if (index < 0)
                {
                    index = 0;
                }
                else
                {
                    index = nBins - 1;
                }
            }
        }
        binCount[index]++;
    }

    return binCount;
}



void writeZoning
(
    const triSurface& surf,
    const labelList& faceZone,
    const word& fieldName,
    const fileName& surfFilePath,
    const fileName& surfFileNameBase
)
{
    Info<< "Writing zoning to "
        <<  fileName
            (
                surfFilePath
              / fieldName
              + '_'
              + surfFileNameBase
              + '.'
              + vtkSurfaceWriter::typeName
            )
        << "..." << endl << endl;

    // Convert data
    scalarField scalarFaceZone(faceZone.size());
    forAll(faceZone, i)
    {
        scalarFaceZone[i] = faceZone[i];
    }
    faceList faces(surf.size());
    forAll(surf, i)
    {
        faces[i] = surf[i].triFaceFace();
    }

    vtkSurfaceWriter().write
    (
        surfFilePath,
        surfFileNameBase,
        surf.points(),
        faces,
        fieldName,
        scalarFaceZone,
        false               // face based data
    );
}


void writeParts
(
    const triSurface& surf,
    const label nFaceZones,
    const labelList& faceZone,
    const fileName& surfFilePath,
    const fileName& surfFileNameBase
)
{
    for (label zone = 0; zone < nFaceZones; zone++)
    {
        boolList includeMap(surf.size(), false);

        forAll(faceZone, faceI)
        {
            if (faceZone[faceI] == zone)
            {
                includeMap[faceI] = true;
            }
        }

        labelList pointMap;
        labelList faceMap;

        triSurface subSurf
        (
            surf.subsetMesh
            (
                includeMap,
                pointMap,
                faceMap
            )
        );

        fileName subName
        (
            surfFilePath
           /surfFileNameBase + "_" + name(zone) + ".obj"
        );

        Info<< "writing part " << zone << " size " << subSurf.size()
            << " to " << subName << endl;

        subSurf.write(subName);
    }
}


void syncEdges(const triSurface& p, labelHashSet& markedEdges)
{
    // See comment below about having duplicate edges

    const edgeList& edges = p.edges();
    HashSet<edge, Hash<edge>> edgeSet(2*markedEdges.size());

    forAllConstIter(labelHashSet, markedEdges, iter)
    {
        edgeSet.insert(edges[iter.key()]);
    }

    forAll(edges, edgeI)
    {
        if (edgeSet.found(edges[edgeI]))
        {
            markedEdges.insert(edgeI);
        }
    }
}


void syncEdges(const triSurface& p, boolList& isMarkedEdge)
{
    // See comment below about having duplicate edges

    const edgeList& edges = p.edges();

    label n = 0;
    forAll(isMarkedEdge, edgeI)
    {
        if (isMarkedEdge[edgeI])
        {
            n++;
        }
    }

    HashSet<edge, Hash<edge>> edgeSet(2*n);

    forAll(isMarkedEdge, edgeI)
    {
        if (isMarkedEdge[edgeI])
        {
            edgeSet.insert(edges[edgeI]);
        }
    }

    forAll(edges, edgeI)
    {
        if (edgeSet.found(edges[edgeI]))
        {
            isMarkedEdge[edgeI] = true;
        }
    }
}


// * * * * * * * * * * * * * * * * * * * * * * * * * * * * * * * * * * * * * //

int main(int argc, char *argv[])
{
    argList::noParallel();
    argList::validArgs.append("surfaceFile");
    argList::addBoolOption
    (
        "checkSelfIntersection",
        "also check for self-intersection"
    );
    argList::addBoolOption
    (
        "splitNonManifold",
        "split surface along non-manifold edges"
        " (default split is fully disconnected)"
    );
    argList::addBoolOption
    (
        "verbose",
        "verbose operation"
    );
    argList::addBoolOption
    (
        "blockMesh",
        "write vertices/blocks for blockMeshDict"
    );

    argList args(argc, argv);

    const fileName surfFileName = args[1];
    const bool checkSelfIntersect = args.optionFound("checkSelfIntersection");
    const bool verbose = args.optionFound("verbose");
    const bool splitNonManifold = args.optionFound("splitNonManifold");

    Info<< "Reading surface from " << surfFileName << " ..." << nl << endl;


    // Read
    // ~~~~

    triSurface surf(surfFileName);


    Info<< "Statistics:" << endl;
    surf.writeStats(Info);
    Info<< endl;


    // Determine path and extension
    fileName surfFileNameBase(surfFileName.name());
    const word fileType = surfFileNameBase.ext();
    // Strip extension
    surfFileNameBase = surfFileNameBase.lessExt();
    // If extension was .gz strip original extension
    if (fileType == "gz")
    {
        surfFileNameBase = surfFileNameBase.lessExt();
    }
    const fileName surfFilePath(surfFileName.path());


    // write bounding box corners
    if (args.optionFound("blockMesh"))
    {
        pointField cornerPts(boundBox(surf.points(), false).points());

        Info<< "// blockMeshDict info" << nl << nl;

        Info<< "vertices\n(" << nl;
        forAll(cornerPts, ptI)
        {
            Info<< "    " << cornerPts[ptI] << nl;
        }

        // number of divisions needs adjustment later
        Info<< ");\n" << nl
            << "blocks\n"
            << "(\n"
            << "    hex (0 1 2 3 4 5 6 7) (10 10 10) simpleGrading (1 1 1)\n"
            << ");\n" << nl;

        Info<< "edges\n();" << nl
            << "patches\n();" << endl;

        Info<< nl << "// end blockMeshDict info" << nl << endl;
    }


    // Region sizes
    // ~~~~~~~~~~~~

    {
        labelList regionSize(surf.patches().size(), 0);

        forAll(surf, facei)
        {
            label region = surf[facei].region();

            if (region < 0 || region >= regionSize.size())
            {
                WarningInFunction
                    << "Triangle " << facei << " vertices " << surf[facei]
                    << " has region " << region << " which is outside the range"
                    << " of regions 0.." << surf.patches().size()-1
                    << endl;
            }
            else
            {
                regionSize[region]++;
            }
        }

        Info<< "Region\tSize" << nl
            << "------\t----" << nl;
        forAll(surf.patches(), patchi)
        {
            Info<< surf.patches()[patchi].name() << '\t'
                << regionSize[patchi] << nl;
        }
        Info<< nl << endl;
    }


    // Check triangles
    // ~~~~~~~~~~~~~~~

    {
        DynamicList<label> illegalFaces(surf.size()/100 + 1);

        forAll(surf, facei)
        {
            if (!validTri(verbose, surf, facei))
            {
                illegalFaces.append(facei);
            }
        }

        if (illegalFaces.size())
        {
            Info<< "Surface has " << illegalFaces.size()
                << " illegal triangles." << endl;

            OFstream str("illegalFaces");
            Info<< "Dumping conflicting face labels to " << str.name() << endl
                << "Paste this into the input for surfaceSubset" << endl;
            str << illegalFaces;
        }
        else
        {
            Info<< "Surface has no illegal triangles." << endl;
        }
        Info<< endl;
    }



    // Triangle quality
    // ~~~~~~~~~~~~~~~~

    {
        scalarField triQ(surf.size(), 0);
        forAll(surf, facei)
        {
            const labelledTri& f = surf[facei];

            if (f[0] == f[1] || f[0] == f[2] || f[1] == f[2])
            {
<<<<<<< HEAD
                //WarningInFunction
                //    << "Illegal triangle " << faceI << " vertices " << f
=======
                //WarningIn(args.executable())
                //    << "Illegal triangle " << facei << " vertices " << f
>>>>>>> 7b971a9e
                //    << " coords " << f.points(surf.points()) << endl;
            }
            else
            {
                triQ[facei] = triPointRef
                (
                    surf.points()[f[0]],
                    surf.points()[f[1]],
                    surf.points()[f[2]]
                ).quality();
            }
        }

        labelList binCount = countBins(0, 1, 20, triQ);

        Info<< "Triangle quality (equilateral=1, collapsed=0):"
            << endl;


        OSstream& os = Info;
        os.width(4);

        scalar dist = (1.0 - 0.0)/20.0;
        scalar min = 0;
        forAll(binCount, binI)
        {
            Info<< "    " << min << " .. " << min+dist << "  : "
                << 1.0/surf.size() * binCount[binI]
                << endl;
            min += dist;
        }
        Info<< endl;

        label minIndex = findMin(triQ);
        label maxIndex = findMax(triQ);

        Info<< "    min " << triQ[minIndex] << " for triangle " << minIndex
            << nl
            << "    max " << triQ[maxIndex] << " for triangle " << maxIndex
            << nl
            << endl;


        if (triQ[minIndex] < SMALL)
        {
            WarningInFunction
                << triQ[minIndex] << ". This might give problems in"
                << " self-intersection testing later on." << endl;
        }

        // Dump for subsetting
        {
            DynamicList<label> problemFaces(surf.size()/100+1);

            forAll(triQ, facei)
            {
                if (triQ[facei] < 1e-11)
                {
                    problemFaces.append(facei);
                }
            }

            if (!problemFaces.empty())
            {
                OFstream str("badFaces");

                Info<< "Dumping bad quality faces to " << str.name() << endl
                    << "Paste this into the input for surfaceSubset" << nl
                    << nl << endl;

                str << problemFaces;
            }
        }
    }



    // Edges
    // ~~~~~
    {
        const edgeList& edges = surf.edges();
        const pointField& localPoints = surf.localPoints();

        scalarField edgeMag(edges.size());

        forAll(edges, edgeI)
        {
            edgeMag[edgeI] = edges[edgeI].mag(localPoints);
        }

        label minEdgeI = findMin(edgeMag);
        label maxEdgeI = findMax(edgeMag);

        const edge& minE = edges[minEdgeI];
        const edge& maxE = edges[maxEdgeI];


        Info<< "Edges:" << nl
            << "    min " << edgeMag[minEdgeI] << " for edge " << minEdgeI
            << " points " << localPoints[minE[0]] << localPoints[minE[1]]
            << nl
            << "    max " << edgeMag[maxEdgeI] << " for edge " << maxEdgeI
            << " points " << localPoints[maxE[0]] << localPoints[maxE[1]]
            << nl
            << endl;
    }



    // Close points
    // ~~~~~~~~~~~~
    {
        const edgeList& edges = surf.edges();
        const pointField& localPoints = surf.localPoints();

        const boundBox bb(localPoints);
        scalar smallDim = 1e-6 * bb.mag();

        Info<< "Checking for points less than 1e-6 of bounding box ("
            << bb.span() << " metre) apart."
            << endl;

        // Sort points
        SortableList<scalar> sortedMag(mag(localPoints));

        label nClose = 0;

        for (label i = 1; i < sortedMag.size(); i++)
        {
            label ptI = sortedMag.indices()[i];

            label prevPtI = sortedMag.indices()[i-1];

            if (mag(localPoints[ptI] - localPoints[prevPtI]) < smallDim)
            {
                // Check if neighbours.
                const labelList& pEdges = surf.pointEdges()[ptI];

                label edgeI = -1;

                forAll(pEdges, i)
                {
                    const edge& e = edges[pEdges[i]];

                    if (e[0] == prevPtI || e[1] == prevPtI)
                    {
                        // point1 and point0 are connected through edge.
                        edgeI = pEdges[i];

                        break;
                    }
                }

                nClose++;

                if (edgeI == -1)
                {
                    Info<< "    close unconnected points "
                        << ptI << ' ' << localPoints[ptI]
                        << " and " << prevPtI << ' '
                        << localPoints[prevPtI]
                        << " distance:"
                        << mag(localPoints[ptI] - localPoints[prevPtI])
                        << endl;
                }
                else
                {
                    Info<< "    small edge between points "
                        << ptI << ' ' << localPoints[ptI]
                        << " and " << prevPtI << ' '
                        << localPoints[prevPtI]
                        << " distance:"
                        << mag(localPoints[ptI] - localPoints[prevPtI])
                        << endl;
                }
            }
        }

        Info<< "Found " << nClose << " nearby points." << nl
            << endl;
    }



    // Check manifold
    // ~~~~~~~~~~~~~~

    DynamicList<label> problemFaces(surf.size()/100 + 1);

    const labelListList& edgeFaces = surf.edgeFaces();

    label nSingleEdges = 0;
    forAll(edgeFaces, edgeI)
    {
        const labelList& myFaces = edgeFaces[edgeI];

        if (myFaces.size() == 1)
        {
            problemFaces.append(myFaces[0]);

            nSingleEdges++;
        }
    }

    label nMultEdges = 0;
    forAll(edgeFaces, edgeI)
    {
        const labelList& myFaces = edgeFaces[edgeI];

        if (myFaces.size() > 2)
        {
            forAll(myFaces, myFacei)
            {
                problemFaces.append(myFaces[myFacei]);
            }

            nMultEdges++;
        }
    }
    problemFaces.shrink();

    if ((nSingleEdges != 0) || (nMultEdges != 0))
    {
        Info<< "Surface is not closed since not all edges ("
            << edgeFaces.size() << ") connected to "
            << "two faces:" << endl
            << "    connected to one face : " << nSingleEdges << endl
            << "    connected to >2 faces : " << nMultEdges << endl;

        Info<< "Conflicting face labels:" << problemFaces.size() << endl;

        OFstream str("problemFaces");

        Info<< "Dumping conflicting face labels to " << str.name() << endl
            << "Paste this into the input for surfaceSubset" << endl;

        str << problemFaces;
    }
    else
    {
        Info<< "Surface is closed. All edges connected to two faces." << endl;
    }
    Info<< endl;



    // Check singly connected domain
    // ~~~~~~~~~~~~~~~~~~~~~~~~~~~~~

    {
        boolList borderEdge(surf.nEdges(), false);
        if (splitNonManifold)
        {
            forAll(edgeFaces, edgeI)
            {
                if (edgeFaces[edgeI].size() > 2)
                {
                    borderEdge[edgeI] = true;
                }
            }
            syncEdges(surf, borderEdge);
        }

        labelList faceZone;
        label numZones = surf.markZones(borderEdge, faceZone);

        Info<< "Number of unconnected parts : " << numZones << endl;

        if (numZones > 1)
        {
            Info<< "Splitting surface into parts ..." << endl << endl;

<<<<<<< HEAD
            writeZoning(surf, faceZone, "zone", surfFilePath, surfFileNameBase);
            writeParts
            (
                surf,
                numZones,
                faceZone,
                surfFilePath,
                surfFileNameBase
            );
=======
            fileName surfFileNameBase(surfFileName.name());
            const word fileType = surfFileNameBase.ext();
            // Strip extension
            surfFileNameBase = surfFileNameBase.lessExt();
            // If extension was .gz strip original extension
            if (fileType == "gz")
            {
                surfFileNameBase = surfFileNameBase.lessExt();
            }


            {
                Info<< "Writing zoning to "
                    <<  fileName
                        (
                            "zone_"
                          + surfFileNameBase
                          + '.'
                          + vtkSurfaceWriter::typeName
                        )
                    << "..." << endl << endl;

                // Convert data
                scalarField scalarFaceZone(faceZone.size());
                forAll(faceZone, i)
                {
                    scalarFaceZone[i] = faceZone[i];
                }
                faceList faces(surf.size());
                forAll(surf, i)
                {
                    faces[i] = surf[i].triFaceFace();
                }

                vtkSurfaceWriter().write
                (
                    surfFileName.path(),
                    surfFileNameBase,
                    surf.points(),
                    faces,
                    "zone",
                    scalarFaceZone,
                    false               // face based data
                );
            }


            for (label zone = 0; zone < numZones; zone++)
            {
                boolList includeMap(surf.size(), false);

                forAll(faceZone, facei)
                {
                    if (faceZone[facei] == zone)
                    {
                        includeMap[facei] = true;
                    }
                }

                labelList pointMap;
                labelList faceMap;

                triSurface subSurf
                (
                    surf.subsetMesh
                    (
                        includeMap,
                        pointMap,
                        faceMap
                    )
                );

                fileName subName(surfFileNameBase + "_" + name(zone) + ".obj");

                Info<< "writing part " << zone << " size " << subSurf.size()
                    << " to " << subName << endl;

                subSurf.write(subName);
            }
>>>>>>> 7b971a9e
        }
    }



    // Check orientation
    // ~~~~~~~~~~~~~~~~~

    labelHashSet borderEdge(surf.size()/1000);
    PatchTools::checkOrientation(surf, false, &borderEdge);

    // Bit strange: if a triangle has two same vertices (illegal!) it will
    // still have three distinct edges (two of which have the same vertices).
    // In this case the faceEdges addressing is not symmetric, i.e. a
    // neighbouring, valid, triangle will have correct addressing so 3 distinct
    // edges so it will miss one of those two identical edges.
    // - we don't want to fix this in PrimitivePatch since it is too specific
    // - instead just make sure we mark all identical edges consistently
    //   when we use them for marking.

    syncEdges(surf, borderEdge);

    //
    // Colour all faces into zones using borderEdge
    //
    labelList normalZone;
    label numNormalZones = PatchTools::markZones(surf, borderEdge, normalZone);

    Info<< endl
        << "Number of zones (connected area with consistent normal) : "
        << numNormalZones << endl;

    if (numNormalZones > 1)
    {
        Info<< "More than one normal orientation." << endl;
        writeZoning(surf, normalZone, "normal", surfFilePath, surfFileNameBase);
        writeParts
        (
            surf,
            numNormalZones,
            normalZone,
            surfFilePath,
            surfFileNameBase + "_normal"
        );
    }
    Info<< endl;



    // Check self-intersection
    // ~~~~~~~~~~~~~~~~~~~~~~~

    if (checkSelfIntersect)
    {
        Info<< "Checking self-intersection." << endl;

        triSurfaceSearch querySurf(surf);

        const indexedOctree<treeDataTriSurface>& tree = querySurf.tree();

        OBJstream intStream("selfInterPoints.obj");

        label nInt = 0;

        forAll(surf.edges(), edgeI)
        {
            const edge& e = surf.edges()[edgeI];

            pointIndexHit hitInfo
            (
                tree.findLine
                (
                    surf.points()[surf.meshPoints()[e[0]]],
                    surf.points()[surf.meshPoints()[e[1]]],
                    treeDataTriSurface::findSelfIntersectOp
                    (
                        tree,
                        edgeI
                    )
                )
            );

            if (hitInfo.hit())
            {
                intStream.write(hitInfo.hitPoint());
                nInt++;
            }
        }

        if (nInt == 0)
        {
            Info<< "Surface is not self-intersecting" << endl;
        }
        else
        {
            Info<< "Surface is self-intersecting at " << nInt
                << " locations." << endl;
            Info<< "Writing intersection points to " << intStream.name()
                << endl;
        }

        //surfaceIntersection inter(querySurf);
        //
        //if (inter.cutEdges().empty() && inter.cutPoints().empty())
        //{
        //    Info<< "Surface is not self-intersecting" << endl;
        //}
        //else
        //{
        //    Info<< "Surface is self-intersecting" << endl;
        //    Info<< "Writing edges of intersection to selfInter.obj" << endl;
        //
        //    OFstream intStream("selfInter.obj");
        //    forAll(inter.cutPoints(), cutPointi)
        //    {
        //        const point& pt = inter.cutPoints()[cutPointi];
        //
        //        intStream << "v " << pt.x() << ' ' << pt.y() << ' ' << pt.z()
        //            << endl;
        //    }
        //    forAll(inter.cutEdges(), cutEdgeI)
        //    {
        //        const edge& e = inter.cutEdges()[cutEdgeI];
        //
        //        intStream << "l " << e.start()+1 << ' ' << e.end()+1 << endl;
        //    }
        //}
        Info<< endl;
    }


    Info<< "\nEnd\n" << endl;

    return 0;
}


// ************************************************************************* //<|MERGE_RESOLUTION|>--- conflicted
+++ resolved
@@ -2,13 +2,8 @@
   =========                 |
   \\      /  F ield         | OpenFOAM: The Open Source CFD Toolbox
    \\    /   O peration     |
-<<<<<<< HEAD
-    \\  /    A nd           | Copyright (C) 2011-2015 OpenFOAM Foundation
+    \\  /    A nd           | Copyright (C) 2011-2016 OpenFOAM Foundation
      \\/     M anipulation  | Copyright (C) 2016 OpenCFD Ltd.
-=======
-    \\  /    A nd           | Copyright (C) 2011-2016 OpenFOAM Foundation
-     \\/     M anipulation  |
->>>>>>> 7b971a9e
 -------------------------------------------------------------------------------
 License
     This file is part of OpenFOAM.
@@ -237,9 +232,9 @@
 
         forAll(faceZone, faceI)
         {
-            if (faceZone[faceI] == zone)
-            {
-                includeMap[faceI] = true;
+            if (faceZone[facei] == zone)
+            {
+                includeMap[facei] = true;
             }
         }
 
@@ -282,11 +277,11 @@
         edgeSet.insert(edges[iter.key()]);
     }
 
-    forAll(edges, edgeI)
-    {
-        if (edgeSet.found(edges[edgeI]))
-        {
-            markedEdges.insert(edgeI);
+    forAll(edges, edgei)
+    {
+        if (edgeSet.found(edges[edgei]))
+        {
+            markedEdges.insert(edgei);
         }
     }
 }
@@ -299,9 +294,9 @@
     const edgeList& edges = p.edges();
 
     label n = 0;
-    forAll(isMarkedEdge, edgeI)
-    {
-        if (isMarkedEdge[edgeI])
+    forAll(isMarkedEdge, edgei)
+    {
+        if (isMarkedEdge[edgei])
         {
             n++;
         }
@@ -309,19 +304,19 @@
 
     HashSet<edge, Hash<edge>> edgeSet(2*n);
 
-    forAll(isMarkedEdge, edgeI)
-    {
-        if (isMarkedEdge[edgeI])
-        {
-            edgeSet.insert(edges[edgeI]);
-        }
-    }
-
-    forAll(edges, edgeI)
-    {
-        if (edgeSet.found(edges[edgeI]))
-        {
-            isMarkedEdge[edgeI] = true;
+    forAll(isMarkedEdge, edgei)
+    {
+        if (isMarkedEdge[edgei])
+        {
+            edgeSet.insert(edges[edgei]);
+        }
+    }
+
+    forAll(edges, edgei)
+    {
+        if (edgeSet.found(edges[edgei]))
+        {
+            isMarkedEdge[edgei] = true;
         }
     }
 }
@@ -397,9 +392,9 @@
         Info<< "// blockMeshDict info" << nl << nl;
 
         Info<< "vertices\n(" << nl;
-        forAll(cornerPts, ptI)
-        {
-            Info<< "    " << cornerPts[ptI] << nl;
+        forAll(cornerPts, pti)
+        {
+            Info<< "    " << cornerPts[pti] << nl;
         }
 
         // number of divisions needs adjustment later
@@ -495,13 +490,8 @@
 
             if (f[0] == f[1] || f[0] == f[2] || f[1] == f[2])
             {
-<<<<<<< HEAD
                 //WarningInFunction
-                //    << "Illegal triangle " << faceI << " vertices " << f
-=======
-                //WarningIn(args.executable())
                 //    << "Illegal triangle " << facei << " vertices " << f
->>>>>>> 7b971a9e
                 //    << " coords " << f.points(surf.points()) << endl;
             }
             else
@@ -526,10 +516,10 @@
 
         scalar dist = (1.0 - 0.0)/20.0;
         scalar min = 0;
-        forAll(binCount, binI)
+        forAll(binCount, bini)
         {
             Info<< "    " << min << " .. " << min+dist << "  : "
-                << 1.0/surf.size() * binCount[binI]
+                << 1.0/surf.size() * binCount[bini]
                 << endl;
             min += dist;
         }
@@ -587,23 +577,23 @@
 
         scalarField edgeMag(edges.size());
 
-        forAll(edges, edgeI)
-        {
-            edgeMag[edgeI] = edges[edgeI].mag(localPoints);
-        }
-
-        label minEdgeI = findMin(edgeMag);
-        label maxEdgeI = findMax(edgeMag);
-
-        const edge& minE = edges[minEdgeI];
-        const edge& maxE = edges[maxEdgeI];
+        forAll(edges, edgei)
+        {
+            edgeMag[edgei] = edges[edgei].mag(localPoints);
+        }
+
+        label minEdgei = findMin(edgeMag);
+        label maxEdgei = findMax(edgeMag);
+
+        const edge& minE = edges[minEdgei];
+        const edge& maxE = edges[maxEdgei];
 
 
         Info<< "Edges:" << nl
-            << "    min " << edgeMag[minEdgeI] << " for edge " << minEdgeI
+            << "    min " << edgeMag[minEdgei] << " for edge " << minEdgei
             << " points " << localPoints[minE[0]] << localPoints[minE[1]]
             << nl
-            << "    max " << edgeMag[maxEdgeI] << " for edge " << maxEdgeI
+            << "    max " << edgeMag[maxEdgei] << " for edge " << maxEdgei
             << " points " << localPoints[maxE[0]] << localPoints[maxE[1]]
             << nl
             << endl;
@@ -631,25 +621,25 @@
 
         for (label i = 1; i < sortedMag.size(); i++)
         {
-            label ptI = sortedMag.indices()[i];
-
-            label prevPtI = sortedMag.indices()[i-1];
-
-            if (mag(localPoints[ptI] - localPoints[prevPtI]) < smallDim)
+            label pti = sortedMag.indices()[i];
+
+            label prevPti = sortedMag.indices()[i-1];
+
+            if (mag(localPoints[pti] - localPoints[prevPti]) < smallDim)
             {
                 // Check if neighbours.
-                const labelList& pEdges = surf.pointEdges()[ptI];
-
-                label edgeI = -1;
+                const labelList& pEdges = surf.pointEdges()[pti];
+
+                label edgei = -1;
 
                 forAll(pEdges, i)
                 {
                     const edge& e = edges[pEdges[i]];
 
-                    if (e[0] == prevPtI || e[1] == prevPtI)
+                    if (e[0] == prevPti || e[1] == prevPti)
                     {
                         // point1 and point0 are connected through edge.
-                        edgeI = pEdges[i];
+                        edgei = pEdges[i];
 
                         break;
                     }
@@ -657,24 +647,24 @@
 
                 nClose++;
 
-                if (edgeI == -1)
+                if (edgei == -1)
                 {
                     Info<< "    close unconnected points "
-                        << ptI << ' ' << localPoints[ptI]
+                        << pti << ' ' << localPoints[pti]
                         << " and " << prevPtI << ' '
-                        << localPoints[prevPtI]
+                        << localPoints[prevPti]
                         << " distance:"
-                        << mag(localPoints[ptI] - localPoints[prevPtI])
+                        << mag(localPoints[pti] - localPoints[prevPti])
                         << endl;
                 }
                 else
                 {
                     Info<< "    small edge between points "
-                        << ptI << ' ' << localPoints[ptI]
+                        << ptI << ' ' << localPoints[pti]
                         << " and " << prevPtI << ' '
-                        << localPoints[prevPtI]
+                        << localPoints[prevPti]
                         << " distance:"
-                        << mag(localPoints[ptI] - localPoints[prevPtI])
+                        << mag(localPoints[pti] - localPoints[prevPti])
                         << endl;
                 }
             }
@@ -694,9 +684,9 @@
     const labelListList& edgeFaces = surf.edgeFaces();
 
     label nSingleEdges = 0;
-    forAll(edgeFaces, edgeI)
-    {
-        const labelList& myFaces = edgeFaces[edgeI];
+    forAll(edgeFaces, edgei)
+    {
+        const labelList& myFaces = edgeFaces[edgei];
 
         if (myFaces.size() == 1)
         {
@@ -707,9 +697,9 @@
     }
 
     label nMultEdges = 0;
-    forAll(edgeFaces, edgeI)
-    {
-        const labelList& myFaces = edgeFaces[edgeI];
+    forAll(edgeFaces, edgei)
+    {
+        const labelList& myFaces = edgeFaces[edgei];
 
         if (myFaces.size() > 2)
         {
@@ -755,11 +745,11 @@
         boolList borderEdge(surf.nEdges(), false);
         if (splitNonManifold)
         {
-            forAll(edgeFaces, edgeI)
-            {
-                if (edgeFaces[edgeI].size() > 2)
+            forAll(edgeFaces, edgei)
+            {
+                if (edgeFaces[edgei].size() > 2)
                 {
-                    borderEdge[edgeI] = true;
+                    borderEdge[edgei] = true;
                 }
             }
             syncEdges(surf, borderEdge);
@@ -774,7 +764,6 @@
         {
             Info<< "Splitting surface into parts ..." << endl << endl;
 
-<<<<<<< HEAD
             writeZoning(surf, faceZone, "zone", surfFilePath, surfFileNameBase);
             writeParts
             (
@@ -784,87 +773,6 @@
                 surfFilePath,
                 surfFileNameBase
             );
-=======
-            fileName surfFileNameBase(surfFileName.name());
-            const word fileType = surfFileNameBase.ext();
-            // Strip extension
-            surfFileNameBase = surfFileNameBase.lessExt();
-            // If extension was .gz strip original extension
-            if (fileType == "gz")
-            {
-                surfFileNameBase = surfFileNameBase.lessExt();
-            }
-
-
-            {
-                Info<< "Writing zoning to "
-                    <<  fileName
-                        (
-                            "zone_"
-                          + surfFileNameBase
-                          + '.'
-                          + vtkSurfaceWriter::typeName
-                        )
-                    << "..." << endl << endl;
-
-                // Convert data
-                scalarField scalarFaceZone(faceZone.size());
-                forAll(faceZone, i)
-                {
-                    scalarFaceZone[i] = faceZone[i];
-                }
-                faceList faces(surf.size());
-                forAll(surf, i)
-                {
-                    faces[i] = surf[i].triFaceFace();
-                }
-
-                vtkSurfaceWriter().write
-                (
-                    surfFileName.path(),
-                    surfFileNameBase,
-                    surf.points(),
-                    faces,
-                    "zone",
-                    scalarFaceZone,
-                    false               // face based data
-                );
-            }
-
-
-            for (label zone = 0; zone < numZones; zone++)
-            {
-                boolList includeMap(surf.size(), false);
-
-                forAll(faceZone, facei)
-                {
-                    if (faceZone[facei] == zone)
-                    {
-                        includeMap[facei] = true;
-                    }
-                }
-
-                labelList pointMap;
-                labelList faceMap;
-
-                triSurface subSurf
-                (
-                    surf.subsetMesh
-                    (
-                        includeMap,
-                        pointMap,
-                        faceMap
-                    )
-                );
-
-                fileName subName(surfFileNameBase + "_" + name(zone) + ".obj");
-
-                Info<< "writing part " << zone << " size " << subSurf.size()
-                    << " to " << subName << endl;
-
-                subSurf.write(subName);
-            }
->>>>>>> 7b971a9e
         }
     }
 
@@ -931,7 +839,7 @@
 
         forAll(surf.edges(), edgeI)
         {
-            const edge& e = surf.edges()[edgeI];
+            const edge& e = surf.edges()[edgei];
 
             pointIndexHit hitInfo
             (
@@ -942,7 +850,7 @@
                     treeDataTriSurface::findSelfIntersectOp
                     (
                         tree,
-                        edgeI
+                        edgei
                     )
                 )
             );
@@ -985,9 +893,9 @@
         //        intStream << "v " << pt.x() << ' ' << pt.y() << ' ' << pt.z()
         //            << endl;
         //    }
-        //    forAll(inter.cutEdges(), cutEdgeI)
+        //    forAll(inter.cutEdges(), cutEdgei)
         //    {
-        //        const edge& e = inter.cutEdges()[cutEdgeI];
+        //        const edge& e = inter.cutEdges()[cutEdgei];
         //
         //        intStream << "l " << e.start()+1 << ' ' << e.end()+1 << endl;
         //    }
