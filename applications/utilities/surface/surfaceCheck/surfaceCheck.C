/*---------------------------------------------------------------------------*\
  =========                 |
  \\      /  F ield         | OpenFOAM: The Open Source CFD Toolbox
   \\    /   O peration     |
    \\  /    A nd           | Copyright (C) 2011-2016 OpenFOAM Foundation
     \\/     M anipulation  | Copyright (C) 2016 OpenCFD Ltd.
-------------------------------------------------------------------------------
License
    This file is part of OpenFOAM.

    OpenFOAM is free software: you can redistribute it and/or modify it
    under the terms of the GNU General Public License as published by
    the Free Software Foundation, either version 3 of the License, or
    (at your option) any later version.

    OpenFOAM is distributed in the hope that it will be useful, but WITHOUT
    ANY WARRANTY; without even the implied warranty of MERCHANTABILITY or
    FITNESS FOR A PARTICULAR PURPOSE.  See the GNU General Public License
    for more details.

    You should have received a copy of the GNU General Public License
    along with OpenFOAM.  If not, see <http://www.gnu.org/licenses/>.

Application
    surfaceCheck

Group
    grpSurfaceUtilities

Description
    Checks geometric and topological quality of a surface.

Usage
    - surfaceCheck surfaceFile [OPTION]

    \param -checkSelfIntersection \n
    Check for self-intersection.

    \param -splitNonManifold \n
    Split surface along non-manifold edges.

    \param -verbose \n
    Extra verbosity.

    \param -blockMesh \n
    Write vertices/blocks for tight-fitting 1 cell blockMeshDict.

    \param -outputThreshold \<num files\> \n
    Specifies upper limit for the number of files written. This is useful to
    prevent surfaces with lots of disconnected parts to write lots of files.
    Default is 10. A special case is 0 which prevents writing any files.

\*---------------------------------------------------------------------------*/

#include "triangle.H"
#include "triSurface.H"
#include "triSurfaceSearch.H"
#include "argList.H"
#include "OFstream.H"
#include "OBJstream.H"
#include "SortableList.H"
#include "PatchTools.H"
#include "vtkSurfaceWriter.H"

using namespace Foam;

// Does face use valid vertices?
bool validTri
(
    const bool verbose,
    const triSurface& surf,
    const label facei
)
{
    // Simple check on indices ok.

    const labelledTri& f = surf[facei];

    forAll(f, fp)
    {
        if (f[fp] < 0 || f[fp] >= surf.points().size())
        {
            WarningInFunction
                << "triangle " << facei << " vertices " << f
                << " uses point indices outside point range 0.."
                << surf.points().size()-1 << endl;
            return false;
        }
    }

    if ((f[0] == f[1]) || (f[0] == f[2]) || (f[1] == f[2]))
    {
        WarningInFunction
            << "triangle " << facei
            << " uses non-unique vertices " << f
            << " coords:" << f.points(surf.points())
            << endl;
        return false;
    }

    // duplicate triangle check

    const labelList& fFaces = surf.faceFaces()[facei];

    // Check if faceNeighbours use same points as this face.
    // Note: discards normal information - sides of baffle are merged.
    forAll(fFaces, i)
    {
        label nbrFacei = fFaces[i];

        if (nbrFacei <= facei)
        {
            // lower numbered faces already checked
            continue;
        }

        const labelledTri& nbrF = surf[nbrFacei];

        if
        (
            ((f[0] == nbrF[0]) || (f[0] == nbrF[1]) || (f[0] == nbrF[2]))
         && ((f[1] == nbrF[0]) || (f[1] == nbrF[1]) || (f[1] == nbrF[2]))
         && ((f[2] == nbrF[0]) || (f[2] == nbrF[1]) || (f[2] == nbrF[2]))
        )
        {
            WarningInFunction
                << "triangle " << facei << " vertices " << f
                << " has the same vertices as triangle " << nbrFacei
                << " vertices " << nbrF
                << " coords:" << f.points(surf.points())
                << endl;

            return false;
        }
    }
    return true;
}


labelList countBins
(
    const scalar min,
    const scalar max,
    const label nBins,
    const scalarField& vals
)
{
    scalar dist = nBins/(max - min);

    labelList binCount(nBins, 0);

    forAll(vals, i)
    {
        scalar val = vals[i];

        label index = -1;

        if (Foam::mag(val - min) < SMALL)
        {
            index = 0;
        }
        else if (val >= max - SMALL)
        {
            index = nBins - 1;
        }
        else
        {
            index = label((val - min)*dist);

            if ((index < 0) || (index >= nBins))
            {
                WarningInFunction
                    << "value " << val << " at index " << i
                    << " outside range " << min << " .. " << max << endl;

                if (index < 0)
                {
                    index = 0;
                }
                else
                {
                    index = nBins - 1;
                }
            }
        }
        binCount[index]++;
    }

    return binCount;
}



void writeZoning
(
    const triSurface& surf,
    const labelList& faceZone,
    const word& fieldName,
    const fileName& surfFilePath,
    const fileName& surfFileNameBase
)
{
    Info<< "Writing zoning to "
        <<  fileName
            (
                surfFilePath
              / fieldName
              + '_'
              + surfFileNameBase
              + '.'
              + vtkSurfaceWriter::typeName
            )
        << "..." << endl << endl;

    // Convert data
    scalarField scalarFaceZone(faceZone.size());
    forAll(faceZone, i)
    {
        scalarFaceZone[i] = faceZone[i];
    }
    faceList faces(surf.size());
    forAll(surf, i)
    {
        faces[i] = surf[i].triFaceFace();
    }

    vtkSurfaceWriter().write
    (
        surfFilePath,
        surfFileNameBase,
        surf.points(),
        faces,
        fieldName,
        scalarFaceZone,
        false               // face based data
    );
}


void writeParts
(
    const triSurface& surf,
    const label nFaceZones,
    const labelList& faceZone,
    const fileName& surfFilePath,
    const fileName& surfFileNameBase
)
{
    for (label zone = 0; zone < nFaceZones; zone++)
    {
        boolList includeMap(surf.size(), false);

        forAll(faceZone, facei)
        {
            if (faceZone[facei] == zone)
            {
                includeMap[facei] = true;
            }
        }

        labelList pointMap;
        labelList faceMap;

        triSurface subSurf
        (
            surf.subsetMesh
            (
                includeMap,
                pointMap,
                faceMap
            )
        );

        fileName subName
        (
            surfFilePath
           /surfFileNameBase + "_" + name(zone) + ".obj"
        );

        Info<< "writing part " << zone << " size " << subSurf.size()
            << " to " << subName << endl;

        subSurf.write(subName);
    }
}


void syncEdges(const triSurface& p, labelHashSet& markedEdges)
{
    // See comment below about having duplicate edges

    const edgeList& edges = p.edges();
    HashSet<edge, Hash<edge>> edgeSet(2*markedEdges.size());

    forAllConstIter(labelHashSet, markedEdges, iter)
    {
        edgeSet.insert(edges[iter.key()]);
    }

    forAll(edges, edgei)
    {
        if (edgeSet.found(edges[edgei]))
        {
            markedEdges.insert(edgei);
        }
    }
}


void syncEdges(const triSurface& p, boolList& isMarkedEdge)
{
    // See comment below about having duplicate edges

    const edgeList& edges = p.edges();

    label n = 0;
    forAll(isMarkedEdge, edgei)
    {
        if (isMarkedEdge[edgei])
        {
            n++;
        }
    }

    HashSet<edge, Hash<edge>> edgeSet(2*n);

    forAll(isMarkedEdge, edgei)
    {
        if (isMarkedEdge[edgei])
        {
            edgeSet.insert(edges[edgei]);
        }
    }

    forAll(edges, edgei)
    {
        if (edgeSet.found(edges[edgei]))
        {
            isMarkedEdge[edgei] = true;
        }
    }
}


// * * * * * * * * * * * * * * * * * * * * * * * * * * * * * * * * * * * * * //

int main(int argc, char *argv[])
{
    argList::noParallel();
    argList::validArgs.append("surfaceFile");
    argList::addBoolOption
    (
        "checkSelfIntersection",
        "also check for self-intersection"
    );
    argList::addBoolOption
    (
        "splitNonManifold",
        "split surface along non-manifold edges"
        " (default split is fully disconnected)"
    );
    argList::addBoolOption
    (
        "verbose",
        "verbose operation"
    );
    argList::addBoolOption
    (
        "blockMesh",
        "write vertices/blocks for blockMeshDict"
    );

    argList args(argc, argv);

    const fileName surfFileName = args[1];
    const bool checkSelfIntersect = args.optionFound("checkSelfIntersection");
    const bool verbose = args.optionFound("verbose");
    const bool splitNonManifold = args.optionFound("splitNonManifold");
    label outputThreshold = 10;
    args.optionReadIfPresent("outputThreshold", outputThreshold);

    Info<< "Reading surface from " << surfFileName << " ..." << nl << endl;


    // Read
    // ~~~~

    triSurface surf(surfFileName);


    Info<< "Statistics:" << endl;
    surf.writeStats(Info);
    Info<< endl;


    // Determine path and extension
    fileName surfFileNameBase(surfFileName.name());
    const word fileType = surfFileNameBase.ext();
    // Strip extension
    surfFileNameBase = surfFileNameBase.lessExt();
    // If extension was .gz strip original extension
    if (fileType == "gz")
    {
        surfFileNameBase = surfFileNameBase.lessExt();
    }
    const fileName surfFilePath(surfFileName.path());


    // write bounding box corners
    if (args.optionFound("blockMesh"))
    {
        pointField cornerPts(boundBox(surf.points(), false).points());

        Info<< "// blockMeshDict info" << nl << nl;

        Info<< "vertices\n(" << nl;
        forAll(cornerPts, pti)
        {
            Info<< "    " << cornerPts[pti] << nl;
        }

        // number of divisions needs adjustment later
        Info<< ");\n" << nl
            << "blocks\n"
            << "(\n"
            << "    hex (0 1 2 3 4 5 6 7) (10 10 10) simpleGrading (1 1 1)\n"
            << ");\n" << nl;

        Info<< "edges\n();" << nl
            << "patches\n();" << endl;

        Info<< nl << "// end blockMeshDict info" << nl << endl;
    }


    // Region sizes
    // ~~~~~~~~~~~~

    {
        labelList regionSize(surf.patches().size(), 0);

        forAll(surf, facei)
        {
            label region = surf[facei].region();

            if (region < 0 || region >= regionSize.size())
            {
                WarningInFunction
                    << "Triangle " << facei << " vertices " << surf[facei]
                    << " has region " << region << " which is outside the range"
                    << " of regions 0.." << surf.patches().size()-1
                    << endl;
            }
            else
            {
                regionSize[region]++;
            }
        }

        Info<< "Region\tSize" << nl
            << "------\t----" << nl;
        forAll(surf.patches(), patchi)
        {
            Info<< surf.patches()[patchi].name() << '\t'
                << regionSize[patchi] << nl;
        }
        Info<< nl << endl;
    }


    // Check triangles
    // ~~~~~~~~~~~~~~~

    {
        DynamicList<label> illegalFaces(surf.size()/100 + 1);

        forAll(surf, facei)
        {
            if (!validTri(verbose, surf, facei))
            {
                illegalFaces.append(facei);
            }
        }

        if (illegalFaces.size())
        {
            Info<< "Surface has " << illegalFaces.size()
                << " illegal triangles." << endl;

            if (outputThreshold > 0)
            {
                OFstream str("illegalFaces");
                Info<< "Dumping conflicting face labels to " << str.name()
                    << endl
                    << "Paste this into the input for surfaceSubset" << endl;
                str << illegalFaces;
            }
        }
        else
        {
            Info<< "Surface has no illegal triangles." << endl;
        }
        Info<< endl;
    }



    // Triangle quality
    // ~~~~~~~~~~~~~~~~

    {
        scalarField triQ(surf.size(), 0);
        forAll(surf, facei)
        {
            const labelledTri& f = surf[facei];

            if (f[0] == f[1] || f[0] == f[2] || f[1] == f[2])
            {
                //WarningInFunction
                //    << "Illegal triangle " << facei << " vertices " << f
                //    << " coords " << f.points(surf.points()) << endl;
            }
            else
            {
                triQ[facei] = triPointRef
                (
                    surf.points()[f[0]],
                    surf.points()[f[1]],
                    surf.points()[f[2]]
                ).quality();
            }
        }

        labelList binCount = countBins(0, 1, 20, triQ);

        Info<< "Triangle quality (equilateral=1, collapsed=0):"
            << endl;


        OSstream& os = Info;
        os.width(4);

        scalar dist = (1.0 - 0.0)/20.0;
        scalar min = 0;
        forAll(binCount, bini)
        {
            Info<< "    " << min << " .. " << min+dist << "  : "
                << 1.0/surf.size() * binCount[bini]
                << endl;
            min += dist;
        }
        Info<< endl;

        label minIndex = findMin(triQ);
        label maxIndex = findMax(triQ);

        Info<< "    min " << triQ[minIndex] << " for triangle " << minIndex
            << nl
            << "    max " << triQ[maxIndex] << " for triangle " << maxIndex
            << nl
            << endl;


        if (triQ[minIndex] < SMALL)
        {
            WarningInFunction
                << triQ[minIndex] << ". This might give problems in"
                << " self-intersection testing later on." << endl;
        }

        // Dump for subsetting
        if (outputThreshold > 0)
        {
            DynamicList<label> problemFaces(surf.size()/100+1);

            forAll(triQ, facei)
            {
                if (triQ[facei] < 1e-11)
                {
                    problemFaces.append(facei);
                }
            }

            if (!problemFaces.empty())
            {
                OFstream str("badFaces");

                Info<< "Dumping bad quality faces to " << str.name() << endl
                    << "Paste this into the input for surfaceSubset" << nl
                    << nl << endl;

                str << problemFaces;
            }
        }
    }



    // Edges
    // ~~~~~
    {
        const edgeList& edges = surf.edges();
        const pointField& localPoints = surf.localPoints();

        scalarField edgeMag(edges.size());

        forAll(edges, edgei)
        {
            edgeMag[edgei] = edges[edgei].mag(localPoints);
        }

        label minEdgei = findMin(edgeMag);
        label maxEdgei = findMax(edgeMag);

        const edge& minE = edges[minEdgei];
        const edge& maxE = edges[maxEdgei];


        Info<< "Edges:" << nl
            << "    min " << edgeMag[minEdgei] << " for edge " << minEdgei
            << " points " << localPoints[minE[0]] << localPoints[minE[1]]
            << nl
            << "    max " << edgeMag[maxEdgei] << " for edge " << maxEdgei
            << " points " << localPoints[maxE[0]] << localPoints[maxE[1]]
            << nl
            << endl;
    }



    // Close points
    // ~~~~~~~~~~~~
    {
        const edgeList& edges = surf.edges();
        const pointField& localPoints = surf.localPoints();

        const boundBox bb(localPoints);
        scalar smallDim = 1e-6 * bb.mag();

        Info<< "Checking for points less than 1e-6 of bounding box ("
            << bb.span() << " metre) apart."
            << endl;

        // Sort points
        SortableList<scalar> sortedMag(mag(localPoints));

        label nClose = 0;

        for (label i = 1; i < sortedMag.size(); i++)
        {
            label pti = sortedMag.indices()[i];

            label prevPti = sortedMag.indices()[i-1];

            if (mag(localPoints[pti] - localPoints[prevPti]) < smallDim)
            {
                // Check if neighbours.
                const labelList& pEdges = surf.pointEdges()[pti];

                label edgei = -1;

                forAll(pEdges, i)
                {
                    const edge& e = edges[pEdges[i]];

                    if (e[0] == prevPti || e[1] == prevPti)
                    {
                        // point1 and point0 are connected through edge.
                        edgei = pEdges[i];

                        break;
                    }
                }

                nClose++;

                if (edgei == -1)
                {
                    Info<< "    close unconnected points "
                        << pti << ' ' << localPoints[pti]
                        << " and " << prevPti << ' '
                        << localPoints[prevPti]
                        << " distance:"
                        << mag(localPoints[pti] - localPoints[prevPti])
                        << endl;
                }
                else
                {
                    Info<< "    small edge between points "
                        << pti << ' ' << localPoints[pti]
                        << " and " << prevPti << ' '
                        << localPoints[prevPti]
                        << " distance:"
                        << mag(localPoints[pti] - localPoints[prevPti])
                        << endl;
                }
            }
        }

        Info<< "Found " << nClose << " nearby points." << nl
            << endl;
    }



    // Check manifold
    // ~~~~~~~~~~~~~~

    DynamicList<label> problemFaces(surf.size()/100 + 1);

    const labelListList& edgeFaces = surf.edgeFaces();

    label nSingleEdges = 0;
    forAll(edgeFaces, edgei)
    {
        const labelList& myFaces = edgeFaces[edgei];

        if (myFaces.size() == 1)
        {
            problemFaces.append(myFaces[0]);

            nSingleEdges++;
        }
    }

    label nMultEdges = 0;
    forAll(edgeFaces, edgei)
    {
        const labelList& myFaces = edgeFaces[edgei];

        if (myFaces.size() > 2)
        {
            forAll(myFaces, myFacei)
            {
                problemFaces.append(myFaces[myFacei]);
            }

            nMultEdges++;
        }
    }
    problemFaces.shrink();

    if ((nSingleEdges != 0) || (nMultEdges != 0))
    {
        Info<< "Surface is not closed since not all edges ("
            << edgeFaces.size() << ") connected to "
            << "two faces:" << endl
            << "    connected to one face : " << nSingleEdges << endl
            << "    connected to >2 faces : " << nMultEdges << endl;

        Info<< "Conflicting face labels:" << problemFaces.size() << endl;

        if (outputThreshold > 0)
        {
            OFstream str("problemFaces");

            Info<< "Dumping conflicting face labels to " << str.name() << endl
                << "Paste this into the input for surfaceSubset" << endl;

            str << problemFaces;
        }
    }
    else
    {
        Info<< "Surface is closed. All edges connected to two faces." << endl;
    }
    Info<< endl;



    // Check singly connected domain
    // ~~~~~~~~~~~~~~~~~~~~~~~~~~~~~

    {
        boolList borderEdge(surf.nEdges(), false);
        if (splitNonManifold)
        {
            forAll(edgeFaces, edgei)
            {
                if (edgeFaces[edgei].size() > 2)
                {
                    borderEdge[edgei] = true;
                }
            }
            syncEdges(surf, borderEdge);
        }

        labelList faceZone;
        label numZones = surf.markZones(borderEdge, faceZone);

        Info<< "Number of unconnected parts : " << numZones << endl;

        if (numZones > 1 && outputThreshold > 0)
        {
            Info<< "Splitting surface into parts ..." << endl << endl;

            writeZoning(surf, faceZone, "zone", surfFilePath, surfFileNameBase);
            writeParts
            (
                surf,
                min(outputThreshold, numZones),
                faceZone,
                surfFilePath,
                surfFileNameBase
            );
        }
    }



    // Check orientation
    // ~~~~~~~~~~~~~~~~~

    labelHashSet borderEdge(surf.size()/1000);
    PatchTools::checkOrientation(surf, false, &borderEdge);

    // Bit strange: if a triangle has two same vertices (illegal!) it will
    // still have three distinct edges (two of which have the same vertices).
    // In this case the faceEdges addressing is not symmetric, i.e. a
    // neighbouring, valid, triangle will have correct addressing so 3 distinct
    // edges so it will miss one of those two identical edges.
    // - we don't want to fix this in PrimitivePatch since it is too specific
    // - instead just make sure we mark all identical edges consistently
    //   when we use them for marking.

    syncEdges(surf, borderEdge);

    //
    // Colour all faces into zones using borderEdge
    //
    labelList normalZone;
    label numNormalZones = PatchTools::markZones(surf, borderEdge, normalZone);

    Info<< endl
        << "Number of zones (connected area with consistent normal) : "
        << numNormalZones << endl;

    if (numNormalZones > 1)
    {
        Info<< "More than one normal orientation." << endl;

        if (outputThreshold > 0)
        {
            writeZoning
            (
                surf,
                normalZone,
                "normal",
                surfFilePath,
                surfFileNameBase
            );
            writeParts
            (
                surf,
                min(outputThreshold, numNormalZones),
                normalZone,
                surfFilePath,
                surfFileNameBase + "_normal"
            );
        }
    }
    Info<< endl;



    // Check self-intersection
    // ~~~~~~~~~~~~~~~~~~~~~~~

    if (checkSelfIntersect)
    {
        Info<< "Checking self-intersection." << endl;

        triSurfaceSearch querySurf(surf);

        const indexedOctree<treeDataTriSurface>& tree = querySurf.tree();

        autoPtr<OBJstream> intStreamPtr;
        if (outputThreshold > 0)
        {
            intStreamPtr.reset(new OBJstream("selfInterPoints.obj"));
        }

        label nInt = 0;

        forAll(surf.edges(), edgei)
        {
            const edge& e = surf.edges()[edgei];

            pointIndexHit hitInfo
            (
                tree.findLine
                (
                    surf.points()[surf.meshPoints()[e[0]]],
                    surf.points()[surf.meshPoints()[e[1]]],
                    treeDataTriSurface::findSelfIntersectOp
                    (
                        tree,
                        edgei
                    )
                )
            );

            if (hitInfo.hit() && intStreamPtr.valid())
            {
                intStreamPtr().write(hitInfo.hitPoint());
                nInt++;
            }
        }

        if (nInt == 0)
        {
            Info<< "Surface is not self-intersecting" << endl;
        }
        else
        {
            Info<< "Surface is self-intersecting at " << nInt
                << " locations." << endl;

<<<<<<< HEAD
        //surfaceIntersection inter(querySurf);
        //
        //if (inter.cutEdges().empty() && inter.cutPoints().empty())
        //{
        //    Info<< "Surface is not self-intersecting" << endl;
        //}
        //else
        //{
        //    Info<< "Surface is self-intersecting" << endl;
        //    Info<< "Writing edges of intersection to selfInter.obj" << endl;
        //
        //    OFstream intStream("selfInter.obj");
        //    forAll(inter.cutPoints(), cutPointi)
        //    {
        //        const point& pt = inter.cutPoints()[cutPointi];
        //
        //        intStream << "v " << pt.x() << ' ' << pt.y() << ' ' << pt.z()
        //            << endl;
        //    }
        //    forAll(inter.cutEdges(), cutEdgei)
        //    {
        //        const edge& e = inter.cutEdges()[cutEdgei];
        //
        //        intStream << "l " << e.start()+1 << ' ' << e.end()+1 << endl;
        //    }
        //}
=======
            if (intStreamPtr.valid())
            {
                Info<< "Writing intersection points to "
                    << intStreamPtr().name() << endl;
            }
        }
>>>>>>> 303b45dc
        Info<< endl;
    }


    Info<< "\nEnd\n" << endl;

    return 0;
}


// ************************************************************************* //<|MERGE_RESOLUTION|>--- conflicted
+++ resolved
@@ -916,41 +916,12 @@
             Info<< "Surface is self-intersecting at " << nInt
                 << " locations." << endl;
 
-<<<<<<< HEAD
-        //surfaceIntersection inter(querySurf);
-        //
-        //if (inter.cutEdges().empty() && inter.cutPoints().empty())
-        //{
-        //    Info<< "Surface is not self-intersecting" << endl;
-        //}
-        //else
-        //{
-        //    Info<< "Surface is self-intersecting" << endl;
-        //    Info<< "Writing edges of intersection to selfInter.obj" << endl;
-        //
-        //    OFstream intStream("selfInter.obj");
-        //    forAll(inter.cutPoints(), cutPointi)
-        //    {
-        //        const point& pt = inter.cutPoints()[cutPointi];
-        //
-        //        intStream << "v " << pt.x() << ' ' << pt.y() << ' ' << pt.z()
-        //            << endl;
-        //    }
-        //    forAll(inter.cutEdges(), cutEdgei)
-        //    {
-        //        const edge& e = inter.cutEdges()[cutEdgei];
-        //
-        //        intStream << "l " << e.start()+1 << ' ' << e.end()+1 << endl;
-        //    }
-        //}
-=======
             if (intStreamPtr.valid())
             {
                 Info<< "Writing intersection points to "
                     << intStreamPtr().name() << endl;
             }
         }
->>>>>>> 303b45dc
         Info<< endl;
     }
 
