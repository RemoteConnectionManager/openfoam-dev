--- conflicted
+++ resolved
@@ -2,13 +2,8 @@
   =========                 |
   \\      /  F ield         | OpenFOAM: The Open Source CFD Toolbox
    \\    /   O peration     |
-<<<<<<< HEAD
-    \\  /    A nd           | Copyright (C) 2011-2015 OpenFOAM Foundation
+    \\  /    A nd           | Copyright (C) 2011-2016 OpenFOAM Foundation
      \\/     M anipulation  | Copyright (C) 2015 OpenCFD Ltd.
-=======
-    \\  /    A nd           | Copyright (C) 2011-2016 OpenFOAM Foundation
-     \\/     M anipulation  |
->>>>>>> 449a9ecc
 -------------------------------------------------------------------------------
 License
     This file is part of OpenFOAM.
@@ -269,7 +264,8 @@
             false                   // do not register
         ),
         mesh,
-        dimensionedScalar(name, dimless, -1)
+        dimensionedScalar(name, dimless, -1),
+        zeroGradientFvPatchScalarField::typeName
     );
 
     forAll(procCells, cI)
@@ -277,11 +273,11 @@
         procCells[cI] = decomp[cI];
     }
 
+    procCells.correctBoundaryConditions();
     procCells.write();
 }
 
 
-<<<<<<< HEAD
 void determineDecomposition
 (
     const Time& baseRunTime,
@@ -593,8 +589,6 @@
 
 
 // Read vol or surface fields
-=======
->>>>>>> 449a9ecc
 template<class GeoField>
 void readFields
 (
@@ -609,12 +603,8 @@
     IOobjectList objects(allObjects.lookupClass(GeoField::typeName));
 
     // Check that we all have all objects
-<<<<<<< HEAD
     wordList objectNames = objects.sortedNames();
-=======
-    wordList objectNames = objects.toc();
-
->>>>>>> 449a9ecc
+
     // Get master names
     wordList masterNames(objectNames);
     Pstream::scatter(masterNames);
