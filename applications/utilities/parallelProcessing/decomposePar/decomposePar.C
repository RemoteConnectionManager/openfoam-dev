/*---------------------------------------------------------------------------*\
  =========                 |
  \\      /  F ield         | OpenFOAM: The Open Source CFD Toolbox
   \\    /   O peration     |
    \\  /    A nd           | Copyright (C) 2011-2016 OpenFOAM Foundation
     \\/     M anipulation  | Copyright (C) 2016 OpenCFD Ltd.
-------------------------------------------------------------------------------
License
    This file is part of OpenFOAM.

    OpenFOAM is free software: you can redistribute it and/or modify it
    under the terms of the GNU General Public License as published by
    the Free Software Foundation, either version 3 of the License, or
    (at your option) any later version.

    OpenFOAM is distributed in the hope that it will be useful, but WITHOUT
    ANY WARRANTY; without even the implied warranty of MERCHANTABILITY or
    FITNESS FOR A PARTICULAR PURPOSE.  See the GNU General Public License
    for more details.

    You should have received a copy of the GNU General Public License
    along with OpenFOAM.  If not, see <http://www.gnu.org/licenses/>.

Application
    decomposePar

Group
    grpParallelUtilities

Description
    Automatically decomposes a mesh and fields of a case for parallel
    execution of OpenFOAM.

Usage
    \b decomposePar [OPTION]

    Options:
      - \par -cellDist
        Write the cell distribution as a labelList, for use with 'manual'
        decomposition method or as a volScalarField for post-processing.

      - \par -region \<regionName\> \n
        Decompose named region. Does not check for existence of processor*.

      - \par -allRegions \n
        Decompose all regions in regionProperties. Does not check for
        existence of processor*.

      - \par -copyUniform \n
        Copy any \a uniform directories too.

      - \par -constant

      - \par -time xxx:yyy \n
        Override controlDict settings and decompose selected times. Does not
        re-decompose the mesh i.e. does not handle moving mesh or changing
        mesh cases.

      - \par -fields \n
        Use existing geometry decomposition and convert fields only.

      - \par -noSets \n
        Skip decomposing cellSets, faceSets, pointSets.

      - \par -force \n
        Remove any existing \a processor subdirectories before decomposing the
        geometry.

      - \par -ifRequired \n
        Only decompose the geometry if the number of domains has changed from a
        previous decomposition. No \a processor subdirectories will be removed
        unless the \a -force option is also specified. This option can be used
        to avoid redundant geometry decomposition (eg, in scripts), but should
        be used with caution when the underlying (serial) geometry or the
        decomposition method etc. have been changed between decompositions.

\*---------------------------------------------------------------------------*/

#include "OSspecific.H"
#include "fvCFD.H"
#include "IOobjectList.H"
#include "domainDecomposition.H"
#include "labelIOField.H"
#include "labelFieldIOField.H"
#include "scalarIOField.H"
#include "scalarFieldIOField.H"
#include "vectorIOField.H"
#include "vectorFieldIOField.H"
#include "sphericalTensorIOField.H"
#include "sphericalTensorFieldIOField.H"
#include "symmTensorIOField.H"
#include "symmTensorFieldIOField.H"
#include "tensorIOField.H"
#include "tensorFieldIOField.H"
#include "pointFields.H"
#include "regionProperties.H"

#include "readFields.H"
#include "dimFieldDecomposer.H"
#include "fvFieldDecomposer.H"
#include "pointFieldDecomposer.H"
#include "lagrangianFieldDecomposer.H"
#include "decompositionModel.H"

// * * * * * * * * * * * * * * * * * * * * * * * * * * * * * * * * * * * * * //

namespace Foam
{

const labelIOList& procAddressing
(
    const PtrList<fvMesh>& procMeshList,
    const label proci,
    const word& name,
    PtrList<labelIOList>& procAddressingList
)
{
    const fvMesh& procMesh = procMeshList[proci];

    if (!procAddressingList.set(proci))
    {
        procAddressingList.set
        (
            proci,
            new labelIOList
            (
                IOobject
                (
                    name,
                    procMesh.facesInstance(),
                    procMesh.meshSubDir,
                    procMesh,
                    IOobject::MUST_READ,
                    IOobject::NO_WRITE,
                    false
                )
            )
        );
    }
    return procAddressingList[proci];
}


void decomposeUniform
(
    const bool copyUniform,
    const domainDecomposition& mesh,
    const Time& processorDb,
    const word& regionDir = word::null
)
{
    const Time& runTime = mesh.time();

    // Any uniform data to copy/link?
    const fileName uniformDir(regionDir/"uniform");

    if (isDir(runTime.timePath()/uniformDir))
    {
        Info<< "Detected additional non-decomposed files in "
            << runTime.timePath()/uniformDir
            << endl;

        const fileName timePath = processorDb.timePath();

        if (copyUniform || mesh.distributed())
        {
            cp
            (
                runTime.timePath()/uniformDir,
                timePath/uniformDir
            );
        }
        else
        {
            // link with relative paths
            string parentPath = string("..")/"..";

            if (regionDir != word::null)
            {
                parentPath = parentPath/"..";
            }

            fileName currentDir(cwd());
            chDir(timePath);
            ln
            (
                parentPath/runTime.timeName()/uniformDir,
                uniformDir
            );
            chDir(currentDir);
        }
    }
}

}


// * * * * * * * * * * * * * * * * * * * * * * * * * * * * * * * * * * * * * //

int main(int argc, char *argv[])
{
    argList::addNote
    (
        "decompose a mesh and fields of a case for parallel execution"
    );

    argList::noParallel();
    argList::addOption
    (
        "decomposeParDict",
        "file",
        "read decomposePar dictionary from specified location"
    );
    #include "addRegionOption.H"
    argList::addBoolOption
    (
        "allRegions",
        "operate on all regions in regionProperties"
    );
    argList::addBoolOption
    (
        "cellDist",
        "write cell distribution as a labelList - for use with 'manual' "
        "decomposition method or as a volScalarField for post-processing."
    );
    argList::addBoolOption
    (
        "copyUniform",
        "copy any uniform/ directories too"
    );
    argList::addBoolOption
    (
        "fields",
        "use existing geometry decomposition and convert fields only"
    );
    argList::addBoolOption
    (
        "noSets",
        "skip decomposing cellSets, faceSets, pointSets"
    );
    argList::addBoolOption
    (
        "force",
        "remove existing processor*/ subdirs before decomposing the geometry"
    );
    argList::addBoolOption
    (
        "ifRequired",
        "only decompose geometry if the number of domains has changed"
    );

    // Include explicit constant options, have zero from time range
    timeSelector::addOptions(true, false);

    #include "setRootCase.H"

    bool allRegions              = args.optionFound("allRegions");
    bool writeCellDist           = args.optionFound("cellDist");
    bool copyUniform             = args.optionFound("copyUniform");
    bool decomposeFieldsOnly     = args.optionFound("fields");
    bool decomposeSets           = !args.optionFound("noSets");
    bool forceOverwrite          = args.optionFound("force");
    bool ifRequiredDecomposition = args.optionFound("ifRequired");

    // Set time from database
    #include "createTime.H"
    // Allow override of time
    instantList times = timeSelector::selectIfPresent(runTime, args);


    // Allow override of decomposeParDict location
    fileName decompDictFile;
    if (args.optionReadIfPresent("decomposeParDict", decompDictFile))
    {
        if (isDir(decompDictFile))
        {
            decompDictFile = decompDictFile/"decomposeParDict";
        }
    }


    wordList regionNames;
    wordList regionDirs;
    if (allRegions)
    {
        Info<< "Decomposing all regions in regionProperties" << nl << endl;
        regionProperties rp(runTime);
        forAllConstIter(HashTable<wordList>, rp, iter)
        {
            const wordList& regions = iter();
            forAll(regions, i)
            {
                if (findIndex(regionNames, regions[i]) == -1)
                {
                    regionNames.append(regions[i]);
                }
            }
        }
        regionDirs = regionNames;
    }
    else
    {
        word regionName;
        if (args.optionReadIfPresent("region", regionName))
        {
            regionNames = wordList(1, regionName);
            regionDirs = regionNames;
        }
        else
        {
            regionNames = wordList(1, fvMesh::defaultRegion);
            regionDirs = wordList(1, word::null);
        }
    }



    forAll(regionNames, regioni)
    {
        const word& regionName = regionNames[regioni];
        const word& regionDir = regionDirs[regioni];

        Info<< "\n\nDecomposing mesh " << regionName << nl << endl;


        // determine the existing processor count directly
        label nProcs = 0;
        while
        (
            isDir
            (
                runTime.path()
              / (word("processor") + name(nProcs))
              / runTime.constant()
              / regionDir
              / polyMesh::meshSubDir
            )
        )
        {
            ++nProcs;
        }

        // get requested numberOfSubdomains. Note: have no mesh yet so
        // cannot use decompositionModel::New
        const label nDomains = readLabel
        (
            IOdictionary
            (
                decompositionModel::selectIO
                (
                    IOobject
                    (
                        "decomposeParDict",
                        runTime.time().system(),
                        regionDir,          // use region if non-standard
                        runTime,
                        IOobject::MUST_READ_IF_MODIFIED,
                        IOobject::NO_WRITE,
                        false
                    ),
                    decompDictFile
                )

            ).lookup("numberOfSubdomains")
        );

        if (decomposeFieldsOnly)
        {
            // Sanity check on previously decomposed case
            if (nProcs != nDomains)
            {
                FatalErrorInFunction
                    << "Specified -fields, but the case was decomposed with "
                    << nProcs << " domains"
                    << nl
                    << "instead of " << nDomains
                    << " domains as specified in decomposeParDict" << nl
                    << exit(FatalError);
            }
        }
        else if (nProcs)
        {
            bool procDirsProblem = true;

            if (ifRequiredDecomposition && nProcs == nDomains)
            {
                // we can reuse the decomposition
                decomposeFieldsOnly = true;
                procDirsProblem = false;
                forceOverwrite = false;

                Info<< "Using existing processor directories" << nl;
            }

            if (forceOverwrite)
            {
                Info<< "Removing " << nProcs
                    << " existing processor directories" << endl;

                // remove existing processor dirs
                // reverse order to avoid gaps if someone interrupts the process
                for (label proci = nProcs-1; proci >= 0; --proci)
                {
                    fileName procDir
                    (
                        runTime.path()/(word("processor") + name(proci))
                    );

                    rmDir(procDir);
                }

                procDirsProblem = false;
            }

            if (procDirsProblem)
            {
                FatalErrorInFunction
                    << "Case is already decomposed with " << nProcs
                    << " domains, use the -force option or manually" << nl
                    << "remove processor directories before decomposing. e.g.,"
                    << nl
                    << "    rm -rf " << runTime.path().c_str() << "/processor*"
                    << nl
                    << exit(FatalError);
            }
        }

        Info<< "Create mesh" << endl;
        domainDecomposition mesh
        (
            IOobject
            (
                regionName,
                runTime.timeName(),
                runTime,
                IOobject::NO_READ,
                IOobject::NO_WRITE,
                false
            ),
            decompDictFile
        );

        // Decompose the mesh
        if (!decomposeFieldsOnly)
        {
            mesh.decomposeMesh();

            mesh.writeDecomposition(decomposeSets);

            if (writeCellDist)
            {
                const labelList& procIds = mesh.cellToProc();

                // Write the decomposition as labelList for use with 'manual'
                // decomposition method.
                labelIOList cellDecomposition
                (
                    IOobject
                    (
                        "cellDecomposition",
                        mesh.facesInstance(),
                        mesh,
                        IOobject::NO_READ,
                        IOobject::NO_WRITE,
                        false
                    ),
                    procIds
                );
                cellDecomposition.write();

                Info<< nl << "Wrote decomposition to "
                    << cellDecomposition.objectPath()
                    << " for use in manual decomposition." << endl;

                // Write as volScalarField for postprocessing.
                volScalarField cellDist
                (
                    IOobject
                    (
                        "cellDist",
                        runTime.timeName(),
                        mesh,
                        IOobject::NO_READ,
                        IOobject::AUTO_WRITE
                    ),
                    mesh,
                    dimensionedScalar("cellDist", dimless, -1),
                    zeroGradientFvPatchScalarField::typeName
                );

                forAll(procIds, celli)
                {
                   cellDist[celli] = procIds[celli];
                }

                cellDist.correctBoundaryConditions();
                cellDist.write();

                Info<< nl << "Wrote decomposition as volScalarField to "
                    << cellDist.name() << " for use in postprocessing."
                    << endl;
            }
        }



        // Caches
        // ~~~~~~
        // Cached processor meshes and maps. These are only preserved if running
        // with multiple times.
        PtrList<Time> processorDbList(mesh.nProcs());
        PtrList<fvMesh> procMeshList(mesh.nProcs());
        PtrList<labelIOList> faceProcAddressingList(mesh.nProcs());
        PtrList<labelIOList> cellProcAddressingList(mesh.nProcs());
        PtrList<labelIOList> boundaryProcAddressingList(mesh.nProcs());
        PtrList<fvFieldDecomposer> fieldDecomposerList(mesh.nProcs());
        PtrList<dimFieldDecomposer> dimFieldDecomposerList(mesh.nProcs());
        PtrList<labelIOList> pointProcAddressingList(mesh.nProcs());
        PtrList<pointFieldDecomposer> pointFieldDecomposerList(mesh.nProcs());



        // Loop over all times
        forAll(times, timeI)
        {
            runTime.setTime(times[timeI], timeI);

            Info<< "Time = " << runTime.timeName() << endl;

            // Search for list of objects for this time
            IOobjectList objects(mesh, runTime.timeName());


            // Construct the vol fields
            // ~~~~~~~~~~~~~~~~~~~~~~~~
            PtrList<volScalarField> volScalarFields;
            readFields(mesh, objects, volScalarFields, false);
            PtrList<volVectorField> volVectorFields;
            readFields(mesh, objects, volVectorFields, false);
            PtrList<volSphericalTensorField> volSphericalTensorFields;
            readFields(mesh, objects, volSphericalTensorFields, false);
            PtrList<volSymmTensorField> volSymmTensorFields;
            readFields(mesh, objects, volSymmTensorFields, false);
            PtrList<volTensorField> volTensorFields;
            readFields(mesh, objects, volTensorFields, false);


            // Construct the dimensioned fields
            // ~~~~~~~~~~~~~~~~~~~~~~~~~~~~~~~~
            PtrList<DimensionedField<scalar, volMesh>> dimScalarFields;
            readFields(mesh, objects, dimScalarFields);
            PtrList<DimensionedField<vector, volMesh>> dimVectorFields;
            readFields(mesh, objects, dimVectorFields);
            PtrList<DimensionedField<sphericalTensor, volMesh>>
                dimSphericalTensorFields;
            readFields(mesh, objects, dimSphericalTensorFields);
            PtrList<DimensionedField<symmTensor, volMesh>> dimSymmTensorFields;
            readFields(mesh, objects, dimSymmTensorFields);
            PtrList<DimensionedField<tensor, volMesh>> dimTensorFields;
            readFields(mesh, objects, dimTensorFields);


            // Construct the surface fields
            // ~~~~~~~~~~~~~~~~~~~~~~~~~~~~
            PtrList<surfaceScalarField> surfaceScalarFields;
            readFields(mesh, objects, surfaceScalarFields, false);
            PtrList<surfaceVectorField> surfaceVectorFields;
            readFields(mesh, objects, surfaceVectorFields, false);
            PtrList<surfaceSphericalTensorField> surfaceSphericalTensorFields;
            readFields(mesh, objects, surfaceSphericalTensorFields, false);
            PtrList<surfaceSymmTensorField> surfaceSymmTensorFields;
            readFields(mesh, objects, surfaceSymmTensorFields, false);
            PtrList<surfaceTensorField> surfaceTensorFields;
            readFields(mesh, objects, surfaceTensorFields, false);


            // Construct the point fields
            // ~~~~~~~~~~~~~~~~~~~~~~~~~~
            const pointMesh& pMesh = pointMesh::New(mesh);

            PtrList<pointScalarField> pointScalarFields;
            readFields(pMesh, objects, pointScalarFields, false);
            PtrList<pointVectorField> pointVectorFields;
            readFields(pMesh, objects, pointVectorFields, false);
            PtrList<pointSphericalTensorField> pointSphericalTensorFields;
            readFields(pMesh, objects, pointSphericalTensorFields, false);
            PtrList<pointSymmTensorField> pointSymmTensorFields;
            readFields(pMesh, objects, pointSymmTensorFields, false);
            PtrList<pointTensorField> pointTensorFields;
            readFields(pMesh, objects, pointTensorFields, false);


            // Construct the Lagrangian fields
            // ~~~~~~~~~~~~~~~~~~~~~~~~~~~~~~~

            fileNameList cloudDirs
            (
                readDir(runTime.timePath()/cloud::prefix, fileName::DIRECTORY)
            );

            // Particles
            PtrList<Cloud<indexedParticle>> lagrangianPositions
            (
                cloudDirs.size()
            );
            // Particles per cell
            PtrList<List<SLList<indexedParticle*>*>> cellParticles
            (
                cloudDirs.size()
            );

            PtrList<PtrList<labelIOField>> lagrangianLabelFields
            (
                cloudDirs.size()
            );
            PtrList<PtrList<labelFieldCompactIOField>>
            lagrangianLabelFieldFields
            (
                cloudDirs.size()
            );
            PtrList<PtrList<scalarIOField>> lagrangianScalarFields
            (
                cloudDirs.size()
            );
            PtrList<PtrList<scalarFieldCompactIOField>>
            lagrangianScalarFieldFields
            (
                cloudDirs.size()
            );
            PtrList<PtrList<vectorIOField>> lagrangianVectorFields
            (
                cloudDirs.size()
            );
            PtrList<PtrList<vectorFieldCompactIOField>>
            lagrangianVectorFieldFields
            (
                cloudDirs.size()
            );
            PtrList<PtrList<sphericalTensorIOField>>
            lagrangianSphericalTensorFields
            (
                cloudDirs.size()
            );
            PtrList<PtrList<sphericalTensorFieldCompactIOField>>
                lagrangianSphericalTensorFieldFields(cloudDirs.size());
            PtrList<PtrList<symmTensorIOField>> lagrangianSymmTensorFields
            (
                cloudDirs.size()
            );
            PtrList<PtrList<symmTensorFieldCompactIOField>>
            lagrangianSymmTensorFieldFields
            (
                cloudDirs.size()
            );
            PtrList<PtrList<tensorIOField>> lagrangianTensorFields
            (
                cloudDirs.size()
            );
            PtrList<PtrList<tensorFieldCompactIOField>>
            lagrangianTensorFieldFields
            (
                cloudDirs.size()
            );

            label cloudI = 0;

            forAll(cloudDirs, i)
            {
                IOobjectList sprayObjs
                (
                    mesh,
                    runTime.timeName(),
                    cloud::prefix/cloudDirs[i],
                    IOobject::MUST_READ,
                    IOobject::NO_WRITE,
                    false
                );

                IOobject* positionsPtr = sprayObjs.lookup(word("positions"));

                if (positionsPtr)
                {
                    // Read lagrangian particles
                    // ~~~~~~~~~~~~~~~~~~~~~~~~~

                    Info<< "Identified lagrangian data set: " << cloudDirs[i]
                        << endl;

                    lagrangianPositions.set
                    (
                        cloudI,
                        new Cloud<indexedParticle>
                        (
                            mesh,
                            cloudDirs[i],
                            false
                        )
                    );


                    // Sort particles per cell
                    // ~~~~~~~~~~~~~~~~~~~~~~~

                    cellParticles.set
                    (
                        cloudI,
                        new List<SLList<indexedParticle*>*>
                        (
                            mesh.nCells(),
                            static_cast<SLList<indexedParticle*>*>(nullptr)
                        )
                    );

                    label i = 0;

                    forAllIter
                    (
                        Cloud<indexedParticle>,
                        lagrangianPositions[cloudI],
                        iter
                    )
                    {
                        iter().index() = i++;

                        label celli = iter().cell();

                        // Check
                        if (celli < 0 || celli >= mesh.nCells())
                        {
                            FatalErrorInFunction
                                << "Illegal cell number " << celli
                                << " for particle with index " << iter().index()
                                << " at position " << iter().position() << nl
                                << "Cell number should be between 0 and "
                                << mesh.nCells()-1 << nl
                                << "On this mesh the particle should"
                                << " be in cell "
                                << mesh.findCell(iter().position())
                                << exit(FatalError);
                        }

                        if (!cellParticles[cloudI][celli])
                        {
                            cellParticles[cloudI][celli] =
                                new SLList<indexedParticle*>();
                        }

                        cellParticles[cloudI][celli]->append(&iter());
                    }

                    // Read fields
                    // ~~~~~~~~~~~

                    IOobjectList lagrangianObjects
                    (
                        mesh,
                        runTime.timeName(),
                        cloud::prefix/cloudDirs[cloudI],
                        IOobject::MUST_READ,
                        IOobject::NO_WRITE,
                        false
                    );

                    lagrangianFieldDecomposer::readFields
                    (
                        cloudI,
                        lagrangianObjects,
                        lagrangianLabelFields
                    );

                    lagrangianFieldDecomposer::readFieldFields
                    (
                        cloudI,
                        lagrangianObjects,
                        lagrangianLabelFieldFields
                    );

                    lagrangianFieldDecomposer::readFields
                    (
                        cloudI,
                        lagrangianObjects,
                        lagrangianScalarFields
                    );

                    lagrangianFieldDecomposer::readFieldFields
                    (
                        cloudI,
                        lagrangianObjects,
                        lagrangianScalarFieldFields
                    );

                    lagrangianFieldDecomposer::readFields
                    (
                        cloudI,
                        lagrangianObjects,
                        lagrangianVectorFields
                    );

                    lagrangianFieldDecomposer::readFieldFields
                    (
                        cloudI,
                        lagrangianObjects,
                        lagrangianVectorFieldFields
                    );

                    lagrangianFieldDecomposer::readFields
                    (
                        cloudI,
                        lagrangianObjects,
                        lagrangianSphericalTensorFields
                    );

                    lagrangianFieldDecomposer::readFieldFields
                    (
                        cloudI,
                        lagrangianObjects,
                        lagrangianSphericalTensorFieldFields
                    );

                    lagrangianFieldDecomposer::readFields
                    (
                        cloudI,
                        lagrangianObjects,
                        lagrangianSymmTensorFields
                    );

                    lagrangianFieldDecomposer::readFieldFields
                    (
                        cloudI,
                        lagrangianObjects,
                        lagrangianSymmTensorFieldFields
                    );

                    lagrangianFieldDecomposer::readFields
                    (
                        cloudI,
                        lagrangianObjects,
                        lagrangianTensorFields
                    );

                    lagrangianFieldDecomposer::readFieldFields
                    (
                        cloudI,
                        lagrangianObjects,
                        lagrangianTensorFieldFields
                    );

                    cloudI++;
                }
            }

            lagrangianPositions.setSize(cloudI);
            cellParticles.setSize(cloudI);
            lagrangianLabelFields.setSize(cloudI);
            lagrangianLabelFieldFields.setSize(cloudI);
            lagrangianScalarFields.setSize(cloudI);
            lagrangianScalarFieldFields.setSize(cloudI);
            lagrangianVectorFields.setSize(cloudI);
            lagrangianVectorFieldFields.setSize(cloudI);
            lagrangianSphericalTensorFields.setSize(cloudI);
            lagrangianSphericalTensorFieldFields.setSize(cloudI);
            lagrangianSymmTensorFields.setSize(cloudI);
            lagrangianSymmTensorFieldFields.setSize(cloudI);
            lagrangianTensorFields.setSize(cloudI);
            lagrangianTensorFieldFields.setSize(cloudI);

            Info<< endl;

            // split the fields over processors
            for (label proci = 0; proci < mesh.nProcs(); proci++)
            {
                Info<< "Processor " << proci << ": field transfer" << endl;


                // open the database
                if (!processorDbList.set(proci))
                {
                    processorDbList.set
                    (
                        proci,
                        new Time
                        (
                            Time::controlDictName,
                            args.rootPath(),
                            args.caseName()
                           /fileName(word("processor") + name(proci))
                        )
                    );
                }
                Time& processorDb = processorDbList[proci];


                processorDb.setTime(runTime);

                // read the mesh
                if (!procMeshList.set(proci))
                {
                    procMeshList.set
                    (
                        proci,
                        new fvMesh
                        (
                            IOobject
                            (
                                regionName,
                                processorDb.timeName(),
                                processorDb
                            )
                        )
                    );
                }
                const fvMesh& procMesh = procMeshList[proci];

                const labelIOList& faceProcAddressing = procAddressing
                (
                    procMeshList,
                    proci,
                    "faceProcAddressing",
                    faceProcAddressingList
                );

                const labelIOList& cellProcAddressing = procAddressing
                (
                    procMeshList,
                    proci,
                    "cellProcAddressing",
                    cellProcAddressingList
                );

                const labelIOList& boundaryProcAddressing = procAddressing
                (
                    procMeshList,
                    proci,
                    "boundaryProcAddressing",
                    boundaryProcAddressingList
                );


                // FV fields
                {
                    if (!fieldDecomposerList.set(proci))
                    {
                        fieldDecomposerList.set
                        (
                            proci,
                            new fvFieldDecomposer
                            (
                                mesh,
                                procMesh,
                                faceProcAddressing,
                                cellProcAddressing,
                                boundaryProcAddressing
                            )
                        );
                    }
                    const fvFieldDecomposer& fieldDecomposer =
                        fieldDecomposerList[proci];

                    fieldDecomposer.decomposeFields(volScalarFields);
                    fieldDecomposer.decomposeFields(volVectorFields);
                    fieldDecomposer.decomposeFields(volSphericalTensorFields);
                    fieldDecomposer.decomposeFields(volSymmTensorFields);
                    fieldDecomposer.decomposeFields(volTensorFields);

                    fieldDecomposer.decomposeFields(surfaceScalarFields);
                    fieldDecomposer.decomposeFields(surfaceVectorFields);
                    fieldDecomposer.decomposeFields
                    (
                        surfaceSphericalTensorFields
                    );
                    fieldDecomposer.decomposeFields(surfaceSymmTensorFields);
                    fieldDecomposer.decomposeFields(surfaceTensorFields);

                    if (times.size() == 1)
                    {
                        // Clear cached decomposer
                        fieldDecomposerList.set(proci, nullptr);
                    }
                }

                // Dimensioned fields
                {
                    if (!dimFieldDecomposerList.set(proci))
                    {
                        dimFieldDecomposerList.set
                        (
                            proci,
                            new dimFieldDecomposer
                            (
                                mesh,
                                procMesh,
                                faceProcAddressing,
                                cellProcAddressing
                            )
                        );
                    }
                    const dimFieldDecomposer& dimDecomposer =
                        dimFieldDecomposerList[proci];

                    dimDecomposer.decomposeFields(dimScalarFields);
                    dimDecomposer.decomposeFields(dimVectorFields);
                    dimDecomposer.decomposeFields(dimSphericalTensorFields);
                    dimDecomposer.decomposeFields(dimSymmTensorFields);
                    dimDecomposer.decomposeFields(dimTensorFields);

                    if (times.size() == 1)
                    {
                        dimFieldDecomposerList.set(proci, nullptr);
                    }
                }


                // Point fields
                if
                (
                    pointScalarFields.size()
                 || pointVectorFields.size()
                 || pointSphericalTensorFields.size()
                 || pointSymmTensorFields.size()
                 || pointTensorFields.size()
                )
                {
                    const labelIOList& pointProcAddressing = procAddressing
                    (
                        procMeshList,
                        proci,
                        "pointProcAddressing",
                        pointProcAddressingList
                    );

                    const pointMesh& procPMesh = pointMesh::New(procMesh);

                    if (!pointFieldDecomposerList.set(proci))
                    {
                        pointFieldDecomposerList.set
                        (
                            proci,
                            new pointFieldDecomposer
                            (
                                pMesh,
                                procPMesh,
                                pointProcAddressing,
                                boundaryProcAddressing
                            )
                        );
                    }
                    const pointFieldDecomposer& pointDecomposer =
                        pointFieldDecomposerList[proci];

                    pointDecomposer.decomposeFields(pointScalarFields);
                    pointDecomposer.decomposeFields(pointVectorFields);
                    pointDecomposer.decomposeFields(pointSphericalTensorFields);
                    pointDecomposer.decomposeFields(pointSymmTensorFields);
                    pointDecomposer.decomposeFields(pointTensorFields);


                    if (times.size() == 1)
                    {
                        pointProcAddressingList.set(proci, nullptr);
                        pointFieldDecomposerList.set(proci, nullptr);
                    }
                }


                // If there is lagrangian data write it out
                forAll(lagrangianPositions, cloudI)
                {
                    if (lagrangianPositions[cloudI].size())
                    {
                        lagrangianFieldDecomposer fieldDecomposer
                        (
                            mesh,
                            procMesh,
                            faceProcAddressing,
                            cellProcAddressing,
                            cloudDirs[cloudI],
                            lagrangianPositions[cloudI],
                            cellParticles[cloudI]
                        );

                        // Lagrangian fields
                        {
                            fieldDecomposer.decomposeFields
                            (
                                cloudDirs[cloudI],
                                lagrangianLabelFields[cloudI]
                            );
                            fieldDecomposer.decomposeFieldFields
                            (
                                cloudDirs[cloudI],
                                lagrangianLabelFieldFields[cloudI]
                            );
                            fieldDecomposer.decomposeFields
                            (
                                cloudDirs[cloudI],
                                lagrangianScalarFields[cloudI]
                            );
                            fieldDecomposer.decomposeFieldFields
                            (
                                cloudDirs[cloudI],
                                lagrangianScalarFieldFields[cloudI]
                            );
                            fieldDecomposer.decomposeFields
                            (
                                cloudDirs[cloudI],
                                lagrangianVectorFields[cloudI]
                            );
                            fieldDecomposer.decomposeFieldFields
                            (
                                cloudDirs[cloudI],
                                lagrangianVectorFieldFields[cloudI]
                            );
                            fieldDecomposer.decomposeFields
                            (
                                cloudDirs[cloudI],
                                lagrangianSphericalTensorFields[cloudI]
                            );
                            fieldDecomposer.decomposeFieldFields
                            (
                                cloudDirs[cloudI],
                                lagrangianSphericalTensorFieldFields[cloudI]
                            );
                            fieldDecomposer.decomposeFields
                            (
                                cloudDirs[cloudI],
                                lagrangianSymmTensorFields[cloudI]
                            );
                            fieldDecomposer.decomposeFieldFields
                            (
                                cloudDirs[cloudI],
                                lagrangianSymmTensorFieldFields[cloudI]
                            );
                            fieldDecomposer.decomposeFields
                            (
                                cloudDirs[cloudI],
                                lagrangianTensorFields[cloudI]
                            );
                            fieldDecomposer.decomposeFieldFields
                            (
                                cloudDirs[cloudI],
                                lagrangianTensorFieldFields[cloudI]
                            );
                        }
                    }
                }

                // Decompose the "uniform" directory in the time region
                // directory
                decomposeUniform(copyUniform, mesh, processorDb, regionDir);

                // For the first region of a multi-region case additionally
                // decompose the "uniform" directory in the time directory
                if (regionNames.size() > 1 && regioni == 0)
                {
<<<<<<< HEAD
                    const fileName timePath = processorDb.timePath();

                    // If no fields have been decomposed the destination
                    // directory will not have been created so make sure.
                    mkDir(timePath);

                    if (copyUniform || mesh.distributed())
                    {
                        cp
                        (
                            runTime.timePath()/uniformDir,
                            timePath/uniformDir
                        );
                    }
                    else
                    {
                        // link with relative paths
                        const string parentPath = string("..")/"..";

                        fileName currentDir(cwd());
                        chDir(timePath);
                        ln
                        (
                            parentPath/runTime.timeName()/uniformDir,
                            uniformDir
                        );
                        chDir(currentDir);
                    }
=======
                    decomposeUniform(copyUniform, mesh, processorDb);
>>>>>>> 7b971a9e
                }

                // We have cached all the constant mesh data for the current
                // processor. This is only important if running with multiple
                // times, otherwise it is just extra storage.
                if (times.size() == 1)
                {
                    boundaryProcAddressingList.set(proci, nullptr);
                    cellProcAddressingList.set(proci, nullptr);
                    faceProcAddressingList.set(proci, nullptr);
                    procMeshList.set(proci, nullptr);
                    processorDbList.set(proci, nullptr);
                }
            }
        }
    }

    Info<< "\nEnd\n" << endl;

    return 0;
}


// ************************************************************************* //<|MERGE_RESOLUTION|>--- conflicted
+++ resolved
@@ -1151,39 +1151,12 @@
                 // For the first region of a multi-region case additionally
                 // decompose the "uniform" directory in the time directory
                 if (regionNames.size() > 1 && regioni == 0)
-                {
-<<<<<<< HEAD
-                    const fileName timePath = processorDb.timePath();
 
                     // If no fields have been decomposed the destination
                     // directory will not have been created so make sure.
                     mkDir(timePath);
-
-                    if (copyUniform || mesh.distributed())
-                    {
-                        cp
-                        (
-                            runTime.timePath()/uniformDir,
-                            timePath/uniformDir
-                        );
-                    }
-                    else
-                    {
-                        // link with relative paths
-                        const string parentPath = string("..")/"..";
-
-                        fileName currentDir(cwd());
-                        chDir(timePath);
-                        ln
-                        (
-                            parentPath/runTime.timeName()/uniformDir,
-                            uniformDir
-                        );
-                        chDir(currentDir);
-                    }
-=======
+                {
                     decomposeUniform(copyUniform, mesh, processorDb);
->>>>>>> 7b971a9e
                 }
 
                 // We have cached all the constant mesh data for the current
