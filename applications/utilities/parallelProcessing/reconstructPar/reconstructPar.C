--- conflicted
+++ resolved
@@ -2,13 +2,8 @@
   =========                 |
   \\      /  F ield         | OpenFOAM: The Open Source CFD Toolbox
    \\    /   O peration     |
-<<<<<<< HEAD
-    \\  /    A nd           | Copyright (C) 2011-2015 OpenFOAM Foundation
+    \\  /    A nd           | Copyright (C) 2011-2016 OpenFOAM Foundation
      \\/     M anipulation  | Copyright (C) 2015 OpenCFD Ltd.
-=======
-    \\  /    A nd           | Copyright (C) 2011-2016 OpenFOAM Foundation
-     \\/     M anipulation  |
->>>>>>> 7b971a9e
 -------------------------------------------------------------------------------
 License
     This file is part of OpenFOAM.
@@ -924,7 +919,6 @@
                         pointSets[i].write();
                     }
                 }
-            }
 
 
             // Reconstruct refinement data
@@ -997,21 +991,7 @@
                     procRefs
                 ).write();
             }
-
-            // If there is a "uniform" directory in the time region
-            // directory copy from the master processor
-            {
-                fileName uniformDir0
-                (
-                    databases[0].timePath()/regionDir/"uniform"
-                );
-
-                if (isDir(uniformDir0))
-                {
-                    cp(uniformDir0, runTime.timePath()/regionDir);
-                }
-            }
-<<<<<<< HEAD
+            }
 
 
             // Reconstruct refinement data
@@ -1084,10 +1064,20 @@
                     procRefs
                 ).write();
             }
-        }
-    }
-=======
->>>>>>> 7b971a9e
+
+            // If there is a "uniform" directory in the time region
+            // directory copy from the master processor
+            {
+                fileName uniformDir0
+                (
+                    databases[0].timePath()/regionDir/"uniform"
+                );
+
+                if (isDir(uniformDir0))
+                {
+                    cp(uniformDir0, runTime.timePath()/regionDir);
+                }
+            }
 
             // For the first region of a multi-region case additionally
             // copy the "uniform" directory in the time directory
