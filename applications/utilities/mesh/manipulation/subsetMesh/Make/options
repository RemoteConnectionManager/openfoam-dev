EXE_INC = \
    -I$(LIB_SRC)/finiteVolume/lnInclude \
    -I$(LIB_SRC)/dynamicMesh/lnInclude \
    -I$(LIB_SRC)/meshTools/lnInclude

EXE_LIBS = \
<<<<<<< HEAD
    -lfiniteVolume \
    -lmeshTools \
=======
>>>>>>> 7b971a9e
    -ldynamicMesh \
    -lgenericPatchFields<|MERGE_RESOLUTION|>--- conflicted
+++ resolved
@@ -4,10 +4,6 @@
     -I$(LIB_SRC)/meshTools/lnInclude
 
 EXE_LIBS = \
-<<<<<<< HEAD
-    -lfiniteVolume \
-    -lmeshTools \
-=======
->>>>>>> 7b971a9e
+    -ldynamicMesh \
     -ldynamicMesh \
     -lgenericPatchFields