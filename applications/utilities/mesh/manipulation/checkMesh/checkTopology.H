#include "label.H"
#include "autoPtr.H"
<<<<<<< HEAD
=======
#include "writer.H"
>>>>>>> 7b971a9e

namespace Foam
{
    class polyMesh;
    class surfaceWriter;

    label checkTopology
    (
        const polyMesh&,
        const bool,
        const bool,
<<<<<<< HEAD
        const autoPtr<surfaceWriter>&
=======
        const autoPtr<surfaceWriter>&,
        const autoPtr<writer<scalar>>&
>>>>>>> 7b971a9e
    );
}<|MERGE_RESOLUTION|>--- conflicted
+++ resolved
@@ -1,9 +1,6 @@
 #include "label.H"
 #include "autoPtr.H"
-<<<<<<< HEAD
-=======
 #include "writer.H"
->>>>>>> 7b971a9e
 
 namespace Foam
 {
@@ -15,11 +12,7 @@
         const polyMesh&,
         const bool,
         const bool,
-<<<<<<< HEAD
-        const autoPtr<surfaceWriter>&
-=======
         const autoPtr<surfaceWriter>&,
         const autoPtr<writer<scalar>>&
->>>>>>> 7b971a9e
     );
 }