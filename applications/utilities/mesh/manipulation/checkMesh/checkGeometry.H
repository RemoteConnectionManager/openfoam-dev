#include "label.H"
#include "HashSet.H"
#include "labelVector.H"
#include "writer.H"

namespace Foam
{
    class polyMesh;
    class wedgePolyPatch;
    class surfaceWriter;

    label findOppositeWedge(const polyMesh&, const wedgePolyPatch&);

    //- Check wedge orientation
    bool checkWedges
    (
        const polyMesh&,
        const bool report,
        const Vector<label>&,
        labelHashSet*
    );

    //- Check 0th vertex on coupled faces
    bool checkCoupledPoints(const polyMesh&, const bool report, labelHashSet*);

    label checkGeometry
    (
        const polyMesh& mesh,
        const bool allGeometry,
<<<<<<< HEAD
        const autoPtr<surfaceWriter>&
=======
        const autoPtr<surfaceWriter>&,
        const autoPtr<writer<scalar>>&
>>>>>>> 7b971a9e
    );
}<|MERGE_RESOLUTION|>--- conflicted
+++ resolved
@@ -27,11 +27,7 @@
     (
         const polyMesh& mesh,
         const bool allGeometry,
-<<<<<<< HEAD
-        const autoPtr<surfaceWriter>&
-=======
         const autoPtr<surfaceWriter>&,
         const autoPtr<writer<scalar>>&
->>>>>>> 7b971a9e
     );
 }