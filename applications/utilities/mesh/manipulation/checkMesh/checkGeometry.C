#include "PatchTools.H"
#include "checkGeometry.H"
#include "polyMesh.H"
#include "cellSet.H"
#include "faceSet.H"
#include "pointSet.H"
#include "EdgeMap.H"
#include "wedgePolyPatch.H"
#include "unitConversion.H"
#include "polyMeshTetDecomposition.H"
#include "surfaceWriter.H"
#include "checkTools.H"

#include "vtkSurfaceWriter.H"
#include "writer.H"

#include "checkTools.H"
#include "cyclicAMIPolyPatch.H"
#include "Time.H"

// Find wedge with opposite orientation. Note: does not actually check that
// it is opposite, only that it has opposite normal and same axis
Foam::label Foam::findOppositeWedge
(
    const polyMesh& mesh,
    const wedgePolyPatch& wpp
)
{
    const polyBoundaryMesh& patches = mesh.boundaryMesh();

    scalar wppCosAngle = wpp.cosAngle();

    forAll(patches, patchi)
    {
        if
        (
            patchi != wpp.index()
         && patches[patchi].size()
         && isA<wedgePolyPatch>(patches[patchi])
        )
        {
            const wedgePolyPatch& pp =
                refCast<const wedgePolyPatch>(patches[patchi]);

            // Calculate (cos of) angle to wpp (not pp!) centre normal
            scalar ppCosAngle = wpp.centreNormal() & pp.n();

            if
            (
                pp.size() == wpp.size()
             && mag(pp.axis() & wpp.axis()) >= (1-1e-3)
             && mag(ppCosAngle - wppCosAngle) >= 1e-3
            )
            {
                return patchi;
            }
        }
    }
    return -1;
}


bool Foam::checkWedges
(
    const polyMesh& mesh,
    const bool report,
    const Vector<label>& directions,
    labelHashSet* setPtr
)
{
    // To mark edges without calculating edge addressing
    EdgeMap<label> edgesInError;

    const pointField& p = mesh.points();
    const faceList& fcs = mesh.faces();


    const polyBoundaryMesh& patches = mesh.boundaryMesh();
    forAll(patches, patchi)
    {
        if (patches[patchi].size() && isA<wedgePolyPatch>(patches[patchi]))
        {
            const wedgePolyPatch& pp =
                refCast<const wedgePolyPatch>(patches[patchi]);

            scalar wedgeAngle = acos(pp.cosAngle());

            if (report)
            {
                Info<< "    Wedge " << pp.name() << " with angle "
                    << radToDeg(wedgeAngle) << " degrees"
                    << endl;
            }

            // Find opposite
            label oppositePatchi = findOppositeWedge(mesh, pp);

            if (oppositePatchi == -1)
            {
                if (report)
                {
                    Info<< " ***Cannot find opposite wedge for wedge "
                        << pp.name() << endl;
                }
                return true;
            }

            const wedgePolyPatch& opp =
                refCast<const wedgePolyPatch>(patches[oppositePatchi]);


            if (mag(opp.axis() & pp.axis()) < (1-1e-3))
            {
                if (report)
                {
                    Info<< " ***Wedges do not have the same axis."
                        << " Encountered " << pp.axis()
                        << " on patch " << pp.name()
                        << " which differs from " << opp.axis()
                        << " on opposite wedge patch" << opp.axis()
                        << endl;
                }
                return true;
            }



            // Mark edges on wedgePatches
            forAll(pp, i)
            {
                const face& f = pp[i];
                forAll(f, fp)
                {
                    label p0 = f[fp];
                    label p1 = f.nextLabel(fp);
                    edgesInError.insert(edge(p0, p1), -1);  // non-error value
                }
            }


            // Check that wedge patch is flat
            const point& p0 = p[pp.meshPoints()[0]];
            forAll(pp.meshPoints(), i)
            {
                const point& pt = p[pp.meshPoints()[i]];
                scalar d = mag((pt - p0) & pp.n());

                if (d > ROOTSMALL)
                {
                    if (report)
                    {
                        Info<< " ***Wedge patch " << pp.name() << " not planar."
                            << " Point " << pt << " is not in patch plane by "
                            << d << " metre."
                            << endl;
                    }
                    return true;
                }
            }
        }
    }



    // Check all non-wedge faces
    label nEdgesInError = 0;

    forAll(fcs, facei)
    {
        const face& f = fcs[facei];

        forAll(f, fp)
        {
            label p0 = f[fp];
            label p1 = f.nextLabel(fp);
            if (p0 < p1)
            {
                vector d(p[p1]-p[p0]);
                scalar magD = mag(d);

                if (magD > ROOTVSMALL)
                {
                    d /= magD;

                    // Check how many empty directions are used by the edge.
                    label nEmptyDirs = 0;
                    label nNonEmptyDirs = 0;
                    for (direction cmpt=0; cmpt<vector::nComponents; cmpt++)
                    {
                        if (mag(d[cmpt]) > 1e-6)
                        {
                            if (directions[cmpt] == 0)
                            {
                                nEmptyDirs++;
                            }
                            else
                            {
                                nNonEmptyDirs++;
                            }
                        }
                    }

                    if (nEmptyDirs == 0)
                    {
                        // Purely in ok directions.
                    }
                    else if (nEmptyDirs == 1)
                    {
                        // Ok if purely in empty directions.
                        if (nNonEmptyDirs > 0)
                        {
                            if (edgesInError.insert(edge(p0, p1), facei))
                            {
                                nEdgesInError++;
                            }
                        }
                    }
                    else if (nEmptyDirs > 1)
                    {
                        // Always an error
                        if (edgesInError.insert(edge(p0, p1), facei))
                        {
                            nEdgesInError++;
                        }
                    }
                }
            }
        }
    }

    label nErrorEdges = returnReduce(nEdgesInError, sumOp<label>());

    if (nErrorEdges > 0)
    {
        if (report)
        {
            Info<< " ***Number of edges not aligned with or perpendicular to "
                << "non-empty directions: " << nErrorEdges << endl;
        }

        if (setPtr)
        {
            setPtr->resize(2*nEdgesInError);
            forAllConstIter(EdgeMap<label>, edgesInError, iter)
            {
                if (iter() >= 0)
                {
                    setPtr->insert(iter.key()[0]);
                    setPtr->insert(iter.key()[1]);
                }
            }
        }

        return true;
    }
    else
    {
        if (report)
        {
            Info<< "    All edges aligned with or perpendicular to "
                << "non-empty directions." << endl;
        }
        return false;
    }
}


namespace Foam
{
    //- Default transformation behaviour for position
    class transformPositionList
    {
    public:

        //- Transform patch-based field
        void operator()
        (
            const coupledPolyPatch& cpp,
            List<pointField>& pts
        ) const
        {
            // Each element of pts is all the points in the face. Convert into
            // lists of size cpp to transform.

            List<pointField> newPts(pts.size());
            forAll(pts, facei)
            {
                newPts[facei].setSize(pts[facei].size());
            }

            label index = 0;
            while (true)
            {
                label n = 0;

                // Extract for every face the i'th position
                pointField ptsAtIndex(pts.size(), Zero);
                forAll(cpp, facei)
                {
                    const pointField& facePts = pts[facei];
                    if (facePts.size() > index)
                    {
                        ptsAtIndex[facei] = facePts[index];
                        n++;
                    }
                }

                if (n == 0)
                {
                    break;
                }

                // Now ptsAtIndex will have for every face either zero or
                // the position of the i'th vertex. Transform.
                cpp.transformPosition(ptsAtIndex);

                // Extract back from ptsAtIndex into newPts
                forAll(cpp, facei)
                {
                    pointField& facePts = newPts[facei];
                    if (facePts.size() > index)
                    {
                        facePts[index] = ptsAtIndex[facei];
                    }
                }

                index++;
            }

            pts.transfer(newPts);
        }
    };
}


bool Foam::checkCoupledPoints
(
    const polyMesh& mesh,
    const bool report,
    labelHashSet* setPtr
)
{
    const pointField& p = mesh.points();
    const faceList& fcs = mesh.faces();
    const polyBoundaryMesh& patches = mesh.boundaryMesh();

    // Zero'th point on coupled faces
    //pointField nbrZeroPoint(fcs.size()-mesh.nInternalFaces(), vector::max);
    List<pointField> nbrPoints(fcs.size() - mesh.nInternalFaces());

    // Exchange zero point
    forAll(patches, patchi)
    {
        if (patches[patchi].coupled())
        {
            const coupledPolyPatch& cpp = refCast<const coupledPolyPatch>
            (
                patches[patchi]
            );

            forAll(cpp, i)
            {
                label bFacei = cpp.start() + i - mesh.nInternalFaces();
                const face& f = cpp[i];
                nbrPoints[bFacei].setSize(f.size());
                forAll(f, fp)
                {
                    const point& p0 = p[f[fp]];
                    nbrPoints[bFacei][fp] = p0;
                }
            }
        }
    }
    syncTools::syncBoundaryFaceList
    (
        mesh,
        nbrPoints,
        eqOp<pointField>(),
        transformPositionList()
    );

    // Compare to local ones. Use same tolerance as for matching
    label nErrorFaces = 0;
    scalar avgMismatch = 0;
    label nCoupledPoints = 0;

    forAll(patches, patchi)
    {
        if (patches[patchi].coupled())
        {
            const coupledPolyPatch& cpp =
                refCast<const coupledPolyPatch>(patches[patchi]);

            if (cpp.owner())
            {
                scalarField smallDist
                (
                    cpp.calcFaceTol
                    (
                        //cpp.matchTolerance(),
                        cpp,
                        cpp.points(),
                        cpp.faceCentres()
                    )
                );

                forAll(cpp, i)
                {
                    label bFacei = cpp.start() + i - mesh.nInternalFaces();
                    const face& f = cpp[i];

                    if (f.size() != nbrPoints[bFacei].size())
                    {
                        FatalErrorInFunction
                            << "Local face size : " << f.size()
                            << " does not equal neighbour face size : "
                            << nbrPoints[bFacei].size()
                            << abort(FatalError);
                    }

                    label fp = 0;
                    forAll(f, j)
                    {
                        const point& p0 = p[f[fp]];
                        scalar d = mag(p0 - nbrPoints[bFacei][j]);

                        if (d > smallDist[i])
                        {
                            if (setPtr)
                            {
                                setPtr->insert(cpp.start()+i);
                            }
                            nErrorFaces++;

                            break;
                        }

                        avgMismatch += d;
                        nCoupledPoints++;

                        fp = f.rcIndex(fp);
                    }
                }
            }
        }
    }

    reduce(nErrorFaces, sumOp<label>());
    reduce(avgMismatch, maxOp<scalar>());
    reduce(nCoupledPoints, sumOp<label>());

    if (nCoupledPoints > 0)
    {
        avgMismatch /= nCoupledPoints;
    }

    if (nErrorFaces > 0)
    {
        if (report)
        {
            Info<< "  **Error in coupled point location: "
                << nErrorFaces
                << " faces have their 0th or consecutive vertex not opposite"
                << " their coupled equivalent. Average mismatch "
                << avgMismatch << "."
                << endl;
        }

        return true;
    }
    else
    {
        if (report)
        {
            Info<< "    Coupled point location match (average "
                << avgMismatch << ") OK." << endl;
        }

        return false;
    }
}


Foam::label Foam::checkGeometry
(
    const polyMesh& mesh,
    const bool allGeometry,
<<<<<<< HEAD
    const autoPtr<surfaceWriter>& writer
=======
    const autoPtr<surfaceWriter>& surfWriter,
    const autoPtr<writer<scalar>>& setWriter
>>>>>>> 7b971a9e
)
{
    label noFailedChecks = 0;

    Info<< "\nChecking geometry..." << endl;

    // Get a small relative length from the bounding box
    const boundBox& globalBb = mesh.bounds();

    Info<< "    Overall domain bounding box "
        << globalBb.min() << " " << globalBb.max() << endl;


    // Min length
    scalar minDistSqr = magSqr(1e-6 * globalBb.span());

    // Geometric directions
    const Vector<label> validDirs = (mesh.geometricD() + Vector<label>::one)/2;
    Info<< "    Mesh has " << mesh.nGeometricD()
        << " geometric (non-empty/wedge) directions " << validDirs << endl;

    // Solution directions
    const Vector<label> solDirs = (mesh.solutionD() + Vector<label>::one)/2;
    Info<< "    Mesh has " << mesh.nSolutionD()
        << " solution (non-empty) directions " << solDirs << endl;

    if (mesh.nGeometricD() < 3)
    {
        pointSet nonAlignedPoints(mesh, "nonAlignedEdges", mesh.nPoints()/100);

        if
        (
            (
                validDirs != solDirs
             && checkWedges(mesh, true, validDirs, &nonAlignedPoints)
            )
         || (
                validDirs == solDirs
             && mesh.checkEdgeAlignment(true, validDirs, &nonAlignedPoints)
            )
        )
        {
            noFailedChecks++;
            label nNonAligned = returnReduce
            (
                nonAlignedPoints.size(),
                sumOp<label>()
            );

            if (nNonAligned > 0)
            {
                Info<< "  <<Writing " << nNonAligned
                    << " points on non-aligned edges to set "
                    << nonAlignedPoints.name() << endl;
                nonAlignedPoints.instance() = mesh.pointsInstance();
                nonAlignedPoints.write();
                if (setWriter.valid())
                {
                    mergeAndWrite(setWriter, nonAlignedPoints);
                }
            }
        }
    }

    if (mesh.checkClosedBoundary(true)) noFailedChecks++;

    {
        cellSet cells(mesh, "nonClosedCells", mesh.nCells()/100+1);
        cellSet aspectCells(mesh, "highAspectRatioCells", mesh.nCells()/100+1);
        if
        (
            mesh.checkClosedCells
            (
                true,
                &cells,
                &aspectCells,
                mesh.geometricD()
            )
        )
        {
            noFailedChecks++;

            label nNonClosed = returnReduce(cells.size(), sumOp<label>());

            if (nNonClosed > 0)
            {
                Info<< "  <<Writing " << nNonClosed
                    << " non closed cells to set " << cells.name() << endl;
                cells.instance() = mesh.pointsInstance();
                cells.write();
<<<<<<< HEAD
                if (writer.valid())
                {
                    mergeAndWrite(writer(), cells);
=======
                if (surfWriter.valid())
                {
                    mergeAndWrite(surfWriter(), cells);
>>>>>>> 7b971a9e
                }
            }
        }

        label nHighAspect = returnReduce(aspectCells.size(), sumOp<label>());

        if (nHighAspect > 0)
        {
            Info<< "  <<Writing " << nHighAspect
                << " cells with high aspect ratio to set "
                << aspectCells.name() << endl;
            aspectCells.instance() = mesh.pointsInstance();
            aspectCells.write();
<<<<<<< HEAD
            if (writer.valid())
            {
                mergeAndWrite(writer(), aspectCells);
=======
            if (surfWriter.valid())
            {
                mergeAndWrite(surfWriter(), aspectCells);
>>>>>>> 7b971a9e
            }
        }
    }

    {
        faceSet faces(mesh, "zeroAreaFaces", mesh.nFaces()/100+1);
        if (mesh.checkFaceAreas(true, &faces))
        {
            noFailedChecks++;

            label nFaces = returnReduce(faces.size(), sumOp<label>());

            if (nFaces > 0)
            {
                Info<< "  <<Writing " << nFaces
                    << " zero area faces to set " << faces.name() << endl;
                faces.instance() = mesh.pointsInstance();
                faces.write();
<<<<<<< HEAD
                if (writer.valid())
                {
                    mergeAndWrite(writer(), faces);
=======
                if (surfWriter.valid())
                {
                    mergeAndWrite(surfWriter(), faces);
>>>>>>> 7b971a9e
                }
            }
        }
    }

    {
        cellSet cells(mesh, "zeroVolumeCells", mesh.nCells()/100+1);
        if (mesh.checkCellVolumes(true, &cells))
        {
            noFailedChecks++;

            label nCells = returnReduce(cells.size(), sumOp<label>());

            if (nCells > 0)
            {
                Info<< "  <<Writing " << nCells
                    << " zero volume cells to set " << cells.name() << endl;
                cells.instance() = mesh.pointsInstance();
                cells.write();
<<<<<<< HEAD
                if (writer.valid())
                {
                    mergeAndWrite(writer(), cells);
=======
                if (surfWriter.valid())
                {
                    mergeAndWrite(surfWriter(), cells);
>>>>>>> 7b971a9e
                }
            }
        }
    }

    {
        faceSet faces(mesh, "nonOrthoFaces", mesh.nFaces()/100+1);
        if (mesh.checkFaceOrthogonality(true, &faces))
        {
            noFailedChecks++;
        }

        label nFaces = returnReduce(faces.size(), sumOp<label>());

        if (nFaces > 0)
        {
            Info<< "  <<Writing " << nFaces
                << " non-orthogonal faces to set " << faces.name() << endl;
            faces.instance() = mesh.pointsInstance();
            faces.write();
<<<<<<< HEAD
            if (writer.valid())
            {
                mergeAndWrite(writer(), faces);
=======
            if (surfWriter.valid())
            {
                mergeAndWrite(surfWriter(), faces);
>>>>>>> 7b971a9e
            }
        }
    }

    {
        faceSet faces(mesh, "wrongOrientedFaces", mesh.nFaces()/100 + 1);
        if (mesh.checkFacePyramids(true, -SMALL, &faces))
        {
            noFailedChecks++;

            label nFaces = returnReduce(faces.size(), sumOp<label>());

            if (nFaces > 0)
            {
                Info<< "  <<Writing " << nFaces
                    << " faces with incorrect orientation to set "
                    << faces.name() << endl;
                faces.instance() = mesh.pointsInstance();
                faces.write();
<<<<<<< HEAD
                if (writer.valid())
                {
                    mergeAndWrite(writer(), faces);
=======
                if (surfWriter.valid())
                {
                    mergeAndWrite(surfWriter(), faces);
>>>>>>> 7b971a9e
                }
            }
        }
    }

    {
        faceSet faces(mesh, "skewFaces", mesh.nFaces()/100+1);
        if (mesh.checkFaceSkewness(true, &faces))
        {
            noFailedChecks++;

            label nFaces = returnReduce(faces.size(), sumOp<label>());

            if (nFaces > 0)
            {
                Info<< "  <<Writing " << nFaces
                    << " skew faces to set " << faces.name() << endl;
                faces.instance() = mesh.pointsInstance();
                faces.write();
<<<<<<< HEAD
                if (writer.valid())
                {
                    mergeAndWrite(writer(), faces);
=======
                if (surfWriter.valid())
                {
                    mergeAndWrite(surfWriter(), faces);
>>>>>>> 7b971a9e
                }
            }
        }
    }

    {
        faceSet faces(mesh, "coupledFaces", mesh.nFaces()/100 + 1);
        if (checkCoupledPoints(mesh, true, &faces))
        {
            noFailedChecks++;

            label nFaces = returnReduce(faces.size(), sumOp<label>());

            if (nFaces > 0)
            {
                Info<< "  <<Writing " << nFaces
                    << " faces with incorrectly matched 0th (or consecutive)"
                    << " vertex to set "
                    << faces.name() << endl;
                faces.instance() = mesh.pointsInstance();
                faces.write();
<<<<<<< HEAD
                if (writer.valid())
                {
                    mergeAndWrite(writer(), faces);
=======
                if (surfWriter.valid())
                {
                    mergeAndWrite(surfWriter(), faces);
>>>>>>> 7b971a9e
                }
            }
        }
    }

    if (allGeometry)
    {
        faceSet faces(mesh, "lowQualityTetFaces", mesh.nFaces()/100+1);
        if
        (
            polyMeshTetDecomposition::checkFaceTets
            (
                mesh,
                polyMeshTetDecomposition::minTetQuality,
                true,
                &faces
            )
        )
        {
            noFailedChecks++;

            label nFaces = returnReduce(faces.size(), sumOp<label>());

            if (nFaces > 0)
            {
                Info<< "  <<Writing " << nFaces
                    << " faces with low quality or negative volume "
                    << "decomposition tets to set " << faces.name() << endl;
                faces.instance() = mesh.pointsInstance();
                faces.write();
<<<<<<< HEAD
                if (writer.valid())
                {
                    mergeAndWrite(writer(), faces);
=======
                if (surfWriter.valid())
                {
                    mergeAndWrite(surfWriter(), faces);
>>>>>>> 7b971a9e
                }
            }
        }
    }

    if (allGeometry)
    {
        // Note use of nPoints since don't want edge construction.
        pointSet points(mesh, "shortEdges", mesh.nPoints()/1000 + 1);
        if (mesh.checkEdgeLength(true, minDistSqr, &points))
        {
            //noFailedChecks++;

            label nPoints = returnReduce(points.size(), sumOp<label>());

            if (nPoints > 0)
            {
                Info<< "  <<Writing " << nPoints
                    << " points on short edges to set " << points.name()
                    << endl;
                points.instance() = mesh.pointsInstance();
                points.write();
                if (setWriter.valid())
                {
                    mergeAndWrite(setWriter, points);
                }
            }
        }

        label nEdgeClose = returnReduce(points.size(), sumOp<label>());

        if (mesh.checkPointNearness(false, minDistSqr, &points))
        {
            //noFailedChecks++;

            label nPoints = returnReduce(points.size(), sumOp<label>());

            if (nPoints > nEdgeClose)
            {
                pointSet nearPoints(mesh, "nearPoints", points);
                Info<< "  <<Writing " << nPoints
                    << " near (closer than " << Foam::sqrt(minDistSqr)
                    << " apart) points to set " << nearPoints.name() << endl;
                nearPoints.instance() = mesh.pointsInstance();
                nearPoints.write();
                if (setWriter.valid())
                {
                    mergeAndWrite(setWriter, nearPoints);
                }
            }
        }
    }

    if (allGeometry)
    {
        faceSet faces(mesh, "concaveFaces", mesh.nFaces()/100 + 1);
        if (mesh.checkFaceAngles(true, 10, &faces))
        {
            //noFailedChecks++;

            label nFaces = returnReduce(faces.size(), sumOp<label>());

            if (nFaces > 0)
            {
                Info<< "  <<Writing " << nFaces
                    << " faces with concave angles to set " << faces.name()
                    << endl;
                faces.instance() = mesh.pointsInstance();
                faces.write();
<<<<<<< HEAD
                if (writer.valid())
                {
                    mergeAndWrite(writer(), faces);
=======
                if (surfWriter.valid())
                {
                    mergeAndWrite(surfWriter(), faces);
>>>>>>> 7b971a9e
                }
            }
        }
    }

    if (allGeometry)
    {
        faceSet faces(mesh, "warpedFaces", mesh.nFaces()/100 + 1);
        if (mesh.checkFaceFlatness(true, 0.8, &faces))
        {
            //noFailedChecks++;

            label nFaces = returnReduce(faces.size(), sumOp<label>());

            if (nFaces > 0)
            {
                Info<< "  <<Writing " << nFaces
                    << " warped faces to set " << faces.name() << endl;
                faces.instance() = mesh.pointsInstance();
                faces.write();
<<<<<<< HEAD
                if (writer.valid())
                {
                    mergeAndWrite(writer(), faces);
=======
                if (surfWriter.valid())
                {
                    mergeAndWrite(surfWriter(), faces);
>>>>>>> 7b971a9e
                }
            }
        }
    }

    if (allGeometry)
    {
        cellSet cells(mesh, "underdeterminedCells", mesh.nCells()/100);
        if (mesh.checkCellDeterminant(true, &cells))
        {
            noFailedChecks++;

            label nCells = returnReduce(cells.size(), sumOp<label>());

            Info<< "  <<Writing " << nCells
                << " under-determined cells to set " << cells.name() << endl;
            cells.instance() = mesh.pointsInstance();
            cells.write();
<<<<<<< HEAD
            if (writer.valid())
            {
                mergeAndWrite(writer(), cells);
=======
            if (surfWriter.valid())
            {
                mergeAndWrite(surfWriter(), cells);
>>>>>>> 7b971a9e
            }
        }
    }

    if (allGeometry)
    {
        cellSet cells(mesh, "concaveCells", mesh.nCells()/100);
        if (mesh.checkConcaveCells(true, &cells))
        {
            noFailedChecks++;

            label nCells = returnReduce(cells.size(), sumOp<label>());

            Info<< "  <<Writing " << nCells
                << " concave cells to set " << cells.name() << endl;
            cells.instance() = mesh.pointsInstance();
            cells.write();
<<<<<<< HEAD
            if (writer.valid())
            {
                mergeAndWrite(writer(), cells);
=======
            if (surfWriter.valid())
            {
                mergeAndWrite(surfWriter(), cells);
>>>>>>> 7b971a9e
            }
        }
    }

    if (allGeometry)
    {
        faceSet faces(mesh, "lowWeightFaces", mesh.nFaces()/100);
        if (mesh.checkFaceWeight(true, 0.05, &faces))
        {
            noFailedChecks++;

            label nFaces = returnReduce(faces.size(), sumOp<label>());

            Info<< "  <<Writing " << nFaces
                << " faces with low interpolation weights to set "
                << faces.name() << endl;
            faces.instance() = mesh.pointsInstance();
            faces.write();
<<<<<<< HEAD
            if (writer.valid())
            {
                mergeAndWrite(writer(), faces);
=======
            if (surfWriter.valid())
            {
                mergeAndWrite(surfWriter(), faces);
>>>>>>> 7b971a9e
            }
        }
    }

    if (allGeometry)
    {
        faceSet faces(mesh, "lowVolRatioFaces", mesh.nFaces()/100);
        if (mesh.checkVolRatio(true, 0.01, &faces))
        {
            noFailedChecks++;

            label nFaces = returnReduce(faces.size(), sumOp<label>());

            Info<< "  <<Writing " << nFaces
                << " faces with low volume ratio cells to set "
                << faces.name() << endl;
            faces.instance() = mesh.pointsInstance();
            faces.write();
<<<<<<< HEAD
            if (writer.valid())
            {
                mergeAndWrite(writer(), faces);
=======
            if (surfWriter.valid())
            {
                mergeAndWrite(surfWriter(), faces);
            }
        }
    }

    if (allGeometry)
    {
        const polyBoundaryMesh& pbm = mesh.boundaryMesh();

        const word tmName(mesh.time().timeName());
        const word procAndTime(Foam::name(Pstream::myProcNo()) + "_" + tmName);

        autoPtr<surfaceWriter> patchWriter;
        if (!surfWriter.valid())
        {
            patchWriter.reset(new vtkSurfaceWriter());
        }
        const surfaceWriter& wr =
        (
            surfWriter.valid()
          ? surfWriter()
          : patchWriter()
        );

        forAll(pbm, patchi)
        {
            if (isA<cyclicAMIPolyPatch>(pbm[patchi]))
            {
                const cyclicAMIPolyPatch& cpp =
                    refCast<const cyclicAMIPolyPatch>(pbm[patchi]);

                if (cpp.owner())
                {
                    Info<< "Calculating AMI weights between owner patch: "
                        << cpp.name() << " and neighbour patch: "
                        << cpp.neighbPatch().name() << endl;

                    const AMIPatchToPatchInterpolation& ami =
                        cpp.AMI();

                    {
                        // Collect geometry
                        labelList pointToGlobal;
                        labelList uniqueMeshPointLabels;
                        autoPtr<globalIndex> globalPoints;
                        autoPtr<globalIndex> globalFaces;
                        faceList mergedFaces;
                        pointField mergedPoints;
                        Foam::PatchTools::gatherAndMerge
                        (
                            mesh,
                            cpp.localFaces(),
                            cpp.meshPoints(),
                            cpp.meshPointMap(),

                            pointToGlobal,
                            uniqueMeshPointLabels,
                            globalPoints,
                            globalFaces,

                            mergedFaces,
                            mergedPoints
                        );
                        // Collect field
                        scalarField mergedWeights;
                        globalFaces().gather
                        (
                            UPstream::worldComm,
                            labelList(UPstream::procID(UPstream::worldComm)),
                            ami.srcWeightsSum(),
                            mergedWeights
                        );

                        if (Pstream::master())
                        {
                            wr.write
                            (
                                "postProcessing",
                                "src_" + tmName,
                                mergedPoints,
                                mergedFaces,
                                "weightsSum",
                                mergedWeights,
                                false
                            );
                        }
                    }
                    {
                        // Collect geometry
                        labelList pointToGlobal;
                        labelList uniqueMeshPointLabels;
                        autoPtr<globalIndex> globalPoints;
                        autoPtr<globalIndex> globalFaces;
                        faceList mergedFaces;
                        pointField mergedPoints;
                        Foam::PatchTools::gatherAndMerge
                        (
                            mesh,
                            cpp.neighbPatch().localFaces(),
                            cpp.neighbPatch().meshPoints(),
                            cpp.neighbPatch().meshPointMap(),

                            pointToGlobal,
                            uniqueMeshPointLabels,
                            globalPoints,
                            globalFaces,

                            mergedFaces,
                            mergedPoints
                        );
                        // Collect field
                        scalarField mergedWeights;
                        globalFaces().gather
                        (
                            UPstream::worldComm,
                            labelList(UPstream::procID(UPstream::worldComm)),
                            ami.tgtWeightsSum(),
                            mergedWeights
                        );

                        if (Pstream::master())
                        {
                            wr.write
                            (
                                "postProcessing",
                                "tgt_" + tmName,
                                mergedPoints,
                                mergedFaces,
                                "weightsSum",
                                mergedWeights,
                                false
                            );
                        }
                    }
                }
>>>>>>> 7b971a9e
            }
        }
    }

    return noFailedChecks;
}<|MERGE_RESOLUTION|>--- conflicted
+++ resolved
@@ -485,12 +485,8 @@
 (
     const polyMesh& mesh,
     const bool allGeometry,
-<<<<<<< HEAD
-    const autoPtr<surfaceWriter>& writer
-=======
     const autoPtr<surfaceWriter>& surfWriter,
     const autoPtr<writer<scalar>>& setWriter
->>>>>>> 7b971a9e
 )
 {
     label noFailedChecks = 0;
@@ -581,15 +577,9 @@
                     << " non closed cells to set " << cells.name() << endl;
                 cells.instance() = mesh.pointsInstance();
                 cells.write();
-<<<<<<< HEAD
-                if (writer.valid())
-                {
-                    mergeAndWrite(writer(), cells);
-=======
                 if (surfWriter.valid())
                 {
                     mergeAndWrite(surfWriter(), cells);
->>>>>>> 7b971a9e
                 }
             }
         }
@@ -603,15 +593,9 @@
                 << aspectCells.name() << endl;
             aspectCells.instance() = mesh.pointsInstance();
             aspectCells.write();
-<<<<<<< HEAD
-            if (writer.valid())
-            {
-                mergeAndWrite(writer(), aspectCells);
-=======
             if (surfWriter.valid())
             {
                 mergeAndWrite(surfWriter(), aspectCells);
->>>>>>> 7b971a9e
             }
         }
     }
@@ -630,15 +614,9 @@
                     << " zero area faces to set " << faces.name() << endl;
                 faces.instance() = mesh.pointsInstance();
                 faces.write();
-<<<<<<< HEAD
-                if (writer.valid())
-                {
-                    mergeAndWrite(writer(), faces);
-=======
                 if (surfWriter.valid())
                 {
                     mergeAndWrite(surfWriter(), faces);
->>>>>>> 7b971a9e
                 }
             }
         }
@@ -658,15 +636,9 @@
                     << " zero volume cells to set " << cells.name() << endl;
                 cells.instance() = mesh.pointsInstance();
                 cells.write();
-<<<<<<< HEAD
-                if (writer.valid())
-                {
-                    mergeAndWrite(writer(), cells);
-=======
                 if (surfWriter.valid())
                 {
                     mergeAndWrite(surfWriter(), cells);
->>>>>>> 7b971a9e
                 }
             }
         }
@@ -687,15 +659,9 @@
                 << " non-orthogonal faces to set " << faces.name() << endl;
             faces.instance() = mesh.pointsInstance();
             faces.write();
-<<<<<<< HEAD
-            if (writer.valid())
-            {
-                mergeAndWrite(writer(), faces);
-=======
             if (surfWriter.valid())
             {
                 mergeAndWrite(surfWriter(), faces);
->>>>>>> 7b971a9e
             }
         }
     }
@@ -715,15 +681,9 @@
                     << faces.name() << endl;
                 faces.instance() = mesh.pointsInstance();
                 faces.write();
-<<<<<<< HEAD
-                if (writer.valid())
-                {
-                    mergeAndWrite(writer(), faces);
-=======
                 if (surfWriter.valid())
                 {
                     mergeAndWrite(surfWriter(), faces);
->>>>>>> 7b971a9e
                 }
             }
         }
@@ -743,15 +703,9 @@
                     << " skew faces to set " << faces.name() << endl;
                 faces.instance() = mesh.pointsInstance();
                 faces.write();
-<<<<<<< HEAD
-                if (writer.valid())
-                {
-                    mergeAndWrite(writer(), faces);
-=======
                 if (surfWriter.valid())
                 {
                     mergeAndWrite(surfWriter(), faces);
->>>>>>> 7b971a9e
                 }
             }
         }
@@ -773,15 +727,9 @@
                     << faces.name() << endl;
                 faces.instance() = mesh.pointsInstance();
                 faces.write();
-<<<<<<< HEAD
-                if (writer.valid())
-                {
-                    mergeAndWrite(writer(), faces);
-=======
                 if (surfWriter.valid())
                 {
                     mergeAndWrite(surfWriter(), faces);
->>>>>>> 7b971a9e
                 }
             }
         }
@@ -812,15 +760,9 @@
                     << "decomposition tets to set " << faces.name() << endl;
                 faces.instance() = mesh.pointsInstance();
                 faces.write();
-<<<<<<< HEAD
-                if (writer.valid())
-                {
-                    mergeAndWrite(writer(), faces);
-=======
                 if (surfWriter.valid())
                 {
                     mergeAndWrite(surfWriter(), faces);
->>>>>>> 7b971a9e
                 }
             }
         }
@@ -890,15 +832,9 @@
                     << endl;
                 faces.instance() = mesh.pointsInstance();
                 faces.write();
-<<<<<<< HEAD
-                if (writer.valid())
-                {
-                    mergeAndWrite(writer(), faces);
-=======
                 if (surfWriter.valid())
                 {
                     mergeAndWrite(surfWriter(), faces);
->>>>>>> 7b971a9e
                 }
             }
         }
@@ -919,15 +855,9 @@
                     << " warped faces to set " << faces.name() << endl;
                 faces.instance() = mesh.pointsInstance();
                 faces.write();
-<<<<<<< HEAD
-                if (writer.valid())
-                {
-                    mergeAndWrite(writer(), faces);
-=======
                 if (surfWriter.valid())
                 {
                     mergeAndWrite(surfWriter(), faces);
->>>>>>> 7b971a9e
                 }
             }
         }
@@ -946,15 +876,9 @@
                 << " under-determined cells to set " << cells.name() << endl;
             cells.instance() = mesh.pointsInstance();
             cells.write();
-<<<<<<< HEAD
-            if (writer.valid())
-            {
-                mergeAndWrite(writer(), cells);
-=======
             if (surfWriter.valid())
             {
                 mergeAndWrite(surfWriter(), cells);
->>>>>>> 7b971a9e
             }
         }
     }
@@ -972,15 +896,9 @@
                 << " concave cells to set " << cells.name() << endl;
             cells.instance() = mesh.pointsInstance();
             cells.write();
-<<<<<<< HEAD
-            if (writer.valid())
-            {
-                mergeAndWrite(writer(), cells);
-=======
             if (surfWriter.valid())
             {
                 mergeAndWrite(surfWriter(), cells);
->>>>>>> 7b971a9e
             }
         }
     }
@@ -999,15 +917,9 @@
                 << faces.name() << endl;
             faces.instance() = mesh.pointsInstance();
             faces.write();
-<<<<<<< HEAD
-            if (writer.valid())
-            {
-                mergeAndWrite(writer(), faces);
-=======
             if (surfWriter.valid())
             {
                 mergeAndWrite(surfWriter(), faces);
->>>>>>> 7b971a9e
             }
         }
     }
@@ -1026,11 +938,6 @@
                 << faces.name() << endl;
             faces.instance() = mesh.pointsInstance();
             faces.write();
-<<<<<<< HEAD
-            if (writer.valid())
-            {
-                mergeAndWrite(writer(), faces);
-=======
             if (surfWriter.valid())
             {
                 mergeAndWrite(surfWriter(), faces);
@@ -1168,7 +1075,6 @@
                         }
                     }
                 }
->>>>>>> 7b971a9e
             }
         }
     }
