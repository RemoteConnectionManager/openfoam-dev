--- conflicted
+++ resolved
@@ -43,12 +43,8 @@
     const polyMesh& mesh,
     const bool allTopology,
     const bool allGeometry,
-<<<<<<< HEAD
-    const autoPtr<surfaceWriter>& writer
-=======
     const autoPtr<surfaceWriter>& surfWriter,
     const autoPtr<writer<scalar>>& setWriter
->>>>>>> 7b971a9e
 )
 {
     label noFailedChecks = 0;
@@ -134,15 +130,9 @@
                 << " illegal cells to set " << cells.name() << endl;
             cells.instance() = mesh.pointsInstance();
             cells.write();
-<<<<<<< HEAD
-            if (writer.valid())
-            {
-                mergeAndWrite(writer(), cells);
-=======
             if (surfWriter.valid())
             {
                 mergeAndWrite(surfWriter(), cells);
->>>>>>> 7b971a9e
             }
 
         }
@@ -187,15 +177,9 @@
                 << " unordered faces to set " << faces.name() << endl;
             faces.instance() = mesh.pointsInstance();
             faces.write();
-<<<<<<< HEAD
-            if (writer.valid())
-            {
-                mergeAndWrite(writer(), faces);
-=======
             if (surfWriter.valid())
             {
                 mergeAndWrite(surfWriter(), faces);
->>>>>>> 7b971a9e
             }
         }
     }
@@ -213,15 +197,9 @@
                 << faces.name() << endl;
             faces.instance() = mesh.pointsInstance();
             faces.write();
-<<<<<<< HEAD
-            if (writer.valid())
-            {
-                mergeAndWrite(writer(), faces);
-=======
             if (surfWriter.valid())
             {
                 mergeAndWrite(surfWriter(), faces);
->>>>>>> 7b971a9e
             }
         }
     }
@@ -240,15 +218,9 @@
                 << endl;
             cells.instance() = mesh.pointsInstance();
             cells.write();
-<<<<<<< HEAD
-            if (writer.valid())
-            {
-                mergeAndWrite(writer(), cells);
-=======
             if (surfWriter.valid())
             {
                 mergeAndWrite(surfWriter(), cells);
->>>>>>> 7b971a9e
             }
 
         }
@@ -270,15 +242,9 @@
                 << faces.name() << endl;
             faces.instance() = mesh.pointsInstance();
             faces.write();
-<<<<<<< HEAD
-            if (writer.valid())
-            {
-                mergeAndWrite(writer(), faces);
-=======
             if (surfWriter.valid())
             {
                 mergeAndWrite(surfWriter(), faces);
->>>>>>> 7b971a9e
             }
         }
     }
@@ -331,15 +297,9 @@
                 << endl;
             oneCells.instance() = mesh.pointsInstance();
             oneCells.write();
-<<<<<<< HEAD
-            if (writer.valid())
-            {
-                mergeAndWrite(writer(), oneCells);
-=======
             if (surfWriter.valid())
             {
                 mergeAndWrite(surfWriter(), oneCells);
->>>>>>> 7b971a9e
             }
         }
 
@@ -353,15 +313,9 @@
                 << endl;
             twoCells.instance() = mesh.pointsInstance();
             twoCells.write();
-<<<<<<< HEAD
-            if (writer.valid())
-            {
-                mergeAndWrite(writer(), twoCells);
-=======
             if (surfWriter.valid())
             {
                 mergeAndWrite(surfWriter(), twoCells);
->>>>>>> 7b971a9e
             }
         }
     }
@@ -400,8 +354,6 @@
             ctr.write();
 
 
-<<<<<<< HEAD
-=======
             // Points in multiple regions
             pointSet points
             (
@@ -409,7 +361,6 @@
                 "multiRegionPoints",
                 mesh.nPoints()/1000
             );
->>>>>>> 7b971a9e
 
             // Is region disconnected
             boolList regionDisconnected(rs.nRegions(), true);
@@ -422,35 +373,32 @@
 
                 for
                 (
-                    label faceI = mesh.nInternalFaces();
-                    faceI < mesh.nFaces();
-                    faceI++
+                    label facei = mesh.nInternalFaces();
+                    facei < mesh.nFaces();
+                    facei++
                 )
                 {
-                    label regionI = rs[mesh.faceOwner()[faceI]];
-                    const face& f = mesh.faces()[faceI];
+                    label regioni = rs[mesh.faceOwner()[facei]];
+                    const face& f = mesh.faces()[facei];
                     forAll(f, fp)
                     {
                         label& pRegion = pointToRegion[f[fp]];
                         if (pRegion == -1)
                         {
-                            pRegion = regionI;
+                            pRegion = regioni;
                         }
                         else if (pRegion == -2)
                         {
                             // Already marked
-                            regionDisconnected[regionI] = false;
+                            regionDisconnected[regioni] = false;
                         }
                         else if (pRegion != regionI)
                         {
                             // Multiple regions
-                            regionDisconnected[regionI] = false;
+                            regionDisconnected[regioni] = false;
                             regionDisconnected[pRegion] = false;
                             pRegion = -2;
-<<<<<<< HEAD
-=======
                             points.insert(f[fp]);
->>>>>>> 7b971a9e
                         }
                     }
                 }
