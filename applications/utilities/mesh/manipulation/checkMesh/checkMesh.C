/*---------------------------------------------------------------------------*\
  =========                 |
  \\      /  F ield         | OpenFOAM: The Open Source CFD Toolbox
   \\    /   O peration     |
<<<<<<< HEAD
    \\  /    A nd           | Copyright (C) 2011-2015 OpenFOAM Foundation
     \\/     M anipulation  | Copyright (C) 2015 OpenCFD Ltd.
=======
    \\  /    A nd           | Copyright (C) 2011-2016 OpenFOAM Foundation
     \\/     M anipulation  |
>>>>>>> 7b971a9e
-------------------------------------------------------------------------------
License
    This file is part of OpenFOAM.

    OpenFOAM is free software: you can redistribute it and/or modify it
    under the terms of the GNU General Public License as published by
    the Free Software Foundation, either version 3 of the License, or
    (at your option) any later version.

    OpenFOAM is distributed in the hope that it will be useful, but WITHOUT
    ANY WARRANTY; without even the implied warranty of MERCHANTABILITY or
    FITNESS FOR A PARTICULAR PURPOSE.  See the GNU General Public License
    for more details.

    You should have received a copy of the GNU General Public License
    along with OpenFOAM.  If not, see <http://www.gnu.org/licenses/>.

Application
    checkMesh

Group
    grpMeshManipulationUtilities

Description
    Checks validity of a mesh.

Usage
    \b checkMesh [OPTION]

    Options:
      - \par -allGeometry
        Checks all (including non finite-volume specific) geometry

      - \par -allTopology
        Checks all (including non finite-volume specific) addressing

      - \par -meshQuality
        Checks against user defined (in \a system/meshQualityDict) quality
        settings

      - \par -region \<name\>
        Specify an alternative mesh region.

      - \par -writeSets \<surfaceFormat\>
        Reconstruct all cellSets and faceSets geometry and write to
        postProcessing directory according to surfaceFormat
        (e.g. vtk or ensight). Additionally reconstructs all pointSets and
        writes as vtk format.

    \param -writeSets \<surfaceFormat\> \n
    Reconstruct all cellSets and faceSets geometry and write to postProcessing/
    directory according to surfaceFormat (e.g. vtk or ensight)

\*---------------------------------------------------------------------------*/

#include "argList.H"
#include "timeSelector.H"
#include "Time.H"
#include "polyMesh.H"
#include "globalMeshData.H"
<<<<<<< HEAD
#include "vtkSurfaceWriter.H"
=======
#include "surfaceWriter.H"
#include "vtkSetWriter.H"
>>>>>>> 7b971a9e

#include "checkTools.H"
#include "checkTopology.H"
#include "checkGeometry.H"
#include "checkMeshQuality.H"

using namespace Foam;

// * * * * * * * * * * * * * * * * * * * * * * * * * * * * * * * * * * * * * //

int main(int argc, char *argv[])
{
    timeSelector::addOptions();
    #include "addRegionOption.H"
    argList::addBoolOption
    (
        "noTopology",
        "skip checking the mesh topology"
    );
    argList::addBoolOption
    (
        "allGeometry",
        "include bounding box checks"
    );
    argList::addBoolOption
    (
        "allTopology",
        "include extra topology checks"
    );
    argList::addBoolOption
    (
        "meshQuality",
        "read user-defined mesh quality criterions from system/meshQualityDict"
    );
    argList::addOption
    (
        "writeSets",
<<<<<<< HEAD
        "surfaceFormat"
=======
        "surfaceFormat",
>>>>>>> 7b971a9e
        "reconstruct and write all faceSets and cellSets in selected format"
    );

    #include "setRootCase.H"
    #include "createTime.H"
    instantList timeDirs = timeSelector::select0(runTime, args);
    #include "createNamedPolyMesh.H"

    const bool noTopology  = args.optionFound("noTopology");
    const bool allGeometry = args.optionFound("allGeometry");
    const bool allTopology = args.optionFound("allTopology");
    const bool meshQuality = args.optionFound("meshQuality");

    word surfaceFormat;
    const bool writeSets = args.optionReadIfPresent("writeSets", surfaceFormat);

    if (noTopology)
    {
        Info<< "Disabling all topology checks." << nl << endl;
    }
    if (allTopology)
    {
        Info<< "Enabling all (cell, face, edge, point) topology checks."
            << nl << endl;
    }
    if (allGeometry)
    {
        Info<< "Enabling all geometry checks." << nl << endl;
    }
    if (meshQuality)
    {
        Info<< "Enabling user-defined geometry checks." << nl << endl;
    }
    if (writeSets)
    {
        Info<< "Reconstructing and writing " << surfaceFormat
            << " representation"
            << " of all faceSets and cellSets." << nl << endl;
    }


    autoPtr<IOdictionary> qualDict;
    if (meshQuality)
    {
        qualDict.reset
        (
            new IOdictionary
            (
                IOobject
                (
                    "meshQualityDict",
                    mesh.time().system(),
                    mesh,
                    IOobject::MUST_READ,
                    IOobject::NO_WRITE
                )
           )
        );
    }


<<<<<<< HEAD
    autoPtr<surfaceWriter> writer;
    if (writeSets)
    {
        writer = surfaceWriter::New(surfaceFormat);
=======
    autoPtr<surfaceWriter> surfWriter;
    autoPtr<writer<scalar>> setWriter;
    if (writeSets)
    {
        surfWriter = surfaceWriter::New(surfaceFormat);
        setWriter = writer<scalar>::New(vtkSetWriter<scalar>::typeName);
>>>>>>> 7b971a9e
    }


    forAll(timeDirs, timeI)
    {
        runTime.setTime(timeDirs[timeI], timeI);

        polyMesh::readUpdateState state = mesh.readUpdate();

        if
        (
            !timeI
         || state == polyMesh::TOPO_CHANGE
         || state == polyMesh::TOPO_PATCH_CHANGE
        )
        {
            Info<< "Time = " << runTime.timeName() << nl << endl;

            // Reconstruct globalMeshData
            mesh.globalData();

            printMeshStats(mesh, allTopology);

            label nFailedChecks = 0;

            if (!noTopology)
            {
                nFailedChecks += checkTopology
                (
                    mesh,
                    allTopology,
                    allGeometry,
<<<<<<< HEAD
                    writer
                );
            }

            nFailedChecks += checkGeometry(mesh, allGeometry, writer);

            if (meshQuality)
            {
                nFailedChecks += checkMeshQuality(mesh, qualDict(), writer);
=======
                    surfWriter,
                    setWriter
                );
            }

            nFailedChecks += checkGeometry
            (
                mesh,
                allGeometry,
                surfWriter,
                setWriter
            );

            if (meshQuality)
            {
                nFailedChecks += checkMeshQuality(mesh, qualDict(), surfWriter);
>>>>>>> 7b971a9e
            }


            // Note: no reduction in nFailedChecks necessary since is
            //       counter of checks, not counter of failed cells,faces etc.

            if (nFailedChecks == 0)
            {
                Info<< "\nMesh OK.\n" << endl;
            }
            else
            {
                Info<< "\nFailed " << nFailedChecks << " mesh checks.\n"
                    << endl;
            }
        }
        else if (state == polyMesh::POINTS_MOVED)
        {
            Info<< "Time = " << runTime.timeName() << nl << endl;

<<<<<<< HEAD
            label nFailedChecks = checkGeometry(mesh, allGeometry, writer);

            if (meshQuality)
            {
                nFailedChecks += checkMeshQuality(mesh, qualDict(), writer);
=======
            label nFailedChecks = checkGeometry
            (
                mesh,
                allGeometry,
                surfWriter,
                setWriter
            );

            if (meshQuality)
            {
                nFailedChecks += checkMeshQuality(mesh, qualDict(), surfWriter);
>>>>>>> 7b971a9e
            }


            if (nFailedChecks)
            {
                Info<< "\nFailed " << nFailedChecks << " mesh checks.\n"
                    << endl;
            }
            else
            {
                Info<< "\nMesh OK.\n" << endl;
            }
        }
    }

    Info<< "End\n" << endl;

    return 0;
}


// ************************************************************************* //<|MERGE_RESOLUTION|>--- conflicted
+++ resolved
@@ -2,13 +2,8 @@
   =========                 |
   \\      /  F ield         | OpenFOAM: The Open Source CFD Toolbox
    \\    /   O peration     |
-<<<<<<< HEAD
-    \\  /    A nd           | Copyright (C) 2011-2015 OpenFOAM Foundation
+    \\  /    A nd           | Copyright (C) 2011-2016 OpenFOAM Foundation
      \\/     M anipulation  | Copyright (C) 2015 OpenCFD Ltd.
-=======
-    \\  /    A nd           | Copyright (C) 2011-2016 OpenFOAM Foundation
-     \\/     M anipulation  |
->>>>>>> 7b971a9e
 -------------------------------------------------------------------------------
 License
     This file is part of OpenFOAM.
@@ -69,12 +64,8 @@
 #include "Time.H"
 #include "polyMesh.H"
 #include "globalMeshData.H"
-<<<<<<< HEAD
-#include "vtkSurfaceWriter.H"
-=======
 #include "surfaceWriter.H"
 #include "vtkSetWriter.H"
->>>>>>> 7b971a9e
 
 #include "checkTools.H"
 #include "checkTopology.H"
@@ -112,11 +103,7 @@
     argList::addOption
     (
         "writeSets",
-<<<<<<< HEAD
-        "surfaceFormat"
-=======
         "surfaceFormat",
->>>>>>> 7b971a9e
         "reconstruct and write all faceSets and cellSets in selected format"
     );
 
@@ -178,19 +165,12 @@
     }
 
 
-<<<<<<< HEAD
-    autoPtr<surfaceWriter> writer;
-    if (writeSets)
-    {
-        writer = surfaceWriter::New(surfaceFormat);
-=======
     autoPtr<surfaceWriter> surfWriter;
     autoPtr<writer<scalar>> setWriter;
     if (writeSets)
     {
         surfWriter = surfaceWriter::New(surfaceFormat);
         setWriter = writer<scalar>::New(vtkSetWriter<scalar>::typeName);
->>>>>>> 7b971a9e
     }
 
 
@@ -223,17 +203,6 @@
                     mesh,
                     allTopology,
                     allGeometry,
-<<<<<<< HEAD
-                    writer
-                );
-            }
-
-            nFailedChecks += checkGeometry(mesh, allGeometry, writer);
-
-            if (meshQuality)
-            {
-                nFailedChecks += checkMeshQuality(mesh, qualDict(), writer);
-=======
                     surfWriter,
                     setWriter
                 );
@@ -250,7 +219,6 @@
             if (meshQuality)
             {
                 nFailedChecks += checkMeshQuality(mesh, qualDict(), surfWriter);
->>>>>>> 7b971a9e
             }
 
 
@@ -271,13 +239,6 @@
         {
             Info<< "Time = " << runTime.timeName() << nl << endl;
 
-<<<<<<< HEAD
-            label nFailedChecks = checkGeometry(mesh, allGeometry, writer);
-
-            if (meshQuality)
-            {
-                nFailedChecks += checkMeshQuality(mesh, qualDict(), writer);
-=======
             label nFailedChecks = checkGeometry
             (
                 mesh,
@@ -289,7 +250,6 @@
             if (meshQuality)
             {
                 nFailedChecks += checkMeshQuality(mesh, qualDict(), surfWriter);
->>>>>>> 7b971a9e
             }
 
 
