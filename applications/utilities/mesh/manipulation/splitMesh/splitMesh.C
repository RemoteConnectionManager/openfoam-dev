--- conflicted
+++ resolved
@@ -285,12 +285,8 @@
             << exit(FatalError);
     }
 
-<<<<<<< HEAD
     Info<< nl << "End" << nl << endl;
 
-=======
-    Info<< "End\n" << endl;
->>>>>>> 449a9ecc
     return 0;
 }
 
