#!/bin/sh
cd ${0%/*} || exit 1    # Run from this directory

# Parse arguments for compilation (at least for error catching)
. $WM_PROJECT_DIR/wmake/scripts/AllwmakeParseArguments
<<<<<<< HEAD
set -x

wmake -all blockMesh
wmake -all extrude
wmake -all extrude2DMesh
wmake -all snappyHexMesh

foamyMesh/Allwmake $*
=======

wmake -all $targetType blockMesh
wmake -all $targetType extrude
wmake -all $targetType extrude2DMesh
wmake -all $targetType snappyHexMesh

if [ -n "$FOAMY_HEX_MESH" ]
then
    foamyMesh/Allwmake $targetType $*
fi

>>>>>>> 7b971a9e

#------------------------------------------------------------------------------<|MERGE_RESOLUTION|>--- conflicted
+++ resolved
@@ -3,17 +3,6 @@
 
 # Parse arguments for compilation (at least for error catching)
 . $WM_PROJECT_DIR/wmake/scripts/AllwmakeParseArguments
-<<<<<<< HEAD
-set -x
-
-wmake -all blockMesh
-wmake -all extrude
-wmake -all extrude2DMesh
-wmake -all snappyHexMesh
-
-foamyMesh/Allwmake $*
-=======
-
 wmake -all $targetType blockMesh
 wmake -all $targetType extrude
 wmake -all $targetType extrude2DMesh
@@ -24,6 +13,5 @@
     foamyMesh/Allwmake $targetType $*
 fi
 
->>>>>>> 7b971a9e
 
 #------------------------------------------------------------------------------