--- conflicted
+++ resolved
@@ -29,13 +29,8 @@
     -lconformalVoronoiMesh \
     -lmeshTools \
     -ldecompositionMethods \
-<<<<<<< HEAD
     -ldecompose \
     -L$(FOAM_LIBBIN)/dummy -lptscotchDecomp -lscotchDecomp \
-    -ledgeMesh \
-=======
-    -L$(FOAM_LIBBIN)/dummy -lscotchDecomp -lptscotchDecomp \
->>>>>>> d2a62df7
     -lfileFormats \
     -ltriSurface \
     -ldynamicMesh \
