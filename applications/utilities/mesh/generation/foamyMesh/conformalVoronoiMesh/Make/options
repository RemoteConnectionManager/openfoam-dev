--- conflicted
+++ resolved
@@ -16,11 +16,7 @@
     -I$(LIB_SRC)/finiteVolume/lnInclude \
     -I$(LIB_SRC)/meshTools/lnInclude \
     -I$(LIB_SRC)/parallel/decompose/decompositionMethods/lnInclude \
-<<<<<<< HEAD
     -I$(LIB_SRC)/parallel/decompose/decompose/lnInclude \
-    -I$(LIB_SRC)/edgeMesh/lnInclude \
-=======
->>>>>>> d2a62df7
     -I$(LIB_SRC)/fileFormats/lnInclude \
     -I$(LIB_SRC)/dynamicMesh/lnInclude \
     -I$(LIB_SRC)/surfMesh/lnInclude \
@@ -32,11 +28,7 @@
 LIB_LIBS = \
     ${CGAL_LIBS} \
     -lmeshTools \
-<<<<<<< HEAD
     -ldecompose \
-    -ledgeMesh \
-=======
->>>>>>> d2a62df7
     -lfileFormats \
     -ltriSurface \
     -ldynamicMesh \
