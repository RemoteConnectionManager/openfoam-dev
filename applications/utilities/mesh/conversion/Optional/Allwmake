#!/bin/sh
#------------------------------------------------------------------------------
cd ${0%/*} || exit 1    # Run from this directory

# Optional component: continue-on-error
# - may not have third-party installed
export WM_CONTINUE_ON_ERROR=true

# Parse arguments for compilation (at least for error catching)
. $WM_PROJECT_DIR/wmake/scripts/AllwmakeParseArguments

warning="==> skip ccmio"

<<<<<<< HEAD
if settings=$($WM_PROJECT_DIR/bin/foamEtcFile config.sh/ccmio)
then
    . $settings
else
    echo "$warning (no config.sh/ccmio settings)"
    exit
fi

# Build libccmio (.a|.so) - use static linkage for fewer issues
$WM_THIRD_PARTY_DIR/makeCCMIO lib
=======
# Build libccmio (.a|.so)
$WM_THIRD_PARTY_DIR/makeCCMIO lib # libso
>>>>>>> e6fb13cc

if [ -e $CCMIO_ARCH_PATH/include/libccmio/ccmio.h \
  -a \( -e $CCMIO_ARCH_PATH/lib/libccmio.a -o -e $FOAM_EXT_LIBBIN/libccmio.so \) ]
then
    wmake $targetType ccm26ToFoam
else
    echo $warning
fi

#------------------------------------------------------------------------------<|MERGE_RESOLUTION|>--- conflicted
+++ resolved
@@ -11,7 +11,6 @@
 
 warning="==> skip ccmio"
 
-<<<<<<< HEAD
 if settings=$($WM_PROJECT_DIR/bin/foamEtcFile config.sh/ccmio)
 then
     . $settings
@@ -22,10 +21,6 @@
 
 # Build libccmio (.a|.so) - use static linkage for fewer issues
 $WM_THIRD_PARTY_DIR/makeCCMIO lib
-=======
-# Build libccmio (.a|.so)
-$WM_THIRD_PARTY_DIR/makeCCMIO lib # libso
->>>>>>> e6fb13cc
 
 if [ -e $CCMIO_ARCH_PATH/include/libccmio/ccmio.h \
   -a \( -e $CCMIO_ARCH_PATH/lib/libccmio.a -o -e $FOAM_EXT_LIBBIN/libccmio.so \) ]
