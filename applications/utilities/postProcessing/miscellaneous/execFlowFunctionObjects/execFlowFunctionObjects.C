/*---------------------------------------------------------------------------*\
  =========                 |
  \\      /  F ield         | OpenFOAM: The Open Source CFD Toolbox
   \\    /   O peration     |
    \\  /    A nd           | Copyright (C) 2011-2015 OpenFOAM Foundation
     \\/     M anipulation  |
-------------------------------------------------------------------------------
License
    This file is part of OpenFOAM.

    OpenFOAM is free software: you can redistribute it and/or modify it
    under the terms of the GNU General Public License as published by
    the Free Software Foundation, either version 3 of the License, or
    (at your option) any later version.

    OpenFOAM is distributed in the hope that it will be useful, but WITHOUT
    ANY WARRANTY; without even the implied warranty of MERCHANTABILITY or
    FITNESS FOR A PARTICULAR PURPOSE.  See the GNU General Public License
    for more details.

    You should have received a copy of the GNU General Public License
    along with OpenFOAM.  If not, see <http://www.gnu.org/licenses/>.

Application
    execFlowFunctionObjects

Description
    Execute the set of functionObjects specified in the selected dictionary
    (which defaults to system/controlDict) for the selected set of times.
    Alternative dictionaries should be placed in the system/ directory.

    The flow (p-U) and optionally turbulence fields are available for the
    function objects to operate on allowing forces and other related properties
    to be calculated in addition to cutting planes etc.

\*---------------------------------------------------------------------------*/

#include "argList.H"
#include "timeSelector.H"

#include "volFields.H"
#include "surfaceFields.H"
#include "pointFields.H"
#include "uniformDimensionedFields.H"
#include "ReadFields.H"
#include "fvOptions.H"

#include "singlePhaseTransportModel.H"
#include "turbulentTransportModel.H"
#include "turbulentFluidThermoModel.H"

using namespace Foam;

// * * * * * * * * * * * * * * * * * * * * * * * * * * * * * * * * * * * * * //

// Read all fields of type. Returns names of fields read. Guarantees all
// processors to read fields in same order.
template<class GeoField>
wordList ReadUniformFields
(
    const IOobjectList& objects,
    PtrList<GeoField>& fields,
    const bool syncPar
)
{
    // Search list of objects for wanted type
    IOobjectList fieldObjects(objects.lookupClass(GeoField::typeName));

    wordList masterNames(fieldObjects.names());

    if (syncPar && Pstream::parRun())
    {
        // Check that I have the same fields as the master
        const wordList localNames(masterNames);
        Pstream::scatter(masterNames);

        HashSet<word> localNamesSet(localNames);

        forAll(masterNames, i)
        {
            const word& masterFld = masterNames[i];

            HashSet<word>::iterator iter = localNamesSet.find(masterFld);

            if (iter == localNamesSet.end())
            {
                FatalErrorInFunction
                    << "Fields not synchronised across processors." << endl
                    << "Master has fields " << masterNames
                    << "  processor " << Pstream::myProcNo()
                    << " has fields " << localNames << exit(FatalError);
            }
            else
            {
                localNamesSet.erase(iter);
            }
        }

        forAllConstIter(HashSet<word>, localNamesSet, iter)
        {
            FatalErrorInFunction
                << "Fields not synchronised across processors." << endl
                << "Master has fields " << masterNames
                << "  processor " << Pstream::myProcNo()
                << " has fields " << localNames << exit(FatalError);
        }
    }


    fields.setSize(masterNames.size());

    // Make sure to read in masterNames order.

    forAll(masterNames, i)
    {
        Info<< "Reading " << GeoField::typeName << ' ' << masterNames[i]
            << endl;

        const IOobject& io = *fieldObjects[masterNames[i]];

        fields.set
        (
            i,
            new GeoField
            (
                IOobject
                (
                    io.name(),
                    io.instance(),
                    io.local(),
                    io.db(),
                    IOobject::MUST_READ,
                    IOobject::AUTO_WRITE,
                    io.registerObject()
                )
            )
        );
    }
    return masterNames;
}


void calc
(
    const argList& args,
    const Time& runTime,
    const fvMesh& mesh,
    functionObjectList& fol
)
{
    if (args.optionFound("noRead"))
    {
        fol.execute(true);
    }
    else if (args.optionFound("noFlow"))
    {
        Info<< "    Operating in no-flow mode; no models will be loaded."
            << " All vol, surface and point fields will be loaded." << endl;

        // Read objects in time directory
        IOobjectList objects(mesh, runTime.timeName());

        // Read vol fields.

        PtrList<volScalarField> vsFlds;
        ReadFields(mesh, objects, vsFlds);

        PtrList<volVectorField> vvFlds;
        ReadFields(mesh, objects, vvFlds);

        PtrList<volSphericalTensorField> vstFlds;
        ReadFields(mesh, objects, vstFlds);

        PtrList<volSymmTensorField> vsymtFlds;
        ReadFields(mesh, objects, vsymtFlds);

        PtrList<volTensorField> vtFlds;
        ReadFields(mesh, objects, vtFlds);

        // Read vol-internal fields.

        PtrList<volScalarField::DimensionedInternalField> vsiFlds;
        ReadFields(mesh, objects, vsiFlds);

        PtrList<volVectorField::DimensionedInternalField> vviFlds;
        ReadFields(mesh, objects, vviFlds);

        PtrList<volSphericalTensorField::DimensionedInternalField> vstiFlds;
        ReadFields(mesh, objects, vstiFlds);

        PtrList<volSymmTensorField::DimensionedInternalField> vsymtiFlds;
        ReadFields(mesh, objects, vsymtiFlds);

        PtrList<volTensorField::DimensionedInternalField> vtiFlds;
        ReadFields(mesh, objects, vtiFlds);

        // Read surface fields.

        PtrList<surfaceScalarField> ssFlds;
        ReadFields(mesh, objects, ssFlds);

        PtrList<surfaceVectorField> svFlds;
        ReadFields(mesh, objects, svFlds);

        PtrList<surfaceSphericalTensorField> sstFlds;
        ReadFields(mesh, objects, sstFlds);

        PtrList<surfaceSymmTensorField> ssymtFlds;
        ReadFields(mesh, objects, ssymtFlds);

        PtrList<surfaceTensorField> stFlds;
        ReadFields(mesh, objects, stFlds);

        // Read point fields.
        const pointMesh& pMesh = pointMesh::New(mesh);

        PtrList<pointScalarField> psFlds;
        ReadFields(pMesh, objects, psFlds);

        PtrList<pointVectorField> pvFlds;
        ReadFields(pMesh, objects, pvFlds);

        PtrList<pointSphericalTensorField> pstFlds;
        ReadFields(pMesh, objects, pstFlds);

        PtrList<pointSymmTensorField> psymtFlds;
        ReadFields(pMesh, objects, psymtFlds);

        PtrList<pointTensorField> ptFlds;
        ReadFields(pMesh, objects, ptFlds);

        // Read uniform dimensioned fields
        IOobjectList constantObjects(mesh, runTime.constant());

        PtrList<uniformDimensionedScalarField> usFlds;
        ReadUniformFields(constantObjects, usFlds, true);

        PtrList<uniformDimensionedVectorField> uvFlds;
        ReadUniformFields(constantObjects, uvFlds, true);

        PtrList<uniformDimensionedSphericalTensorField> ustFlds;
        ReadUniformFields(constantObjects, ustFlds, true);

        PtrList<uniformDimensionedSymmTensorField> usymmtFlds;
        ReadUniformFields(constantObjects, usymmtFlds, true);

        PtrList<uniformDimensionedTensorField> utFlds;
        ReadUniformFields(constantObjects, utFlds, true);

        fol.execute(true);
    }
    else
    {
        Info<< "    Reading phi" << endl;
        surfaceScalarField phi
        (
            IOobject
            (
                "phi",
                runTime.timeName(),
                mesh,
                IOobject::MUST_READ
            ),
            mesh
        );

        Info<< "    Reading U" << endl;
        volVectorField U
        (
            IOobject
            (
                "U",
                runTime.timeName(),
                mesh,
                IOobject::MUST_READ
            ),
            mesh
        );

        Info<< "    Reading p" << endl;
        volScalarField p
        (
            IOobject
            (
                "p",
                runTime.timeName(),
                mesh,
                IOobject::MUST_READ
            ),
            mesh
        );

<<<<<<< HEAD
=======
        // Note: fvOptions not directly used but constructs fvOptions so
        //       e.g. porosity modelling is effective for use in forces fo.
        #include "createFvOptions.H"

>>>>>>> e71b94db
        if (phi.dimensions() == dimVolume/dimTime)
        {
            IOobject turbulencePropertiesHeader
            (
                "turbulenceProperties",
                runTime.constant(),
                mesh,
                IOobject::MUST_READ_IF_MODIFIED,
                IOobject::NO_WRITE,
                false
            );

            if (turbulencePropertiesHeader.headerOk())
            {
                singlePhaseTransportModel laminarTransport(U, phi);

                autoPtr<incompressible::turbulenceModel> turbulenceModel
                (
                    incompressible::turbulenceModel::New
                    (
                        U,
                        phi,
                        laminarTransport
                    )
                );

                fol.execute(true);
            }
            else
            {
                IOdictionary transportProperties
                (
                    IOobject
                    (
                        "transportProperties",
                        runTime.constant(),
                        mesh,
                        IOobject::MUST_READ_IF_MODIFIED,
                        IOobject::NO_WRITE
                    )
                );

                fol.execute(true);
            }
        }
        else if (phi.dimensions() == dimMass/dimTime)
        {
            autoPtr<fluidThermo> thermo(fluidThermo::New(mesh));

            volScalarField rho
            (
                IOobject
                (
                    "rho",
                    runTime.timeName(),
                    mesh
                ),
                thermo->rho()
            );

            IOobject turbulencePropertiesHeader
            (
                "turbulenceProperties",
                runTime.constant(),
                mesh,
                IOobject::MUST_READ_IF_MODIFIED,
                IOobject::NO_WRITE,
                false
            );

            if (turbulencePropertiesHeader.headerOk())
            {
                autoPtr<compressible::turbulenceModel> turbulenceModel
                (
                    compressible::turbulenceModel::New
                    (
                        rho,
                        U,
                        phi,
                        thermo()
                    )
                );

                fol.execute(true);
            }
            else
            {
                IOdictionary transportProperties
                (
                    IOobject
                    (
                        "transportProperties",
                        runTime.constant(),
                        mesh,
                        IOobject::MUST_READ_IF_MODIFIED,
                        IOobject::NO_WRITE
                    )
                );

                fol.execute(true);
            }
        }
        else
        {
            FatalErrorInFunction
                << "Incorrect dimensions of phi: " << phi.dimensions()
                << nl << exit(FatalError);
        }
    }
}


autoPtr<functionObjectList> readFunctionObjects
(
    const argList& args,
    const Time& runTime,
    dictionary& folDict
)
{
    autoPtr<functionObjectList> folPtr;

    if (args.optionFound("dict"))
    {
        folDict = IOdictionary
        (
            IOobject
            (
                args["dict"],
                runTime,
                IOobject::MUST_READ_IF_MODIFIED
            )
        );
        folPtr.reset(new functionObjectList(runTime, folDict));
    }
    else
    {
        folPtr.reset(new functionObjectList(runTime));
    }
    folPtr->start();

    return folPtr;
}


int main(int argc, char *argv[])
{
    timeSelector::addOptions();
    #include "addRegionOption.H"
    argList::addBoolOption
    (
        "noFlow",
        "suppress creating flow models"
    );
    argList::addBoolOption
    (
        "noRead",
        "do not read any field data"
    );
    #include "addDictOption.H"

    #include "setRootCase.H"
    #include "createTime.H"
    instantList timeDirs = timeSelector::select0(runTime, args);
    #include "createNamedMesh.H"

    // Externally stored dictionary for functionObjectList
    // if not constructed from runTime
    dictionary folDict;

    // Construct functionObjectList
    autoPtr<functionObjectList> folPtr
    (
        readFunctionObjects(args, runTime, folDict)
    );

    forAll(timeDirs, timeI)
    {
        runTime.setTime(timeDirs[timeI], timeI);

        Info<< "Time = " << runTime.timeName() << endl;

        if (mesh.readUpdate() != polyMesh::UNCHANGED)
        {
            // Update functionObjectList if mesh changes
            folPtr = readFunctionObjects(args, runTime, folDict);
        }

        FatalIOError.throwExceptions();

        try
        {
            calc(args, runTime, mesh, folPtr());
        }
        catch (IOerror& err)
        {
            Warning<< err << endl;
        }

        Info<< endl;
    }

    Info<< "End\n" << endl;

    return 0;
}


// ************************************************************************* //<|MERGE_RESOLUTION|>--- conflicted
+++ resolved
@@ -290,13 +290,10 @@
             mesh
         );
 
-<<<<<<< HEAD
-=======
         // Note: fvOptions not directly used but constructs fvOptions so
         //       e.g. porosity modelling is effective for use in forces fo.
         #include "createFvOptions.H"
 
->>>>>>> e71b94db
         if (phi.dimensions() == dimVolume/dimTime)
         {
             IOobject turbulencePropertiesHeader
