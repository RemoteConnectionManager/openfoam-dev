--- conflicted
+++ resolved
@@ -2,21 +2,13 @@
     -I$(LIB_SRC)/finiteVolume/lnInclude \
     -I$(LIB_SRC)/meshTools/lnInclude \
     -I$(LIB_SRC)/dynamicMesh/lnInclude \
-<<<<<<< HEAD
     -I$(LIB_SRC)/fileFormats/lnInclude \
-=======
->>>>>>> 7b971a9e
     -I$(LIB_SRC)/sampling/lnInclude \
     -I$(LIB_SRC)/lagrangian/basic/lnInclude
 
 EXE_LIBS = \
-<<<<<<< HEAD
-    -lfiniteVolume \
-    -lmeshTools \
+    -ldynamicMesh \
     -lfileFormats \
-=======
-    -ldynamicMesh \
->>>>>>> 7b971a9e
     -lsampling \
     -lgenericPatchFields \
     -llagrangian