EXE_INC = \
    -I$(LIB_SRC)/finiteVolume/lnInclude \
    -I$(LIB_SRC)/meshTools/lnInclude \
    -I$(LIB_SRC)/dynamicMesh/lnInclude \
    -I$(LIB_SRC)/fileFormats/lnInclude \
    -I$(LIB_SRC)/sampling/lnInclude \
    -I$(LIB_SRC)/lagrangian/basic/lnInclude \
    -I$(LIB_SRC)/conversion/lnInclude

EXE_LIBS = \
    -ldynamicMesh \
    -lfileFormats \
    -lsampling \
    -lgenericPatchFields \
<<<<<<< HEAD
    -llagrangian
=======
    -llagrangian \
    -lconversion
>>>>>>> af1bec99
<|MERGE_RESOLUTION|>--- conflicted
+++ resolved
@@ -12,9 +12,5 @@
     -lfileFormats \
     -lsampling \
     -lgenericPatchFields \
-<<<<<<< HEAD
-    -llagrangian
-=======
     -llagrangian \
-    -lconversion
->>>>>>> af1bec99
+    -lconversion