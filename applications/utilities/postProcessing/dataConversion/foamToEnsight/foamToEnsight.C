--- conflicted
+++ resolved
@@ -33,53 +33,39 @@
     An Ensight part is created for the internalMesh and for each patch.
 
 Usage
-<<<<<<< HEAD
     \b foamToEnsight [OPTION]
-=======
-    - foamToEnsight [OPTION] \n
     Translates OpenFOAM data to EnSight format
->>>>>>> af1bec99
 
     Options:
       - \par -ascii
         Write Ensight data in ASCII format instead of "C Binary"
 
-<<<<<<< HEAD
-      - \par -patches patchList
+      - \par -noZero
+        Exclude the often incomplete initial conditions.
+
+      - \par -noLagrangian \n
+        Suppress writing lagrangian positions and fields.
+
+      - \par -noPatches
+        Suppress writing any patches.
+
+      - \par -patches patchList \n
         Specify particular patches to write.
         Specifying an empty list suppresses writing the internalMesh.
-=======
-    \param -noZero \n
-    Exclude the often incomplete initial conditions.
-
-    \param -noLagrangian \n
-    Suppress writing lagrangian positions and fields.
->>>>>>> af1bec99
-
-      - \par -noPatches
-        Suppress writing any patches.
-
-<<<<<<< HEAD
-      - \par -faceZones zoneList
+
+      - \par -faceZones zoneList \n
         Specify faceZones to write, with wildcards
-=======
-    \param -patches patchList \n
-    Specify particular patches to write.
-    Specifying an empty list suppresses writing the internalMesh.
-
-    \param -faceZones zoneList \n
-    Specify faceZones to write, with wildcards
->>>>>>> af1bec99
 
       - \par -cellZone zoneName
         Specify single cellZone to write (not lagrangian)
 
-    \param -width \<n\>\n
-    Width of EnSight data subdir (default: 8)
+      - \par -width \<n\>\n
+        Width of EnSight data subdir (default: 8)
 
 Note
     Parallel support for cloud data is not supported
-    - writes to \a EnSight directory to avoid collisions with foamToEnsightParts
+    - writes to \a EnSight directory to avoid collisions with
+      foamToEnsightParts
 
 \*---------------------------------------------------------------------------*/
 
@@ -110,11 +96,7 @@
 
 // * * * * * * * * * * * * * * * * * * * * * * * * * * * * * * * * * * * * * //
 
-bool inFileNameList
-(
-    const fileNameList& nameList,
-    const word& name
-)
+bool inFileNameList(const fileNameList& nameList, const word& name)
 {
     forAll(nameList, i)
     {
@@ -126,7 +108,6 @@
 
     return false;
 }
-
 
 
 int main(int argc, char *argv[])
@@ -275,13 +256,7 @@
     // Start of case file header output
     // ~~~~~~~~~~~~~~~~~~~~~~~~~~~~~~~~
 
-<<<<<<< HEAD
-    const word prepend = args.globalCaseName() + '.';
-
-    OFstream *ensightCaseFilePtr = nullptr;
-=======
     OFstream *ensightCaseFilePtr(nullptr);
->>>>>>> af1bec99
     if (Pstream::master())
     {
         fileName caseFileName = args.globalCaseName() + ".case";
