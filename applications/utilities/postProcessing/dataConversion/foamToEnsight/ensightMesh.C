--- conflicted
+++ resolved
@@ -2,13 +2,8 @@
   =========                 |
   \\      /  F ield         | OpenFOAM: The Open Source CFD Toolbox
    \\    /   O peration     |
-<<<<<<< HEAD
     \\  /    A nd           | Copyright (C) 2011-2016 OpenFOAM Foundation
-     \\/     M anipulation  |
-=======
-    \\  /    A nd           | Copyright (C) 2011-2015 OpenFOAM Foundation
      \\/     M anipulation  | Copyright (C) 2016 OpenCFD Ltd.
->>>>>>> af1bec99
 -------------------------------------------------------------------------------
 License
     This file is part of OpenFOAM.
@@ -1045,19 +1040,13 @@
         if (meshMoving)
         {
             geoFileName =
-                dataDir/ensightFile::subDir(timeIndex)/ensightMesh::geometryName;
-
-<<<<<<< HEAD
-    ensightStream* ensightGeometryFilePtr = nullptr;
-    if (Pstream::master())
-    {
-        if (binary_)
-=======
+                dataDir/ensightFile::subDir(timeIndex)
+               /ensightMesh::geometryName;
+
             mkDir(geoFileName.path());
         }
 
         if (format_ == IOstream::BINARY)
->>>>>>> af1bec99
         {
             filePtr = new ensightBinaryStream
             (
