EXE_INC = \
    -I$(WM_THIRD_PARTY_DIR)/tecio/tecsrc/lnInclude \
    -I$(LIB_SRC)/lagrangian/basic/lnInclude \
    -I$(LIB_SRC)/finiteVolume/lnInclude \
    -I$(LIB_SRC)/dynamicMesh/lnInclude \
    -I$(LIB_SRC)/meshTools/lnInclude


EXE_LIBS = \
    -llagrangian \
<<<<<<< HEAD
    -lfiniteVolume \
=======
>>>>>>> 7b971a9e
    -ldynamicMesh \
    -lgenericPatchFields \
    -L$(FOAM_EXT_LIBBIN) -ltecio<|MERGE_RESOLUTION|>--- conflicted
+++ resolved
@@ -8,10 +8,7 @@
 
 EXE_LIBS = \
     -llagrangian \
-<<<<<<< HEAD
-    -lfiniteVolume \
-=======
->>>>>>> 7b971a9e
+    -ldynamicMesh \
     -ldynamicMesh \
     -lgenericPatchFields \
     -L$(FOAM_EXT_LIBBIN) -ltecio