/*---------------------------------------------------------------------------* \
  =========                 |
  \\      /  F ield         | OpenFOAM: The Open Source CFD Toolbox
   \\    /   O peration     |
    \\  /    A nd           | Copyright (C) 2011-2015 OpenFOAM Foundation
     \\/     M anipulation  |
-------------------------------------------------------------------------------
License
    This file is part of OpenFOAM.

    OpenFOAM is free software: you can redistribute it and/or modify it
    under the terms of the GNU General Public License as published by
    the Free Software Foundation, either version 3 of the License, or
    (at your option) any later version.

    OpenFOAM is distributed in the hope that it will be useful, but WITHOUT
    ANY WARRANTY; without even the implied warranty of MERCHANTABILITY or
    FITNESS FOR A PARTICULAR PURPOSE.  See the GNU General Public License
    for more details.

    You should have received a copy of the GNU General Public License
    along with OpenFOAM.  If not, see <http://www.gnu.org/licenses/>.

Application
    Pe

Description
    Calculates the Peclet number Pe from the flux phi and writes the maximum
    value, the surfaceScalarField Pef and volScalarField Pe.

    With the -noWrite option just outputs the max value without writing
    the fields.

\*---------------------------------------------------------------------------*/

#include "calc.H"
#include "surfaceInterpolate.H"
#include "fvcAverage.H"

#include "singlePhaseTransportModel.H"
#include "turbulentTransportModel.H"
#include "turbulentFluidThermoModel.H"

// * * * * * * * * * * * * * * * * * * * * * * * * * * * * * * * * * * * * * //

void Foam::calc(const argList& args, const Time& runTime, const fvMesh& mesh)
{
    bool writeResults = !args.optionFound("noWrite");

    IOobject phiHeader
    (
        "phi",
        runTime.timeName(),
        mesh,
        IOobject::MUST_READ
    );

    if (phiHeader.typeHeaderOk<surfaceScalarField>(true))
    {
        autoPtr<surfaceScalarField> PePtr;

        Info<< "    Reading phi" << endl;
        surfaceScalarField phi(phiHeader, mesh);

        volVectorField U
        (
            IOobject
            (
                "U",
                runTime.timeName(),
                mesh,
                IOobject::MUST_READ
            ),
            mesh
        );

        IOobject turbulencePropertiesHeader
        (
            "turbulenceProperties",
            runTime.constant(),
            mesh,
            IOobject::MUST_READ_IF_MODIFIED,
            IOobject::NO_WRITE
        );

        Info<< "    Calculating Pe" << endl;

        if (phi.dimensions() == dimensionSet(0, 3, -1, 0, 0))
        {
            if (turbulencePropertiesHeader.typeHeaderOk<IOdictionary>(true))
            {
                singlePhaseTransportModel laminarTransport(U, phi);

                autoPtr<incompressible::turbulenceModel> turbulenceModel
                (
                    incompressible::turbulenceModel::New
                    (
                        U,
                        phi,
                        laminarTransport
                    )
                );

                PePtr.set
                (
                    new surfaceScalarField
                    (
                        IOobject
                        (
                            "Pef",
                            runTime.timeName(),
                            mesh
                        ),
                        mag(phi)
                       /(
                            mesh.magSf()
                          * mesh.surfaceInterpolation::deltaCoeffs()
                          * fvc::interpolate(turbulenceModel->nuEff())
                        )
                    )
                );
            }
            else
            {
                IOdictionary transportProperties
                (
                    IOobject
                    (
                        "transportProperties",
                        runTime.constant(),
                        mesh,
                        IOobject::MUST_READ_IF_MODIFIED,
                        IOobject::NO_WRITE
                    )
                );

                dimensionedScalar nu(transportProperties.lookup("nu"));

                PePtr.set
                (
                    new surfaceScalarField
                    (
                        IOobject
                        (
                            "Pef",
                            runTime.timeName(),
                            mesh,
                            IOobject::NO_READ
                        ),
                        mag(phi)
                       /(
                            mesh.magSf()
                          * mesh.surfaceInterpolation::deltaCoeffs()
                          * nu
                        )
                    )
                );
            }
        }
        else if (phi.dimensions() == dimensionSet(1, 0, -1, 0, 0))
        {
            if (turbulencePropertiesHeader.typeHeaderOk<IOdictionary>(true))
            {
                autoPtr<fluidThermo> thermo(fluidThermo::New(mesh));

                volScalarField rho
                (
                    IOobject
                    (
                        "rho",
                        runTime.timeName(),
                        mesh
                    ),
                    thermo->rho()
                );

                autoPtr<compressible::turbulenceModel> turbulenceModel
                (
                    compressible::turbulenceModel::New
                    (
                        rho,
                        U,
                        phi,
                        thermo()
                    )
                );

                PePtr.set
                (
                    new surfaceScalarField
                    (
                        IOobject
                        (
                            "Pef",
                            runTime.timeName(),
                            mesh
                        ),
                        mag(phi)
                       /(
                            mesh.magSf()
                          * mesh.surfaceInterpolation::deltaCoeffs()
                          * fvc::interpolate(turbulenceModel->muEff())
                        )
                    )
                );
            }
            else
            {
                IOdictionary transportProperties
                (
                    IOobject
                    (
                        "transportProperties",
                        runTime.constant(),
                        mesh,
                        IOobject::MUST_READ_IF_MODIFIED,
                        IOobject::NO_WRITE
                    )
                );

                dimensionedScalar mu(transportProperties.lookup("mu"));

                PePtr.set
                (
                    new surfaceScalarField
                    (
                        IOobject
                        (
                            "Pef",
                            runTime.timeName(),
                            mesh
                        ),
                        mag(phi)
                       /(
                            mesh.magSf()
                          * mesh.surfaceInterpolation::deltaCoeffs()
                          * mu
                        )
                    )
                );
            }
        }
        else
        {
            FatalErrorInFunction
                << "Incorrect dimensions of phi: " << phi.dimensions()
                    << abort(FatalError);
        }

        Info<< "    Pe max : " << max(PePtr()).value() << endl;

        if (writeResults)
        {
            Info<< "    Writing surfaceScalarField : "
                << PePtr().name() << endl;
            PePtr().write();

            volScalarField Pe
            (
                IOobject
                (
                    "Pe",
                    runTime.timeName(),
                    mesh
                ),
                fvc::average(PePtr())
            );

            Info<< "    Writing volScalarField : "
                << Pe.name() << endl;
            Pe.write();
        }
    }
    else
    {
        Info<< "    No phi" << endl;
    }

<<<<<<< HEAD
    Info<< "\nEnd\n" << endl;
=======
    Info<< "End" << nl << endl;
>>>>>>> 96c7e508
}


// ************************************************************************* //<|MERGE_RESOLUTION|>--- conflicted
+++ resolved
@@ -276,11 +276,7 @@
         Info<< "    No phi" << endl;
     }
 
-<<<<<<< HEAD
-    Info<< "\nEnd\n" << endl;
-=======
     Info<< "End" << nl << endl;
->>>>>>> 96c7e508
 }
 
 
