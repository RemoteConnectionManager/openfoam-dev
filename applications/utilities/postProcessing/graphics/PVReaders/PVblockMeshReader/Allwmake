#!/bin/sh
cd ${0%/*} || exit 1    # Run from this directory

# Parse arguments for library compilation
. $WM_PROJECT_DIR/wmake/scripts/AllwmakeParseArguments

# Source the wmake functions
. $WM_DIR/scripts/wmakeFunctions

# ensure CMake gets the correct C/C++ compilers
[ -n "$WM_CC" ]  && export CC="$WM_CC"
[ -n "$WM_CXX" ] && export CXX="$WM_CXX"

set -x
if [ -d "$ParaView_DIR" -a -r "$ParaView_DIR" ]
then
    wmake $targetType vtkPVblockMesh
<<<<<<< HEAD
    sourceDir=$PWD/PVblockMeshReader

    # Where are any generated files stored?
    findObjectDir $sourceDir
    (
        mkdir -p $objectsDir \
        && cd $objectsDir \
        && cmake $sourceDir \
        && make
    ) || {
        echo
        echo "WARNING: incomplete build of ParaView BlockMesh plugin"
    }
=======

    if [ "$targetType" != "objects" ]
    then
        (
            cd PVblockMeshReader
            mkdir -p Make/$WM_OPTIONS > /dev/null 2>&1
            cd Make/$WM_OPTIONS
            cmake ../..
            make
        )
    fi
>>>>>>> 7b971a9e
fi

#------------------------------------------------------------------------------<|MERGE_RESOLUTION|>--- conflicted
+++ resolved
@@ -7,7 +7,7 @@
 # Source the wmake functions
 . $WM_DIR/scripts/wmakeFunctions
 
-# ensure CMake gets the correct C/C++ compilers
+# Ensure CMake gets the correct C/C++ compilers
 [ -n "$WM_CC" ]  && export CC="$WM_CC"
 [ -n "$WM_CXX" ] && export CXX="$WM_CXX"
 
@@ -15,33 +15,23 @@
 if [ -d "$ParaView_DIR" -a -r "$ParaView_DIR" ]
 then
     wmake $targetType vtkPVblockMesh
-<<<<<<< HEAD
-    sourceDir=$PWD/PVblockMeshReader
-
-    # Where are any generated files stored?
-    findObjectDir $sourceDir
-    (
-        mkdir -p $objectsDir \
-        && cd $objectsDir \
-        && cmake $sourceDir \
-        && make
-    ) || {
-        echo
-        echo "WARNING: incomplete build of ParaView BlockMesh plugin"
-    }
-=======
 
     if [ "$targetType" != "objects" ]
     then
+        sourceDir=$PWD/PVblockMeshReader
+
+        # Where are any generated files stored?
+        findObjectDir $sourceDir
         (
-            cd PVblockMeshReader
-            mkdir -p Make/$WM_OPTIONS > /dev/null 2>&1
-            cd Make/$WM_OPTIONS
-            cmake ../..
-            make
-        )
+            mkdir -p $objectsDir \
+            && cd $objectsDir \
+            && cmake $sourceDir \
+            && make
+        ) || {
+            echo
+            echo "WARNING: incomplete build of ParaView BlockMesh plugin"
+        }
     fi
->>>>>>> 7b971a9e
 fi
 
 #------------------------------------------------------------------------------