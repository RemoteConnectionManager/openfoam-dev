#!/bin/sh
cd ${0%/*} || exit 1    # Run from this directory

# Parse arguments for library compilation
. $WM_PROJECT_DIR/wmake/scripts/AllwmakeParseArguments

# Source the wmake functions
. $WM_DIR/scripts/wmakeFunctions

# ensure CMake gets the correct C/C++ compilers
[ -n "$WM_CC" ]  && export CC="$WM_CC"
[ -n "$WM_CXX" ] && export CXX="$WM_CXX"

set -x
if [ -d "$ParaView_DIR" -a -r "$ParaView_DIR" ]
then
    wmake $targetType vtkPVFoam
<<<<<<< HEAD
    sourceDir=$PWD/PVFoamReader

    # Where are any generated files stored?
    findObjectDir $sourceDir
    (
        mkdir -p $objectsDir \
        && cd $objectsDir \
        && cmake $sourceDir \
        && make
    ) || {
        echo
        echo "WARNING: incomplete build of ParaView OpenFOAM plugin"
    }
=======

    if [ "$targetType" != "objects" ]
    then
        (
            cd PVFoamReader
            mkdir -p Make/$WM_OPTIONS > /dev/null 2>&1
            cd Make/$WM_OPTIONS
            cmake ../..
            make
        )
    fi
>>>>>>> 7b971a9e
fi

#------------------------------------------------------------------------------<|MERGE_RESOLUTION|>--- conflicted
+++ resolved
@@ -15,33 +15,23 @@
 if [ -d "$ParaView_DIR" -a -r "$ParaView_DIR" ]
 then
     wmake $targetType vtkPVFoam
-<<<<<<< HEAD
-    sourceDir=$PWD/PVFoamReader
-
-    # Where are any generated files stored?
-    findObjectDir $sourceDir
-    (
-        mkdir -p $objectsDir \
-        && cd $objectsDir \
-        && cmake $sourceDir \
-        && make
-    ) || {
-        echo
-        echo "WARNING: incomplete build of ParaView OpenFOAM plugin"
-    }
-=======
 
     if [ "$targetType" != "objects" ]
     then
+        sourceDir=$PWD/PVFoamReader
+
+        # Where are any generated files stored?
+        findObjectDir $sourceDir
         (
-            cd PVFoamReader
-            mkdir -p Make/$WM_OPTIONS > /dev/null 2>&1
-            cd Make/$WM_OPTIONS
-            cmake ../..
-            make
-        )
+            mkdir -p $objectsDir \
+            && cd $objectsDir \
+            && cmake $sourceDir \
+            && make
+        ) || {
+            echo
+            echo "WARNING: incomplete build of ParaView OpenFOAM plugin"
+        }
     fi
->>>>>>> 7b971a9e
 fi
 
 #------------------------------------------------------------------------------