# create a plugin that adds a reader to the ParaView GUI
# it is added in the file dialog when doing opens/saves.

# The qrc file is processed by Qt's resource compiler (rcc)
# the qrc file must have a resource prefix of "/ParaViewResources"
# and ParaView will read anything contained under that prefix
# the pqReader.xml file contains xml defining readers with their
# file extensions and descriptions.

CMAKE_MINIMUM_REQUIRED(VERSION 2.8)

FIND_PACKAGE(ParaView REQUIRED)
INCLUDE(${PARAVIEW_USE_FILE})

LINK_DIRECTORIES(
    $ENV{FOAM_LIBBIN}
    $ENV{FOAM_EXT_LIBBIN}
)

INCLUDE_DIRECTORIES(
    $ENV{WM_PROJECT_DIR}/src/OpenFOAM/lnInclude
    $ENV{WM_PROJECT_DIR}/src/OSspecific/$ENV{WM_OSTYPE}/lnInclude
    $ENV{WM_PROJECT_DIR}/src/finiteVolume/lnInclude
    ${PROJECT_SOURCE_DIR}/../vtkPVFoam
)

ADD_DEFINITIONS(
    -std=c++0x
    -DWM_$ENV{WM_PRECISION_OPTION}
    -DWM_LABEL_SIZE=$ENV{WM_LABEL_SIZE}
)

# Set output library destination to plugin directory
SET(
    LIBRARY_OUTPUT_PATH $ENV{PV_PLUGIN_PATH}
    CACHE INTERNAL
    "Single output directory for building all libraries."
)


#
# Defined combined plugin
#

# Extend the auto-generated panel
QT4_WRAP_CPP(MOC_SRCS pqPVFoamReaderPanel.h)

ADD_PARAVIEW_OBJECT_PANEL(IFACES IFACE_SRCS
  CLASS_NAME pqPVFoamReaderPanel
  XML_NAME  PVFoamReader                # name of SourceProxy in *SM.xml
  XML_GROUP sources
)

<<<<<<< HEAD
# Separate GUI_RESOURCE_FILES deprecated with paraview 4.3
# so check if version < 4.4

IF(("${PARAVIEW_VERSION_MAJOR}" LESS 5) AND ("${PARAVIEW_VERSION_MINOR}" LESS 4))
=======
IF("${PARAVIEW_VERSION_MAJOR}.${PARAVIEW_VERSION_MINOR}" EQUAL 4.0)

    # Special build options, specifically for ParaView 4.0.*
    # Because as of 4.1.0, GUI_RESOURCE_FILES is no longer used.
>>>>>>> 7b971a9e
    ADD_PARAVIEW_PLUGIN(
        PVFoamReader_SM "1.0"
        SERVER_MANAGER_XML PVFoamReader_SM.xml
        SERVER_MANAGER_SOURCES vtkPVFoamReader.cxx
        GUI_INTERFACES ${IFACES}
        GUI_SOURCES pqPVFoamReaderPanel.cxx
        ${MOC_SRCS} ${UI_SRCS} ${IFACE_SRCS}
        GUI_RESOURCE_FILES PVFoamReader.xml
    )
<<<<<<< HEAD
ELSE()
=======
ELSE("${PARAVIEW_VERSION_MAJOR}.${PARAVIEW_VERSION_MINOR}" EQUAL 4.0)
>>>>>>> 7b971a9e
    ADD_PARAVIEW_PLUGIN(
        PVFoamReader_SM "1.0"
        SERVER_MANAGER_XML PVFoamReader_SM.xml
        SERVER_MANAGER_SOURCES vtkPVFoamReader.cxx
        GUI_INTERFACES ${IFACES}
        GUI_SOURCES pqPVFoamReaderPanel.cxx
        ${MOC_SRCS} ${UI_SRCS} ${IFACE_SRCS}
    )
<<<<<<< HEAD
ENDIF()
=======
ENDIF("${PARAVIEW_VERSION_MAJOR}.${PARAVIEW_VERSION_MINOR}" EQUAL 4.0)
>>>>>>> 7b971a9e

TARGET_LINK_LIBRARIES(
    PVFoamReader_SM
    LINK_PUBLIC
    OpenFOAM
    finiteVolume
    vtkPVFoam
)

#-----------------------------------------------------------------------------<|MERGE_RESOLUTION|>--- conflicted
+++ resolved
@@ -1,4 +1,4 @@
-# create a plugin that adds a reader to the ParaView GUI
+# Create a plugin that adds a reader to the ParaView GUI
 # it is added in the file dialog when doing opens/saves.
 
 # The qrc file is processed by Qt's resource compiler (rcc)
@@ -51,17 +51,10 @@
   XML_GROUP sources
 )
 
-<<<<<<< HEAD
 # Separate GUI_RESOURCE_FILES deprecated with paraview 4.3
 # so check if version < 4.4
 
 IF(("${PARAVIEW_VERSION_MAJOR}" LESS 5) AND ("${PARAVIEW_VERSION_MINOR}" LESS 4))
-=======
-IF("${PARAVIEW_VERSION_MAJOR}.${PARAVIEW_VERSION_MINOR}" EQUAL 4.0)
-
-    # Special build options, specifically for ParaView 4.0.*
-    # Because as of 4.1.0, GUI_RESOURCE_FILES is no longer used.
->>>>>>> 7b971a9e
     ADD_PARAVIEW_PLUGIN(
         PVFoamReader_SM "1.0"
         SERVER_MANAGER_XML PVFoamReader_SM.xml
@@ -71,11 +64,7 @@
         ${MOC_SRCS} ${UI_SRCS} ${IFACE_SRCS}
         GUI_RESOURCE_FILES PVFoamReader.xml
     )
-<<<<<<< HEAD
 ELSE()
-=======
-ELSE("${PARAVIEW_VERSION_MAJOR}.${PARAVIEW_VERSION_MINOR}" EQUAL 4.0)
->>>>>>> 7b971a9e
     ADD_PARAVIEW_PLUGIN(
         PVFoamReader_SM "1.0"
         SERVER_MANAGER_XML PVFoamReader_SM.xml
@@ -84,11 +73,7 @@
         GUI_SOURCES pqPVFoamReaderPanel.cxx
         ${MOC_SRCS} ${UI_SRCS} ${IFACE_SRCS}
     )
-<<<<<<< HEAD
 ENDIF()
-=======
-ENDIF("${PARAVIEW_VERSION_MAJOR}.${PARAVIEW_VERSION_MINOR}" EQUAL 4.0)
->>>>>>> 7b971a9e
 
 TARGET_LINK_LIBRARIES(
     PVFoamReader_SM
