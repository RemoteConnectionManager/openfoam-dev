/*---------------------------------------------------------------------------*\
  =========                 |
  \\      /  F ield         | OpenFOAM: The Open Source CFD Toolbox
   \\    /   O peration     |
<<<<<<< HEAD
    \\  /    A nd           | Copyright (C) 2012-2014 OpenFOAM Foundation
=======
    \\  /    A nd           | Copyright (C) 2012-2016 OpenFOAM Foundation
>>>>>>> 449a9ecc
     \\/     M anipulation  |
-------------------------------------------------------------------------------
License
    This file is part of OpenFOAM.

    OpenFOAM is free software: you can redistribute it and/or modify it
    under the terms of the GNU General Public License as published by
    the Free Software Foundation, either version 3 of the License, or
    (at your option) any later version.

    OpenFOAM is distributed in the hope that it will be useful, but WITHOUT
    ANY WARRANTY; without even the implied warranty of MERCHANTABILITY or
    FITNESS FOR A PARTICULAR PURPOSE.  See the GNU General Public License
    for more details.

    You should have received a copy of the GNU General Public License
    along with OpenFOAM.  If not, see <http://www.gnu.org/licenses/>.

\*---------------------------------------------------------------------------*/

#include "doxygenXmlParser.H"
#include "wordRe.H"

// * * * * * * * * * * * * * * * * Constructors  * * * * * * * * * * * * * * //

Foam::doxygenXmlParser::doxygenXmlParser
(
    const fileName& fName,
    const string& startTag,
    const string& searchStr,
    const bool exactMatch,
    const word& ext
)
:
    dictionary(dictionary::null)
{
<<<<<<< HEAD
    const wordRe nameRegEx(".*." + ext, wordRe::DETECT);
    const wordRe searchRegEx(searchStr, wordRe::DETECT);

    IFstream is(fName);
=======
    // Pre-construct and compile regular expressions
    const wordRe nameRe(".*.H", wordRe::DETECT);
    const wordRe searchStrRe(searchStr, wordRe::DETECT);

    // Pre-construct constant strings and names to speed-up comparisons
    const string slashStartTag('/' + startTag);
    const string kindFileStr("kind=\"file\"");
    const word compoundWord("compound");
    const word nameWord("name");
    const word pathWord("path");
    const word filenameWord("filename");
>>>>>>> 449a9ecc

    IFstream is(fName);

    // Skip forward to entry name
    skipForward(is, startTag);

    char c;

    while (is.get(c))
    {
        if (c == '<')
        {
            // If in block, read block name
            string blockName;
            string params;
            bool readingParam = false;
            while (is.get(c)  && c != '>')
            {
                if (c == ' ')
                {
                    readingParam = true;
                }
                else
                {
                    if (readingParam)
                    {
                        params = params + c;
                    }
                    else
                    {
                        blockName = blockName + c;
                    }
                }
            }

            if (blockName == slashStartTag)
            {
                break;
            }

            if ((blockName == compoundWord) && (params == kindFileStr))
            {
                // Keep entry
                word name;
                fileName path;
                word fName;
                bool foundName = false;
                bool foundPath = false;
                bool foundFName = false;
                bool earlyExit = false;
                while (!foundName || !foundPath || !foundFName)
                {
                    word entryName;
                    getEntry<word>(is, entryName);
                    if (entryName == nameWord)
                    {
                        getValue<word>(is, name);
<<<<<<< HEAD

                        if (nameRegEx.match(name))
=======
                        if (nameRe.match(name))
>>>>>>> 449a9ecc
                        {
                            foundName = true;
                        }
                        else
                        {
                            // Not interested in this compound
                            break;
                        }
                    }
                    else if (entryName == pathWord)
                    {
                        getValue<fileName>(is, path);

<<<<<<< HEAD
                        // filter path on regExp
                        if (searchRegEx.match(path))
=======
                        // Filter path on regExp
                        if (searchStrRe.match(path))
>>>>>>> 449a9ecc
                        {
                            foundPath = true;
                        }
                        else
                        {
                            // Not interested in this compound
                            break;
                        }
                    }
                    else if (entryName == filenameWord)
                    {
                        getValue<word>(is, fName);
                        foundFName = true;
                    }
                    else
                    {
                        skipBlock(is, entryName);
                    }
                }

                if (foundPath && !earlyExit)
                {
                    word tName(path.components().last());

                    // Only insert if type is not already known
                    // NOTE: not ideal for cases where there are multiple types
                    //    but contained within different namespaces
                    //    preferentially take exact match if it exists
                    if (exactMatch && (tName + "." + ext) == name)
                    {
                        dictionary dict(dictionary::null);
                        dict.add("name", name);
                        dict.add("filename", fName + ".html");
                        dict.add("path", path);
                        this->add(tName, dict);
                    }
                    else if
                    (
                        !exactMatch
                     && !found(tName) // not already added
                     && wordRe(".*" + tName + ".*", wordRe::DETECT).match(name)
                    )
                    {
                        dictionary dict(dictionary::null);
                        dict.add("name", name);
                        dict.add("filename", fName + ".html");
                        dict.add("path", path);
                        this->add(tName, dict);
                    }
                }

                // Skip remanining entries
                skipBlock(is, blockName);
            }
            else
            {
                skipBlock(is, blockName);
            }
        }
    }
}


// * * * * * * * * * * * * * * * Member Functions  * * * * * * * * * * * * * //

void Foam::doxygenXmlParser::skipBlock
(
    IFstream& is,
    const word& blockName
) const
{
    // Recurse to move forward in 'is' until come across </blockName>
    string closeName;

    char c;
    while (is.good() && (closeName != blockName))
    {
        // Fast-forward until we reach a '<'
        while (is.get(c) && c  != '<')
        {}

        // Check to see if this is a closing block
        if (is.get(c) && c  == '/')
        {
            closeName = "";

            while (is.get(c) && c != '>')
            {
                closeName += c;
            }
        }
    }
}


void Foam::doxygenXmlParser::skipForward
(
    IFstream& is,
    const word& blockName
) const
{
    // Recurse to move forward in 'is' until come across <blockName>
    string entryName = "";
    char c;

    while (is.good() && (entryName != blockName))
    {
        entryName = "";

        // Fast-forward until we reach a '<'
        while (is.get(c) && c != '<')
        {}

        while (is.get(c) && c  != '>')
        {
            entryName = entryName + c;
        }
    }
}


// ************************************************************************* //<|MERGE_RESOLUTION|>--- conflicted
+++ resolved
@@ -2,11 +2,7 @@
   =========                 |
   \\      /  F ield         | OpenFOAM: The Open Source CFD Toolbox
    \\    /   O peration     |
-<<<<<<< HEAD
-    \\  /    A nd           | Copyright (C) 2012-2014 OpenFOAM Foundation
-=======
     \\  /    A nd           | Copyright (C) 2012-2016 OpenFOAM Foundation
->>>>>>> 449a9ecc
      \\/     M anipulation  |
 -------------------------------------------------------------------------------
 License
@@ -43,12 +39,6 @@
 :
     dictionary(dictionary::null)
 {
-<<<<<<< HEAD
-    const wordRe nameRegEx(".*." + ext, wordRe::DETECT);
-    const wordRe searchRegEx(searchStr, wordRe::DETECT);
-
-    IFstream is(fName);
-=======
     // Pre-construct and compile regular expressions
     const wordRe nameRe(".*.H", wordRe::DETECT);
     const wordRe searchStrRe(searchStr, wordRe::DETECT);
@@ -60,7 +50,6 @@
     const word nameWord("name");
     const word pathWord("path");
     const word filenameWord("filename");
->>>>>>> 449a9ecc
 
     IFstream is(fName);
 
@@ -118,12 +107,7 @@
                     if (entryName == nameWord)
                     {
                         getValue<word>(is, name);
-<<<<<<< HEAD
-
-                        if (nameRegEx.match(name))
-=======
                         if (nameRe.match(name))
->>>>>>> 449a9ecc
                         {
                             foundName = true;
                         }
@@ -137,13 +121,8 @@
                     {
                         getValue<fileName>(is, path);
 
-<<<<<<< HEAD
-                        // filter path on regExp
-                        if (searchRegEx.match(path))
-=======
                         // Filter path on regExp
                         if (searchStrRe.match(path))
->>>>>>> 449a9ecc
                         {
                             foundPath = true;
                         }
