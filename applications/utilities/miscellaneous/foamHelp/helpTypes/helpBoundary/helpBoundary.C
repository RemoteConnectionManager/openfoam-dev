--- conflicted
+++ resolved
@@ -2,13 +2,8 @@
   =========                 |
   \\      /  F ield         | OpenFOAM: The Open Source CFD Toolbox
    \\    /   O peration     |
-<<<<<<< HEAD
     \\  /    A nd           | Copyright (C) 2012-2014 OpenFOAM Foundation
      \\/     M anipulation  | Copyright (C) 2015 OpenCFD Ltd.
-=======
-    \\  /    A nd           | Copyright (C) 2012-2015 OpenFOAM Foundation
-     \\/     M anipulation  |
->>>>>>> 9a536b02
 -------------------------------------------------------------------------------
 License
     This file is part of OpenFOAM.
@@ -95,27 +90,6 @@
 )
 {
     setEnv("FOAM_ABORT", "", true);
-/*
-    bool abortVar(env("FOAM_ABORT"));
-    if (abortVar)
-    {
-<<<<<<< HEAD
-        FatalErrorIn
-        (
-            "void Foam::helpTypes::helpBoundary::execute"
-            "("
-                "const argList&, "
-                "const fvMesh&"
-            ")"
-        )
-            << "Please unset FOAM_ABORT to use this utility"
-=======
-        FatalErrorInFunction
-            << "Please unset FOAM_ABORT to use this utlity"
->>>>>>> 9a536b02
-            << exit(FatalError);
-    }
-*/
 
     word condition(word::null);
     word fieldName(word::null);
