/*---------------------------------------------------------------------------*\
  =========                 |
  \\      /  F ield         | OpenFOAM: The Open Source CFD Toolbox
   \\    /   O peration     |
    \\  /    A nd           | Copyright (C) 2011-2016 OpenFOAM Foundation
     \\/     M anipulation  |
-------------------------------------------------------------------------------
License
    This file is part of OpenFOAM.

    OpenFOAM is free software: you can redistribute it and/or modify it
    under the terms of the GNU General Public License as published by
    the Free Software Foundation, either version 3 of the License, or
    (at your option) any later version.

    OpenFOAM is distributed in the hope that it will be useful, but WITHOUT
    ANY WARRANTY; without even the implied warranty of MERCHANTABILITY or
    FITNESS FOR A PARTICULAR PURPOSE.  See the GNU General Public License
    for more details.

    You should have received a copy of the GNU General Public License
    along with OpenFOAM.  If not, see <http://www.gnu.org/licenses/>.

\*---------------------------------------------------------------------------*/

#ifndef MapConsistentVolFields_H
#define MapConsistentVolFields_H

#include "GeometricField.H"
#include "meshToMesh.H"
#include "IOobjectList.H"

// * * * * * * * * * * * * * * * * * * * * * * * * * * * * * * * * * * * * * //

namespace Foam
{

template<class Type>
void evaluateConstraintTypes(GeometricField<Type, fvPatchField, volMesh>& fld)
{
    typename GeometricField<Type, fvPatchField, volMesh>::
<<<<<<< HEAD
        GeometricBoundaryField& fldBf = fld.boundaryField();
=======
        Boundary& fldBf = fld.boundaryFieldRef();
>>>>>>> 7b971a9e

    if
    (
        Pstream::defaultCommsType == Pstream::blocking
     || Pstream::defaultCommsType == Pstream::nonBlocking
    )
    {
        label nReq = Pstream::nRequests();

        forAll(fldBf, patchi)
        {
            fvPatchField<Type>& tgtField = fldBf[patchi];

            if
            (
                tgtField.type() == tgtField.patch().patch().type()
             && polyPatch::constraintType(tgtField.patch().patch().type())
            )
            {
                tgtField.initEvaluate(Pstream::defaultCommsType);
            }
        }

        // Block for any outstanding requests
        if
        (
            Pstream::parRun()
         && Pstream::defaultCommsType == Pstream::nonBlocking
        )
        {
            Pstream::waitRequests(nReq);
        }

        forAll(fldBf, patchi)
        {
            fvPatchField<Type>& tgtField = fldBf[patchi];

            if
            (
                tgtField.type() == tgtField.patch().patch().type()
             && polyPatch::constraintType(tgtField.patch().patch().type())
            )
            {
                tgtField.evaluate(Pstream::defaultCommsType);
            }
        }
    }
    else if (Pstream::defaultCommsType == Pstream::scheduled)
    {
        const lduSchedule& patchSchedule =
            fld.mesh().globalData().patchSchedule();

        forAll(patchSchedule, patchEvali)
        {
            label patchi = patchSchedule[patchEvali].patch;
            fvPatchField<Type>& tgtField = fldBf[patchi];

            if
            (
                tgtField.type() == tgtField.patch().patch().type()
             && polyPatch::constraintType(tgtField.patch().patch().type())
            )
            {
                if (patchSchedule[patchEvali].init)
                {
                    tgtField.initEvaluate(Pstream::scheduled);
                }
                else
                {
                    tgtField.evaluate(Pstream::scheduled);
                }
            }
        }
    }
}


template<class Type, class CombineOp>
void MapVolFields
(
    const IOobjectList& objects,
    const HashSet<word>& selectedFields,
    const meshToMesh& interp,
    const CombineOp& cop
)
{
    typedef GeometricField<Type, fvPatchField, volMesh> fieldType;

    const fvMesh& meshSource = static_cast<const fvMesh&>(interp.srcRegion());
    const fvMesh& meshTarget = static_cast<const fvMesh&>(interp.tgtRegion());

    IOobjectList fields = objects.lookupClass(fieldType::typeName);

    forAllIter(IOobjectList, fields, fieldIter)
    {
        const word& fieldName = fieldIter()->name();

        if (selectedFields.empty() || selectedFields.found(fieldName))
        {
            const fieldType fieldSource(*fieldIter(), meshSource);

            IOobject targetIO
            (
                fieldName,
                meshTarget.time().timeName(),
                meshTarget,
                IOobject::MUST_READ
            );

            if (targetIO.typeHeaderOk<fieldType>(true))
            {
                Info<< "    interpolating onto existing field "
                    << fieldName << endl;
                fieldType fieldTarget(targetIO, meshTarget);

                interp.mapSrcToTgt(fieldSource, cop, fieldTarget);

                evaluateConstraintTypes(fieldTarget);

                fieldTarget.write();
            }
            else
            {
                Info<< "    creating new field "
                    << fieldName << endl;

                targetIO.readOpt() = IOobject::NO_READ;

                tmp<fieldType>
                    tfieldTarget(interp.mapSrcToTgt(fieldSource, cop));

                fieldType fieldTarget(targetIO, tfieldTarget);

                evaluateConstraintTypes(fieldTarget);

                fieldTarget.write();
            }
        }
    }
}


// * * * * * * * * * * * * * * * * * * * * * * * * * * * * * * * * * * * * * //

} // End namespace Foam

// * * * * * * * * * * * * * * * * * * * * * * * * * * * * * * * * * * * * * //

#endif

// ************************************************************************* //<|MERGE_RESOLUTION|>--- conflicted
+++ resolved
@@ -39,11 +39,7 @@
 void evaluateConstraintTypes(GeometricField<Type, fvPatchField, volMesh>& fld)
 {
     typename GeometricField<Type, fvPatchField, volMesh>::
-<<<<<<< HEAD
-        GeometricBoundaryField& fldBf = fld.boundaryField();
-=======
         Boundary& fldBf = fld.boundaryFieldRef();
->>>>>>> 7b971a9e
 
     if
     (
