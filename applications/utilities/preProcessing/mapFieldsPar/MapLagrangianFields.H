/*---------------------------------------------------------------------------*\
  =========                 |
  \\      /  F ield         | OpenFOAM: The Open Source CFD Toolbox
   \\    /   O peration     |
    \\  /    A nd           | Copyright (C) 2011-2016 OpenFOAM Foundation
     \\/     M anipulation  |
-------------------------------------------------------------------------------
License
    This file is part of OpenFOAM.

    OpenFOAM is free software: you can redistribute it and/or modify it
    under the terms of the GNU General Public License as published by
    the Free Software Foundation, either version 3 of the License, or
    (at your option) any later version.

    OpenFOAM is distributed in the hope that it will be useful, but WITHOUT
    ANY WARRANTY; without even the implied warranty of MERCHANTABILITY or
    FITNESS FOR A PARTICULAR PURPOSE.  See the GNU General Public License
    for more details.

    You should have received a copy of the GNU General Public License
    along with OpenFOAM.  If not, see <http://www.gnu.org/licenses/>.

InNamespace
    Foam

Description
    Gets the indices of (source)particles that have been appended to the
    target cloud and maps the lagrangian fields accordingly.

\*---------------------------------------------------------------------------*/

#ifndef MapLagrangianFields_H
#define MapLagrangianFields_H

#include "cloud.H"
#include "GeometricField.H"
#include "meshToMesh.H"
#include "IOobjectList.H"
#include "CompactIOField.H"

// * * * * * * * * * * * * * * * * * * * * * * * * * * * * * * * * * * * * * //

namespace Foam
{

//- Gets the indices of (source)particles that have been appended to the
//  target cloud and maps the lagrangian fields accordingly.
template<class Type>
void MapLagrangianFields
(
    const string& cloudName,
    const IOobjectList& objects,
    const polyMesh& meshTarget,
    const labelList& addParticles
)
{
    {
        IOobjectList fields = objects.lookupClass(IOField<Type>::typeName);

        forAllIter(IOobjectList, fields, fieldIter)
        {
            const word& fieldName = fieldIter()->name();

            Info<< "    mapping lagrangian field " << fieldName << endl;

            // Read field (does not need mesh)
            IOField<Type> fieldSource(*fieldIter());

            // Map
            IOField<Type> fieldTarget
            (
                IOobject
                (
                    fieldName,
                    meshTarget.time().timeName(),
                    cloud::prefix/cloudName,
                    meshTarget,
                    IOobject::NO_READ,
                    IOobject::NO_WRITE,
                    false
                ),
                addParticles.size()
            );

            forAll(addParticles, i)
            {
                fieldTarget[i] = fieldSource[addParticles[i]];
            }

            // Write field
            fieldTarget.write();
        }
    }

    {
        IOobjectList fieldFields =
            objects.lookupClass(IOField<Field<Type>>::typeName);

        forAllIter(IOobjectList, fieldFields, fieldIter)
        {
            const word& fieldName = fieldIter()->name();

            Info<< "    mapping lagrangian fieldField " << fieldName << endl;

            // Read field (does not need mesh)
<<<<<<< HEAD
            // Note: some fieldFields are 0 size (e.g. collision records) if
            //       not used
            IOField<Field<Type> > fieldSource(*fieldIter());
=======
            IOField<Field<Type>> fieldSource(*fieldIter());
>>>>>>> 449a9ecc

            // Map - use CompactIOField to automatically write in
            // compact form for binary format.
            CompactIOField<Field<Type>, Type> fieldTarget
            (
                IOobject
                (
                    fieldName,
                    meshTarget.time().timeName(),
                    cloud::prefix/cloudName,
                    meshTarget,
                    IOobject::NO_READ,
                    IOobject::NO_WRITE,
                    false
                ),
                min(fieldSource.size(), addParticles.size()) // handle 0 size
            );

            if (fieldSource.size())
            {
                forAll(addParticles, i)
                {
                    fieldTarget[i] = fieldSource[addParticles[i]];
                }
            }
            else if (cloud::debug)
            {
                Pout<< "Not mapping " << fieldName << " since source size "
                    << fieldSource.size() << " different to"
                    << " cloud size " << addParticles.size()
                    << endl;
            }

            // Write field
            fieldTarget.write();
        }
    }

    {
        IOobjectList fieldFields =
            objects.lookupClass(CompactIOField<Field<Type>, Type>::typeName);

        forAllIter(IOobjectList, fieldFields, fieldIter)
        {
            const word& fieldName = fieldIter()->name();

            Info<< "    mapping lagrangian fieldField " << fieldName << endl;

            // Read field (does not need mesh)
            CompactIOField<Field<Type>, Type> fieldSource(*fieldIter());

            // Map
            CompactIOField<Field<Type>, Type> fieldTarget
            (
                IOobject
                (
                    fieldName,
                    meshTarget.time().timeName(),
                    cloud::prefix/cloudName,
                    meshTarget,
                    IOobject::NO_READ,
                    IOobject::NO_WRITE,
                    false
                ),
                min(fieldSource.size(), addParticles.size()) // handle 0 size
            );

            if (fieldSource.size())
            {
                forAll(addParticles, i)
                {
                    fieldTarget[i] = fieldSource[addParticles[i]];
                }
            }
            else if (cloud::debug)
            {
                Pout<< "Not mapping " << fieldName << " since source size "
                    << fieldSource.size() << " different to"
                    << " cloud size " << addParticles.size()
                    << endl;
            }

            // Write field
            fieldTarget.write();
        }
    }
}


// * * * * * * * * * * * * * * * * * * * * * * * * * * * * * * * * * * * * * //

} // End namespace Foam

// * * * * * * * * * * * * * * * * * * * * * * * * * * * * * * * * * * * * * //

#endif

// ************************************************************************* //<|MERGE_RESOLUTION|>--- conflicted
+++ resolved
@@ -104,13 +104,9 @@
             Info<< "    mapping lagrangian fieldField " << fieldName << endl;
 
             // Read field (does not need mesh)
-<<<<<<< HEAD
             // Note: some fieldFields are 0 size (e.g. collision records) if
             //       not used
-            IOField<Field<Type> > fieldSource(*fieldIter());
-=======
             IOField<Field<Type>> fieldSource(*fieldIter());
->>>>>>> 449a9ecc
 
             // Map - use CompactIOField to automatically write in
             // compact form for binary format.
