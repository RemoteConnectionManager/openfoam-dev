/*---------------------------------------------------------------------------*\
  =========                 |
  \\      /  F ield         | OpenFOAM: The Open Source CFD Toolbox
   \\    /   O peration     |
<<<<<<< HEAD
    \\  /    A nd           | Copyright (C) 2013-2015 OpenFOAM Foundation
=======
    \\  /    A nd           | Copyright (C) 2013-2016 OpenFOAM Foundation
>>>>>>> 7b971a9e
     \\/     M anipulation  |
-------------------------------------------------------------------------------
License
    This file is part of OpenFOAM.

    OpenFOAM is free software: you can redistribute it and/or modify it
    under the terms of the GNU General Public License as published by
    the Free Software Foundation, either version 3 of the License, or
    (at your option) any later version.

    OpenFOAM is distributed in the hope that it will be useful, but WITHOUT
    ANY WARRANTY; without even the implied warranty of MERCHANTABILITY or
    FITNESS FOR A PARTICULAR PURPOSE.  See the GNU General Public License
    for more details.

    You should have received a copy of the GNU General Public License
    along with OpenFOAM.  If not, see <http://www.gnu.org/licenses/>.

Application
    createExternalCoupledPatchGeometry.

Group
    grpPreProcessingUtilities

Description
    Application to generate the patch geometry (points and faces) for use
    with the externalCoupled functionObject.

Usage
    - createExternalCoupledPatchGeometry \<patchGroup\> [OPTION]

    \param -commsDir \<commsDir\> \n
    Specify an alternative communications directory (default is comms
    in the case directory)

    \param -region \<name\> \n
    Specify an alternative mesh region.

    \param -regions (\<name1\> \<name2\> .. \<namen\>) \n
    Specify alternative mesh regions. The region names will be sorted
    alphabetically and a single composite name will be created
        \<nameX\>_\<nameY\>.._\<nameZ\>

    On execution, the combined patch geometry (points and faces) are output
    to the communications directory.

Note:
    The addressing is patch-local, i.e. point indices for each patch point
    used for face addressing starts at index 0.

<<<<<<< HEAD
SeeAlso
    externalCoupledFunctionObject
=======
See also
    externalCoupledMixedFvPatchField
>>>>>>> 7b971a9e

\*---------------------------------------------------------------------------*/

#include "fvCFD.H"
#include "externalCoupledFunctionObject.H"
#include "IOobjectList.H"

// * * * * * * * * * * * * * * * * * * * * * * * * * * * * * * * * * * * * * //

int main(int argc, char *argv[])
{
    #include "addRegionOption.H"
    #include "addRegionsOption.H"
    argList::validArgs.append("patchGroup");
    argList::addOption
    (
        "commsDir",
        "dir",
        "specify alternate communications directory. default is 'comms'"
    );
    #include "setRootCase.H"
    #include "createTime.H"

    wordList regionNames(1, fvMesh::defaultRegion);
    if (!args.optionReadIfPresent("region", regionNames[0]))
    {
        args.optionReadIfPresent("regions", regionNames);
    }

    const wordRe patchGroup(args.argRead<wordRe>(1));

    fileName commsDir(runTime.path()/"comms");
    args.optionReadIfPresent("commsDir", commsDir);


    // Make sure region names are in canonical order
    stableSort(regionNames);


    PtrList<const fvMesh> meshes(regionNames.size());
    forAll(regionNames, i)
    {
        Info<< "Create mesh " << regionNames[i] << " for time = "
            << runTime.timeName() << nl << endl;

        meshes.set
        (
            i,
            new fvMesh
            (
                Foam::IOobject
                (
                    regionNames[i],
                    runTime.timeName(),
                    runTime,
                    Foam::IOobject::MUST_READ
                )
            )
        );
    }


    externalCoupledFunctionObject::writeGeometry
    (
        UPtrList<const fvMesh>(meshes),
        commsDir,
        patchGroup
    );

    Info<< "\nEnd\n" << endl;

    return 0;
}


// ************************************************************************* //<|MERGE_RESOLUTION|>--- conflicted
+++ resolved
@@ -2,12 +2,8 @@
   =========                 |
   \\      /  F ield         | OpenFOAM: The Open Source CFD Toolbox
    \\    /   O peration     |
-<<<<<<< HEAD
     \\  /    A nd           | Copyright (C) 2013-2015 OpenFOAM Foundation
-=======
-    \\  /    A nd           | Copyright (C) 2013-2016 OpenFOAM Foundation
->>>>>>> 7b971a9e
-     \\/     M anipulation  |
+     \\/     M anipulation  | Copyright (C) 2016 OpenCFD Ltd.
 -------------------------------------------------------------------------------
 License
     This file is part of OpenFOAM.
@@ -36,7 +32,9 @@
     with the externalCoupled functionObject.
 
 Usage
-    - createExternalCoupledPatchGeometry \<patchGroup\> [OPTION]
+    \verbatim
+    createExternalCoupledPatchGeometry \<patchGroup\> [OPTION]
+    \endverbatim
 
     \param -commsDir \<commsDir\> \n
     Specify an alternative communications directory (default is comms
@@ -57,13 +55,8 @@
     The addressing is patch-local, i.e. point indices for each patch point
     used for face addressing starts at index 0.
 
-<<<<<<< HEAD
-SeeAlso
+See also
     externalCoupledFunctionObject
-=======
-See also
-    externalCoupledMixedFvPatchField
->>>>>>> 7b971a9e
 
 \*---------------------------------------------------------------------------*/
 
