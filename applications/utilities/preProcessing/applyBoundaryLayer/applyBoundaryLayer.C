--- conflicted
+++ resolved
@@ -2,13 +2,8 @@
   =========                 |
   \\      /  F ield         | OpenFOAM: The Open Source CFD Toolbox
    \\    /   O peration     |
-<<<<<<< HEAD
-    \\  /    A nd           | Copyright (C) 2011-2015 OpenFOAM Foundation
+    \\  /    A nd           | Copyright (C) 2011-2016 OpenFOAM Foundation
      \\/     M anipulation  | Copyright (C) 2015-2016 OpenCFD Ltd.
-=======
-    \\  /    A nd           | Copyright (C) 2011-2016 OpenFOAM Foundation
-     \\/     M anipulation  |
->>>>>>> 449a9ecc
 -------------------------------------------------------------------------------
 License
     This file is part of OpenFOAM.
@@ -388,76 +383,9 @@
     scalar ck0 = pow025(Cmu)*kappa;
     scalarField kBL(sqr(nut/(ck0*min(y, ybl))));
 
-<<<<<<< HEAD
     // Boundary layer turbulence dissipation
     scalar ce0 = ::pow(Cmu, 0.75)/kappa;
     scalarField epsilonBL(ce0*kBL*sqrt(kBL)/min(y, ybl));
-=======
-    if (isA<incompressible::RASModel>(turbulence()))
-    {
-        // Calculate nut - reference nut is calculated by the turbulence model
-        // on its construction
-        tmp<volScalarField> tnut = turbulence->nut();
-        volScalarField& nut = tnut.ref();
-        volScalarField S(mag(dev(symm(fvc::grad(U)))));
-        nut = (1 - mask)*nut + mask*sqr(kappa*min(y, ybl))*::sqrt(2)*S;
-
-        // do not correct BC - wall functions will 'undo' manipulation above
-        // by using nut from turbulence model
-
-        if (args.optionFound("writenut"))
-        {
-            Info<< "Writing nut" << endl;
-            nut.write();
-        }
-
-
-        //--- Read and modify turbulence fields
-
-        // Turbulence k
-        tmp<volScalarField> tk = turbulence->k();
-        volScalarField& k = tk.ref();
-        scalar ck0 = pow025(Cmu)*kappa;
-        k = (1 - mask)*k + mask*sqr(nut/(ck0*min(y, ybl)));
-
-        // do not correct BC - operation may use inconsistent fields wrt these
-        // local manipulations
-        // k.correctBoundaryConditions();
-
-        Info<< "Writing k\n" << endl;
-        k.write();
-
-
-        // Turbulence epsilon
-        tmp<volScalarField> tepsilon = turbulence->epsilon();
-        volScalarField& epsilon = tepsilon.ref();
-        scalar ce0 = ::pow(Cmu, 0.75)/kappa;
-        epsilon = (1 - mask)*epsilon + mask*ce0*k*sqrt(k)/min(y, ybl);
-
-        // do not correct BC - wall functions will use non-updated k from
-        // turbulence model
-        // epsilon.correctBoundaryConditions();
-
-        Info<< "Writing epsilon\n" << endl;
-        epsilon.write();
-
-        // Turbulence omega
-        IOobject omegaHeader
-        (
-            "omega",
-            runTime.timeName(),
-            mesh,
-            IOobject::MUST_READ,
-            IOobject::NO_WRITE,
-            false
-        );
-
-        if (omegaHeader.headerOk())
-        {
-            volScalarField omega(omegaHeader, mesh);
-            dimensionedScalar k0("VSMALL", k.dimensions(), VSMALL);
-            omega = (1 - mask)*omega + mask*epsilon/(Cmu*k + k0);
->>>>>>> 449a9ecc
 
     // Process fields if they are present
     blendField("k", mesh, mask, kBL);
