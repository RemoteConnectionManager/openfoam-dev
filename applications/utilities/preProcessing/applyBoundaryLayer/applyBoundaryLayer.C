--- conflicted
+++ resolved
@@ -3,7 +3,7 @@
   \\      /  F ield         | OpenFOAM: The Open Source CFD Toolbox
    \\    /   O peration     |
     \\  /    A nd           | Copyright (C) 2011-2015 OpenFOAM Foundation
-     \\/     M anipulation  | Copyright (C) 2015 OpenCFD Ltd.
+     \\/     M anipulation  | Copyright (C) 2015-2016 OpenCFD Ltd.
 -------------------------------------------------------------------------------
 License
     This file is part of OpenFOAM.
@@ -163,7 +163,7 @@
         false
     );
 
-    if (omegaHeader.headerOk())
+    if (omegaHeader.typeHeaderOk<volScalarField>(true))
     {
         volScalarField omega(omegaHeader, mesh);
         dimensionedScalar k0("SMALL", k.dimensions(), SMALL);
@@ -200,7 +200,7 @@
         false
     );
 
-    if (fldHeader.headerOk())
+    if (fldHeader.typeHeaderOk<volScalarField>(true))
     {
         volScalarField fld(fldHeader, mesh);
         fld = value;
@@ -383,116 +383,15 @@
 
     if
     (
-<<<<<<< HEAD
-        incompressible::turbulenceModel::New(U, phi, laminarTransport)
-    );
-
-    if (isA<incompressible::RASModel>(turbulence()))
-    {
-        // Calculate nut - reference nut is calculated by the turbulence model
-        // on its construction
-        tmp<volScalarField> tnut = turbulence->nut();
-        volScalarField& nut = tnut();
-        volScalarField S(mag(dev(symm(fvc::grad(U)))));
-        nut = (1 - mask)*nut + mask*sqr(kappa*min(y, ybl))*::sqrt(2)*S;
-
-        // do not correct BC - wall functions will 'undo' manipulation above
-        // by using nut from turbulence model
-
-        if (args.optionFound("writenut"))
-        {
-            Info<< "Writing nut" << endl;
-            nut.write();
-        }
-
-
-        //--- Read and modify turbulence fields
-
-        // Turbulence k
-        tmp<volScalarField> tk = turbulence->k();
-        volScalarField& k = tk();
-        scalar ck0 = pow025(Cmu)*kappa;
-        k = (1 - mask)*k + mask*sqr(nut/(ck0*min(y, ybl)));
-
-        // do not correct BC - operation may use inconsistent fields wrt these
-        // local manipulations
-        // k.correctBoundaryConditions();
-
-        Info<< "Writing k\n" << endl;
-        k.write();
-
-
-        // Turbulence epsilon
-        tmp<volScalarField> tepsilon = turbulence->epsilon();
-        volScalarField& epsilon = tepsilon();
-        scalar ce0 = ::pow(Cmu, 0.75)/kappa;
-        epsilon = (1 - mask)*epsilon + mask*ce0*k*sqrt(k)/min(y, ybl);
-
-        // do not correct BC - wall functions will use non-updated k from
-        // turbulence model
-        // epsilon.correctBoundaryConditions();
-
-        Info<< "Writing epsilon\n" << endl;
-        epsilon.write();
-
-        // Turbulence omega
-        IOobject omegaHeader
-        (
-            "omega",
-            runTime.timeName(),
-            mesh,
-            IOobject::MUST_READ,
-            IOobject::NO_WRITE,
-            false
-        );
-
-        if (omegaHeader.typeHeaderOk<volScalarField>(true))
-        {
-            volScalarField omega(omegaHeader, mesh);
-            dimensionedScalar k0("VSMALL", k.dimensions(), VSMALL);
-            omega = (1 - mask)*omega + mask*epsilon/(Cmu*k + k0);
-
-            // do not correct BC - wall functions will use non-updated k from
-            // turbulence model
-            // omega.correctBoundaryConditions();
-
-            Info<< "Writing omega\n" << endl;
-            omega.write();
-        }
-
-        // Turbulence nuTilda
-        IOobject nuTildaHeader
-        (
-            "nuTilda",
-            runTime.timeName(),
-            mesh,
-            IOobject::MUST_READ,
-            IOobject::NO_WRITE,
-            false
-        );
-
-        if (nuTildaHeader.typeHeaderOk<volScalarField>(true))
-        {
-            volScalarField nuTilda(nuTildaHeader, mesh);
-            nuTilda = nut;
-
-            // do not correct BC
-            // nuTilda.correctBoundaryConditions();
-
-            Info<< "Writing nuTilda\n" << endl;
-            nuTilda.write();
-        }
-=======
         IOobject
         (
             basicThermo::dictName,
             runTime.constant(),
             mesh
-        ).headerOk()
+        ).typeHeaderOk<IOdictionary>(true)
     )
     {
         calcCompressible(mesh, mask, U, y, ybl);
->>>>>>> 96c7e508
     }
     else
     {
