--- conflicted
+++ resolved
@@ -52,12 +52,6 @@
     nonInt.insert("cellInterpolationWeight");
 
 }
-
-<<<<<<< HEAD
-=======
-// Info << "suppressed create : " << suppressed << endl;
-
->>>>>>> bce54001
 // Mask field for zeroing out contributions on hole cells
 #include "createCellMask.H"
 
