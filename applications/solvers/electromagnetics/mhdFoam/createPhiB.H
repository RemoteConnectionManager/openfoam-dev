IOobject phiBHeader
(
    "phiB",
    runTime.timeName(),
    mesh,
    IOobject::NO_READ
);


surfaceScalarField* phiBPtr = nullptr;

<<<<<<< HEAD
    if (phiBHeader.typeHeaderOk<surfaceScalarField>(true))
    {
        Info<< "Reading field phiB\n" << endl;
=======
if (phiBHeader.headerOk())
{
    Info<< "Reading face flux ";
>>>>>>> 7b971a9e

    phiBPtr = new surfaceScalarField
    (
        IOobject
        (
            "phiB",
            runTime.timeName(),
            mesh,
            IOobject::MUST_READ,
            IOobject::AUTO_WRITE
        ),
        mesh
    );
}
else
{
    Info<< "Calculating face flux ";

    phiBPtr = new surfaceScalarField
    (
        IOobject
        (
            "phiB",
            runTime.timeName(),
            mesh,
            IOobject::NO_READ,
            IOobject::AUTO_WRITE
        ),
        fvc::flux(B)
    );
}

surfaceScalarField& phiB = *phiBPtr;

Info<< phiB.name() << nl << endl;<|MERGE_RESOLUTION|>--- conflicted
+++ resolved
@@ -9,15 +9,9 @@
 
 surfaceScalarField* phiBPtr = nullptr;
 
-<<<<<<< HEAD
     if (phiBHeader.typeHeaderOk<surfaceScalarField>(true))
-    {
-        Info<< "Reading field phiB\n" << endl;
-=======
-if (phiBHeader.headerOk())
 {
     Info<< "Reading face flux ";
->>>>>>> 7b971a9e
 
     phiBPtr = new surfaceScalarField
     (
