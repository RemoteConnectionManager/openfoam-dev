--- conflicted
+++ resolved
@@ -28,17 +28,8 @@
     grpLagrangianSolvers
 
 Description
-<<<<<<< HEAD
-    Transient PIMPLE solver for compressible, laminar or turbulent flow with 
-    coal and thermodynamic parcels, and combustion.
-
-    Note:
-    - includes run-time selectable finite volume options, e.g. sources,
-      constraints
-=======
     Transient solver for compressible, turbulent flow, with coal and limestone
     particle clouds, an energy source, and combustion.
->>>>>>> 7b971a9e
 
 \*---------------------------------------------------------------------------*/
 
