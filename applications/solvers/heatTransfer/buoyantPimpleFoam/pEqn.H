--- conflicted
+++ resolved
@@ -41,6 +41,7 @@
         p_rghDDtEqn =
         (
             fvc::ddt(rho) + psi*correction(fvm::ddt(p_rgh))
+          + fvc::div(phiHbyA)
         ==
             fvOptions(psi, p_rgh, rho.name())
         );
@@ -50,14 +51,8 @@
     {
         fvScalarMatrix p_rghEqn
         (
-<<<<<<< HEAD
             p_rghDDtEqn()
-          + fvc::div(phiHbyA)
-          - fvm::laplacian(rAUf, p_rgh)
-=======
-            p_rghDDtEqn
           - fvm::laplacian(rhorAUf, p_rgh)
->>>>>>> 449a9ecc
         );
 
         p_rghEqn.solve(mesh.solver(p_rgh.select(pimple.finalInnerIter())));
