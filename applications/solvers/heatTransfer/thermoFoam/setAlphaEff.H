--- conflicted
+++ resolved
@@ -11,7 +11,6 @@
         false
     );
 
-<<<<<<< HEAD
     IOobject RASHeader
     (
         "RASProperties",
@@ -29,9 +28,6 @@
     );
 
     if (turbulenceHeader.typeHeaderOk<IOdictionary>(true))
-=======
-    if (turbulencePropertiesHeader.headerOk())
->>>>>>> 449a9ecc
     {
         autoPtr<compressible::turbulenceModel> turbulence
         (
@@ -46,7 +42,6 @@
 
         talphaEff = turbulence->alphaEff();
     }
-<<<<<<< HEAD
     else if (RASHeader.typeHeaderOk<IOdictionary>(true))
     {
         autoPtr<compressible::RASModel> turbulence
@@ -77,8 +72,6 @@
 
         talphaEff = turbulence->alphaEff();
     }
-=======
->>>>>>> 449a9ecc
     else
     {
         talphaEff = tmp<volScalarField>
