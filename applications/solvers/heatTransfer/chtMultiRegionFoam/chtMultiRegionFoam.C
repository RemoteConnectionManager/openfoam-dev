--- conflicted
+++ resolved
@@ -28,18 +28,11 @@
     grpHeatTransferSolvers
 
 Description
-<<<<<<< HEAD
-    Combination of heatConductionFoam and buoyantFoam for conjugate heat
-    transfer between solid regions and fluid regions.
-=======
     Transient solver for buoyant, turbulent fluid flow and solid heat
     conduction with conjugate heat transfer between solid and fluid regions.
->>>>>>> 7b971a9e
 
-    Note:
-    - Both regions support the fvOptions framework.
-    - It handles secondary fluid or solid circuits which can be coupled
-      thermally with the main fluid region. i.e radiators, etc.
+    It handles secondary fluid or solid circuits which can be coupled
+    thermally with the main fluid region. i.e radiators, etc.
 
 \*---------------------------------------------------------------------------*/
 
