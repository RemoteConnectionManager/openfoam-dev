/*---------------------------------------------------------------------------*\
  =========                 |
  \\      /  F ield         | OpenFOAM: The Open Source CFD Toolbox
   \\    /   O peration     |
    \\  /    A nd           | Copyright (C) 2011-2016 OpenFOAM Foundation
     \\/     M anipulation  |
-------------------------------------------------------------------------------
License
    This file is part of OpenFOAM.

    OpenFOAM is free software: you can redistribute it and/or modify it
    under the terms of the GNU General Public License as published by
    the Free Software Foundation, either version 3 of the License, or
    (at your option) any later version.

    OpenFOAM is distributed in the hope that it will be useful, but WITHOUT
    ANY WARRANTY; without even the implied warranty of MERCHANTABILITY or
    FITNESS FOR A PARTICULAR PURPOSE.  See the GNU General Public License
    for more details.

    You should have received a copy of the GNU General Public License
    along with OpenFOAM.  If not, see <http://www.gnu.org/licenses/>.

Application
    chemFoam

Group
    grpCombustionSolvers

Description
<<<<<<< HEAD
    Solver for chemistry problems designed for use on single cell cases to
    provide comparison against other chemistry solvers

    Note:
    - single cell mesh created on-the-fly
    - fields created on the fly from the initial conditions
=======
    Solver for chemistry problems, designed for use on single cell cases to
    provide comparison against other chemistry solvers, that uses a single cell
    mesh, and fields created from the initial conditions.
>>>>>>> 7b971a9e

\*---------------------------------------------------------------------------*/

#include "fvCFD.H"
#include "psiReactionThermo.H"
#include "psiChemistryModel.H"
#include "chemistrySolver.H"
#include "OFstream.H"
#include "thermoPhysicsTypes.H"
#include "basicMultiComponentMixture.H"
#include "cellModeller.H"

// * * * * * * * * * * * * * * * * * * * * * * * * * * * * * * * * * * * * * //

int main(int argc, char *argv[])
{
    argList::noParallel();

    #define CREATE_MESH createSingleCellMesh.H
    #define NO_CONTROL
    #include "postProcess.H"

    #include "setRootCase.H"
    #include "createTime.H"
    #include "createSingleCellMesh.H"
    #include "createFields.H"
    #include "createFieldRefs.H"
    #include "readInitialConditions.H"
    #include "createControls.H"

    // * * * * * * * * * * * * * * * * * * * * * * * * * * * * * * * * * * * //

    Info<< "\nStarting time loop\n" << endl;

    while (runTime.run())
    {
        #include "readControls.H"

        #include "setDeltaT.H"

        runTime++;
        Info<< "Time = " << runTime.timeName() << nl << endl;

        #include "solveChemistry.H"
        #include "YEqn.H"
        #include "hEqn.H"
        #include "pEqn.H"

        #include "output.H"

        Info<< "ExecutionTime = " << runTime.elapsedCpuTime() << " s"
            << "  ClockTime = " << runTime.elapsedClockTime() << " s"
            << nl << endl;
    }

    Info << "Number of steps = " << runTime.timeIndex() << endl;
    Info << "End" << nl << endl;

    return 0;
}


// ************************************************************************* //<|MERGE_RESOLUTION|>--- conflicted
+++ resolved
@@ -28,18 +28,10 @@
     grpCombustionSolvers
 
 Description
-<<<<<<< HEAD
-    Solver for chemistry problems designed for use on single cell cases to
-    provide comparison against other chemistry solvers
-
-    Note:
-    - single cell mesh created on-the-fly
-    - fields created on the fly from the initial conditions
-=======
     Solver for chemistry problems, designed for use on single cell cases to
     provide comparison against other chemistry solvers, that uses a single cell
     mesh, and fields created from the initial conditions.
->>>>>>> 7b971a9e
+
 
 \*---------------------------------------------------------------------------*/
 
