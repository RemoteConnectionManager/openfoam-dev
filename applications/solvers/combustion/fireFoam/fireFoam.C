--- conflicted
+++ resolved
@@ -28,13 +28,8 @@
     grpCombustionSolvers
 
 Description
-<<<<<<< HEAD
-    Transient PIMPLE solver for fires and turbulent diffusion flames with
-    reacting Lagrangian parcels, surface film and pyrolysis modelling.
-=======
     Transient solver for fires and turbulent diffusion flames with reacting
     particle clouds, surface film and pyrolysis modelling.
->>>>>>> 7b971a9e
 
 \*---------------------------------------------------------------------------*/
 
