Info<< "Reading velocity field U\n" << endl;
volVectorField U
(
    IOobject
    (
        "U",
        runTime.timeName(),
        mesh,
        IOobject::MUST_READ,
        IOobject::AUTO_WRITE
    ),
    mesh
);

// Initialise the velocity internal field to zero
U = dimensionedVector("0", U.dimensions(), Zero);

surfaceScalarField phi
(
    IOobject
    (
        "phi",
        runTime.timeName(),
        mesh,
        IOobject::NO_READ,
        IOobject::AUTO_WRITE
    ),
    fvc::flux(U)
);

if (args.optionFound("initialiseUBCs"))
{
    U.correctBoundaryConditions();
    phi = fvc::flux(U);
}


// Construct a pressure field
// If it is available read it otherwise construct from the velocity BCs
// converting fixed-value BCs to zero-gradient and vice versa.
word pName("p");

// Update name of the pressure field from the command-line option
args.optionReadIfPresent("pName", pName);

// Infer the pressure BCs from the velocity
wordList pBCTypes
(
    U.boundaryField().size(),
    fixedValueFvPatchScalarField::typeName
);

forAll(U.boundaryField(), patchi)
{
    if (U.boundaryField()[patchi].fixesValue())
    {
        pBCTypes[patchi] = zeroGradientFvPatchScalarField::typeName;
    }
}

// Note that registerObject is false for the pressure field. The pressure
// field in this solver doesn't have a physical value during the solution.
// It shouldn't be looked up and used by sub models or boundary conditions.
Info<< "Constructing pressure field " << pName << nl << endl;
volScalarField p
(
    IOobject
    (
        pName,
        runTime.timeName(),
        mesh,
        IOobject::READ_IF_PRESENT,
        IOobject::NO_WRITE,
        false
    ),
    mesh,
    dimensionedScalar(pName, sqr(dimVelocity), 0),
    pBCTypes
);

<<<<<<< HEAD
label pRefCell = 0;
scalar pRefValue = 0.0;
if (args.optionFound("writep"))
{
    setRefCell
    (
        p,
        potentialFlow.dict(),
        pRefCell,
        pRefValue
    );
}


=======
// Infer the velocity potential BCs from the pressure
wordList PhiBCTypes
(
    p.boundaryField().size(),
    zeroGradientFvPatchScalarField::typeName
);

forAll(p.boundaryField(), patchi)
{
    if (p.boundaryField()[patchi].fixesValue())
    {
        PhiBCTypes[patchi] = fixedValueFvPatchScalarField::typeName;
    }
}

>>>>>>> 7b971a9e
Info<< "Constructing velocity potential field Phi\n" << endl;
autoPtr<volScalarField> PhiPtr;

IOobject io
(
    "Phi",
    runTime.timeName(),
    mesh,
<<<<<<< HEAD
    IOobject::MUST_READ,
    IOobject::NO_WRITE
=======
    dimensionedScalar("Phi", dimLength*dimVelocity, 0),
    PhiBCTypes
>>>>>>> 7b971a9e
);

if (io.typeHeaderOk<volScalarField>())
{
    PhiPtr.reset(new volScalarField(io, mesh));
}
else
{
    // Cannot just use p.boundaryField().types() since does not initialise
    // complex boundary types. Instead re-clone them from p.

    io.readOpt() = IOobject::NO_READ;
    PhiPtr.reset
    (
        new volScalarField
        (
            io,
            mesh,
            dimensionedScalar("Phi", dimLength*dimVelocity, 0),
            p.boundaryField().types()
        )
    );

    const volScalarField::GeometricBoundaryField& bp = p.boundaryField();
    volScalarField::GeometricBoundaryField& bPhi = PhiPtr().boundaryField();

    forAll(bp, patchI)
    {
        bPhi.set(patchI, bp[patchI].clone(PhiPtr().dimensionedInternalField()));
    }
}
volScalarField& Phi = PhiPtr();

label PhiRefCell = 0;
scalar PhiRefValue = 0;
setRefCell
(
    Phi,
    potentialFlow.dict(),
    PhiRefCell,
    PhiRefValue
);
mesh.setFluxRequired(Phi.name());

#include "createMRF.H"<|MERGE_RESOLUTION|>--- conflicted
+++ resolved
@@ -78,22 +78,6 @@
     pBCTypes
 );
 
-<<<<<<< HEAD
-label pRefCell = 0;
-scalar pRefValue = 0.0;
-if (args.optionFound("writep"))
-{
-    setRefCell
-    (
-        p,
-        potentialFlow.dict(),
-        pRefCell,
-        pRefValue
-    );
-}
-
-
-=======
 // Infer the velocity potential BCs from the pressure
 wordList PhiBCTypes
 (
@@ -109,54 +93,21 @@
     }
 }
 
->>>>>>> 7b971a9e
 Info<< "Constructing velocity potential field Phi\n" << endl;
-autoPtr<volScalarField> PhiPtr;
-
-IOobject io
+volScalarField Phi
 (
-    "Phi",
-    runTime.timeName(),
+    IOobject
+    (
+        "Phi",
+        runTime.timeName(),
+        mesh,
+        IOobject::READ_IF_PRESENT,
+        IOobject::NO_WRITE
+    ),
     mesh,
-<<<<<<< HEAD
-    IOobject::MUST_READ,
-    IOobject::NO_WRITE
-=======
     dimensionedScalar("Phi", dimLength*dimVelocity, 0),
     PhiBCTypes
->>>>>>> 7b971a9e
 );
-
-if (io.typeHeaderOk<volScalarField>())
-{
-    PhiPtr.reset(new volScalarField(io, mesh));
-}
-else
-{
-    // Cannot just use p.boundaryField().types() since does not initialise
-    // complex boundary types. Instead re-clone them from p.
-
-    io.readOpt() = IOobject::NO_READ;
-    PhiPtr.reset
-    (
-        new volScalarField
-        (
-            io,
-            mesh,
-            dimensionedScalar("Phi", dimLength*dimVelocity, 0),
-            p.boundaryField().types()
-        )
-    );
-
-    const volScalarField::GeometricBoundaryField& bp = p.boundaryField();
-    volScalarField::GeometricBoundaryField& bPhi = PhiPtr().boundaryField();
-
-    forAll(bp, patchI)
-    {
-        bPhi.set(patchI, bp[patchI].clone(PhiPtr().dimensionedInternalField()));
-    }
-}
-volScalarField& Phi = PhiPtr();
 
 label PhiRefCell = 0;
 scalar PhiRefValue = 0;
@@ -167,6 +118,4 @@
     PhiRefCell,
     PhiRefValue
 );
-mesh.setFluxRequired(Phi.name());
-
-#include "createMRF.H"+mesh.setFluxRequired(Phi.name());