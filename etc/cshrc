--- conflicted
+++ resolved
@@ -43,6 +43,7 @@
 #
 setenv FOAM_INST_DIR `lsof +p $$ |& grep -oE '/.*'$WM_PROJECT'[^/]*/etc/cshrc' | \
     sed 's%/'$WM_PROJECT'[^/]*/etc/cshrc%%'`
+echo $FOAM_INST_DIR
 # setenv FOAM_INST_DIR  $HOME/$WM_PROJECT
 # setenv FOAM_INST_DIR  ~$WM_PROJECT
 # setenv FOAM_INST_DIR  /opt/$WM_PROJECT
@@ -60,11 +61,7 @@
 setenv WM_COMPILER_TYPE system
 
 #- Compiler:
-<<<<<<< HEAD
-#    WM_COMPILER = Gcc | Gcc4[5-9] | Gcc5[1-4] | Gcc61 | Clang | Icc
-=======
-#    WM_COMPILER = Gcc | Gcc48 ... Gcc62 | Clang | Icc
->>>>>>> 3140cfa9
+#    WM_COMPILER = Gcc | Gcc4[8-9] | Gcc5[1-4] | Gcc6[1-2] | Clang | Icc
 setenv WM_COMPILER Gcc
 setenv WM_COMPILER_ARCH # defined but empty
 unsetenv WM_COMPILER_LIB_ARCH
