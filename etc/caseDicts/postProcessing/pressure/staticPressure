/*--------------------------------*- C++ -*----------------------------------*\
<<<<<<< HEAD
| =========                 |                                                 |
| \\      /  F ield         | OpenFOAM: The Open Source CFD Toolbox           |
|  \\    /   O peration     | Version:  plus                                  |  
|   \\  /    A nd           | Web:      www.OpenFOAM.com                      |
|    \\/     M anipulation  |                                                 |
=======
  =========                 |
  \\      /  F ield         | OpenFOAM: The Open Source CFD Toolbox
   \\    /   O peration     |
    \\  /    A nd           | Web:      www.OpenFOAM.org
     \\/     M anipulation  |
-------------------------------------------------------------------------------
Description
    Calculates the pressure field in units M/(LT^2) (e.g. Pa) from kinematic
    pressure by scaling by a specified density.

>>>>>>> 7b971a9e
\*---------------------------------------------------------------------------*/

#includeEtc "caseDicts/postProcessing/pressure/staticPressure.cfg"

rhoInf 1.2; // Density to scale

// ************************************************************************* //<|MERGE_RESOLUTION|>--- conflicted
+++ resolved
@@ -1,22 +1,14 @@
 /*--------------------------------*- C++ -*----------------------------------*\
-<<<<<<< HEAD
-| =========                 |                                                 |
-| \\      /  F ield         | OpenFOAM: The Open Source CFD Toolbox           |
+  =========                 |
+  \\      /  F ield         | OpenFOAM: The Open Source CFD Toolbox
 |  \\    /   O peration     | Version:  plus                                  |  
 |   \\  /    A nd           | Web:      www.OpenFOAM.com                      |
-|    \\/     M anipulation  |                                                 |
-=======
-  =========                 |
-  \\      /  F ield         | OpenFOAM: The Open Source CFD Toolbox
-   \\    /   O peration     |
-    \\  /    A nd           | Web:      www.OpenFOAM.org
      \\/     M anipulation  |
 -------------------------------------------------------------------------------
 Description
     Calculates the pressure field in units M/(LT^2) (e.g. Pa) from kinematic
     pressure by scaling by a specified density.
 
->>>>>>> 7b971a9e
 \*---------------------------------------------------------------------------*/
 
 #includeEtc "caseDicts/postProcessing/pressure/staticPressure.cfg"
