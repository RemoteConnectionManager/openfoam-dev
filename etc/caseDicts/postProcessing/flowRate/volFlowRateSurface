--- conflicted
+++ resolved
@@ -1,24 +1,8 @@
 /*--------------------------------*- C++ -*----------------------------------*\
-<<<<<<< HEAD
-| =========                 |                                                 |
-| \\      /  F ield         | OpenFOAM: The Open Source CFD Toolbox           |
+  =========                 |
+  \\      /  F ield         | OpenFOAM: The Open Source CFD Toolbox
 |  \\    /   O peration     | Version:  plus                                  |  
 |   \\  /    A nd           | Web:      www.OpenFOAM.com                      |
-|    \\/     M anipulation  |                                                 |
-\*---------------------------------------------------------------------------*/
-FoamFile
-{
-    version     2.0;
-    format      ascii;
-    class       dictionary;
-    object      volFlowRateSurface;
-}
-// * * * * * * * * * * * * * * * * * * * * * * * * * * * * * * * * * * * * * //
-=======
-  =========                 |
-  \\      /  F ield         | OpenFOAM: The Open Source CFD Toolbox
-   \\    /   O peration     |
-    \\  /    A nd           | Web:      www.OpenFOAM.org
      \\/     M anipulation  |
 -------------------------------------------------------------------------------
 Description
@@ -26,7 +10,6 @@
     by interpolating velocity onto the triangles and integrating over the
     surface area.  Triangles need to be small (<= cell size) for an accurate
     result.
->>>>>>> 7b971a9e
 
 \*---------------------------------------------------------------------------*/
 
