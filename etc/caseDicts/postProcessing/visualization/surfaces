--- conflicted
+++ resolved
@@ -1,30 +1,8 @@
 /*--------------------------------*- C++ -*----------------------------------*\
-<<<<<<< HEAD
-| =========                 |                                                 |
-| \\      /  F ield         | OpenFOAM: The Open Source CFD Toolbox           |
+  =========                 |
+  \\      /  F ield         | OpenFOAM: The Open Source CFD Toolbox
 |  \\    /   O peration     | Version:  plus                                  |  
 |   \\  /    A nd           | Web:      www.OpenFOAM.com                      |
-|    \\/     M anipulation  |                                                 |
-\*---------------------------------------------------------------------------*/
-FoamFile
-{
-    version     2.0;
-    format      ascii;
-    class       dictionary;
-    object      surfaces.cfg;
-}
-// * * * * * * * * * * * * * * * * * * * * * * * * * * * * * * * * * * * * * //
-
-surfaces
-{
-    #includeEtc "caseDicts/postProcessing/visualization/surfaces.cfg"
-
-    fields       ( p U );
-=======
-  =========                 |
-  \\      /  F ield         | OpenFOAM: The Open Source CFD Toolbox
-   \\    /   O peration     |
-    \\  /    A nd           | Web:      www.OpenFOAM.org
      \\/     M anipulation  |
 -------------------------------------------------------------------------------
 Description
@@ -33,7 +11,6 @@
 
     This file includes a selection of example surfaces, each of which the user
     should configure and/or remove.
->>>>>>> 7b971a9e
 
 \*---------------------------------------------------------------------------*/
 
