/*--------------------------------*- C++ -*----------------------------------*\
<<<<<<< HEAD
| =========                 |                                                 |
| \\      /  F ield         | OpenFOAM: The Open Source CFD Toolbox           |
|  \\    /   O peration     | Version:  plus                                  |  
|   \\  /    A nd           | Web:      www.OpenFOAM.com                      |
|    \\/     M anipulation  |                                                 |
=======
  =========                 |
  \\      /  F ield         | OpenFOAM: The Open Source CFD Toolbox
   \\    /   O peration     |
    \\  /    A nd           | Web:      www.OpenFOAM.org
     \\/     M anipulation  |
-------------------------------------------------------------------------------
Description
    Writes graph data for specified fields along a line, specified by start
    and end points.

>>>>>>> 7b971a9e
\*---------------------------------------------------------------------------*/

start   (0 1e-06 0);
end     (1 1e-06 0);
fields  (U p);

// Sampling and I/O settings
#includeEtc "caseDicts/postProcessing/graphs/sampleDict.cfg"

// Override settings here, e.g.
// setConfig { type midPoint; }

// Must be last entry
#includeEtc "caseDicts/postProcessing/graphs/graph.cfg"

// ************************************************************************* //<|MERGE_RESOLUTION|>--- conflicted
+++ resolved
@@ -1,22 +1,14 @@
 /*--------------------------------*- C++ -*----------------------------------*\
-<<<<<<< HEAD
-| =========                 |                                                 |
-| \\      /  F ield         | OpenFOAM: The Open Source CFD Toolbox           |
+  =========                 |
+  \\      /  F ield         | OpenFOAM: The Open Source CFD Toolbox
 |  \\    /   O peration     | Version:  plus                                  |  
 |   \\  /    A nd           | Web:      www.OpenFOAM.com                      |
-|    \\/     M anipulation  |                                                 |
-=======
-  =========                 |
-  \\      /  F ield         | OpenFOAM: The Open Source CFD Toolbox
-   \\    /   O peration     |
-    \\  /    A nd           | Web:      www.OpenFOAM.org
      \\/     M anipulation  |
 -------------------------------------------------------------------------------
 Description
     Writes graph data for specified fields along a line, specified by start
     and end points.
 
->>>>>>> 7b971a9e
 \*---------------------------------------------------------------------------*/
 
 start   (0 1e-06 0);
