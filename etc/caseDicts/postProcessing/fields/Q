--- conflicted
+++ resolved
@@ -1,21 +1,13 @@
 /*--------------------------------*- C++ -*----------------------------------*\
-<<<<<<< HEAD
-| =========                 |                                                 |
-| \\      /  F ield         | OpenFOAM: The Open Source CFD Toolbox           |
+  =========                 |
+  \\      /  F ield         | OpenFOAM: The Open Source CFD Toolbox
 |  \\    /   O peration     | Version:  plus                                  |  
 |   \\  /    A nd           | Web:      www.OpenFOAM.com                      |
-|    \\/     M anipulation  |                                                 |
-=======
-  =========                 |
-  \\      /  F ield         | OpenFOAM: The Open Source CFD Toolbox
-   \\    /   O peration     |
-    \\  /    A nd           | Web:      www.OpenFOAM.org
      \\/     M anipulation  |
 -------------------------------------------------------------------------------
 Description
     Calculates the second invariant of the velocity gradient tensor.
 
->>>>>>> 7b971a9e
 \*---------------------------------------------------------------------------*/
 
 type            Q;
