/*--------------------------------*- C++ -*----------------------------------*\
<<<<<<< HEAD
| =========                 |                                                 |
| \\      /  F ield         | OpenFOAM: The Open Source CFD Toolbox           |
|  \\    /   O peration     | Version:  plus                                  |  
|   \\  /    A nd           | Web:      www.OpenFOAM.com                      |
|    \\/     M anipulation  |                                                 |
=======
  =========                 |
  \\      /  F ield         | OpenFOAM: The Open Source CFD Toolbox
   \\    /   O peration     |
    \\  /    A nd           | Web:      www.OpenFOAM.org
     \\/     M anipulation  |
-------------------------------------------------------------------------------
Description
    Writes out values of fields at a cloud of points, interpolated to
    specified boundary patches.

>>>>>>> 7b971a9e
\*---------------------------------------------------------------------------*/

fields (p U);

points
(
    (0 0 0)
);

maxDistance 0.1;

patches     (".*");

#includeEtc "caseDicts/postProcessing/probes/boundaryCloud.cfg"

// ************************************************************************* //<|MERGE_RESOLUTION|>--- conflicted
+++ resolved
@@ -1,22 +1,14 @@
 /*--------------------------------*- C++ -*----------------------------------*\
-<<<<<<< HEAD
-| =========                 |                                                 |
-| \\      /  F ield         | OpenFOAM: The Open Source CFD Toolbox           |
+  =========                 |
+  \\      /  F ield         | OpenFOAM: The Open Source CFD Toolbox
 |  \\    /   O peration     | Version:  plus                                  |  
 |   \\  /    A nd           | Web:      www.OpenFOAM.com                      |
-|    \\/     M anipulation  |                                                 |
-=======
-  =========                 |
-  \\      /  F ield         | OpenFOAM: The Open Source CFD Toolbox
-   \\    /   O peration     |
-    \\  /    A nd           | Web:      www.OpenFOAM.org
      \\/     M anipulation  |
 -------------------------------------------------------------------------------
 Description
     Writes out values of fields at a cloud of points, interpolated to
     specified boundary patches.
 
->>>>>>> 7b971a9e
 \*---------------------------------------------------------------------------*/
 
 fields (p U);
