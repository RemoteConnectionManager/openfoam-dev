#----------------------------------*-sh-*--------------------------------------
# =========                 |
# \\      /  F ield         | OpenFOAM: The Open Source CFD Toolbox
#  \\    /   O peration     |
#   \\  /    A nd           | Copyright (C) 2011-2016 OpenFOAM Foundation
#    \\/     M anipulation  |
#------------------------------------------------------------------------------
# License
#     This file is part of OpenFOAM.
#
#     OpenFOAM is free software: you can redistribute it and/or modify it
#     under the terms of the GNU General Public License as published by
#     the Free Software Foundation, either version 3 of the License, or
#     (at your option) any later version.
#
#     OpenFOAM is distributed in the hope that it will be useful, but WITHOUT
#     ANY WARRANTY; without even the implied warranty of MERCHANTABILITY or
#     FITNESS FOR A PARTICULAR PURPOSE.  See the GNU General Public License
#     for more details.
#
#     You should have received a copy of the GNU General Public License
#     along with OpenFOAM.  If not, see <http://www.gnu.org/licenses/>.
#
# File
#     etc/config.sh/aliases
#
# Description
#     Aliases for working with OpenFOAM
#     Sourced from OpenFOAM-<VERSION>/etc/bashrc and/or ~/.bashrc
#
#------------------------------------------------------------------------------

# Change compiled version aliases
# ~~~~~~~~~~~~~~~~~~~~~~~~~~~~~~~
alias wmSet='. $WM_PROJECT_DIR/etc/bashrc'
alias wm64='wmSet WM_ARCH_OPTION=64'
alias wm32='wmSet WM_ARCH_OPTION=32'
alias wmSP='wmSet WM_PRECISION_OPTION=SP'
alias wmDP='wmSet WM_PRECISION_OPTION=DP'

# Clear env
alias wmUnset='. $WM_PROJECT_DIR/etc/config.sh/unset'

# Toggle wmakeScheduler on/off
#  - also need to set WM_HOSTS
# ~~~~~~~~~~~~~~~~~~~~~~~~~~~~
<<<<<<< HEAD
alias wmSchedON='export WM_SCHEDULER=$WM_PROJECT_DIR/wmake/wmakeScheduler'
alias wmSchedOFF='unset WM_SCHEDULER'

# Change ParaView version
# ~~~~~~~~~~~~~~~~~~~~~~~
unset foamPV
foamPV()
{
    . $WM_PROJECT_DIR/etc/config.sh/paraview ParaView_VERSION=${1:-none}
    echo "paraview-$ParaView_VERSION  (major: $ParaView_MAJOR)" 1>&2
}

=======
alias wmSchedOn='export WM_SCHEDULER=$WM_PROJECT_DIR/wmake/wmakeScheduler'
alias wmSchedOff='unset WM_SCHEDULER'
>>>>>>> 7b971a9e

# Change directory aliases
# ~~~~~~~~~~~~~~~~~~~~~~~~
alias foam='cd $WM_PROJECT_DIR'

if [ -n "$WM_PROJECT_SITE" ]
then
    alias foamSite='cd $WM_PROJECT_SITE'
else
    alias foamSite='cd $WM_PROJECT_INST_DIR/site'
fi

alias src='cd $FOAM_SRC'
alias lib='cd $FOAM_LIBBIN'
alias app='cd $FOAM_APP'
alias sol='cd $FOAM_SOLVERS'
alias util='cd $FOAM_UTILITIES'
alias tut='cd $FOAM_TUTORIALS'
alias run='cd $FOAM_RUN'


# Refresh the environment
# ~~~~~~~~~~~~~~~~~~~~~~~
# For backward-compatibility unalias wmRefresh if it is defined as an alias
[ "$(type -t wmRefresh)" = "alias" ] && unalias wmRefresh || unset wmRefresh
wmRefresh()
{
    wmProjectDir=$WM_PROJECT_DIR
    foamSettings=$FOAM_SETTINGS
    wmUnset
    . $wmProjectDir/etc/bashrc $foamSettings
}


# Change OpenFOAM version
# ~~~~~~~~~~~~~~~~~~~~~~~
unset foamVersion
foamVersion()
{
    if [ "$1" ]; then
        foamInstDir=$FOAM_INST_DIR
        wmUnset
        . $foamInstDir/OpenFOAM-$1/etc/bashrc
        foam
        echo "Changed to OpenFOAM-$1" 1>&2
    else
        echo "OpenFOAM-$WM_PROJECT_VERSION" 1>&2
    fi
}


# Change ParaView version
# ~~~~~~~~~~~~~~~~~~~~~~~
unset foamPV
foamPV()
{
    . $WM_PROJECT_DIR/etc/config.sh/paraview ParaView_VERSION=$1
    echo "paraview-$ParaView_VERSION  (major: $ParaView_MAJOR)" 1>&2
}


#------------------------------------------------------------------------------<|MERGE_RESOLUTION|>--- conflicted
+++ resolved
@@ -3,7 +3,7 @@
 # \\      /  F ield         | OpenFOAM: The Open Source CFD Toolbox
 #  \\    /   O peration     |
 #   \\  /    A nd           | Copyright (C) 2011-2016 OpenFOAM Foundation
-#    \\/     M anipulation  |
+#    \\/     M anipulation  | Copyright (C) 2016 OpenCFD Ltd.
 #------------------------------------------------------------------------------
 # License
 #     This file is part of OpenFOAM.
@@ -44,23 +44,8 @@
 # Toggle wmakeScheduler on/off
 #  - also need to set WM_HOSTS
 # ~~~~~~~~~~~~~~~~~~~~~~~~~~~~
-<<<<<<< HEAD
-alias wmSchedON='export WM_SCHEDULER=$WM_PROJECT_DIR/wmake/wmakeScheduler'
-alias wmSchedOFF='unset WM_SCHEDULER'
-
-# Change ParaView version
-# ~~~~~~~~~~~~~~~~~~~~~~~
-unset foamPV
-foamPV()
-{
-    . $WM_PROJECT_DIR/etc/config.sh/paraview ParaView_VERSION=${1:-none}
-    echo "paraview-$ParaView_VERSION  (major: $ParaView_MAJOR)" 1>&2
-}
-
-=======
 alias wmSchedOn='export WM_SCHEDULER=$WM_PROJECT_DIR/wmake/wmakeScheduler'
 alias wmSchedOff='unset WM_SCHEDULER'
->>>>>>> 7b971a9e
 
 # Change directory aliases
 # ~~~~~~~~~~~~~~~~~~~~~~~~
@@ -117,7 +102,7 @@
 unset foamPV
 foamPV()
 {
-    . $WM_PROJECT_DIR/etc/config.sh/paraview ParaView_VERSION=$1
+    . $WM_PROJECT_DIR/etc/config.sh/paraview ParaView_VERSION=${1:-none}
     echo "paraview-$ParaView_VERSION  (major: $ParaView_MAJOR)" 1>&2
 }
 
