#----------------------------------*-sh-*--------------------------------------
# =========                 |
# \\      /  F ield         | OpenFOAM: The Open Source CFD Toolbox
#  \\    /   O peration     |
#   \\  /    A nd           | Copyright (C) 2011-2016 OpenFOAM Foundation
#    \\/     M anipulation  | Copyright (C) 2016 OpenCFD Ltd.
#------------------------------------------------------------------------------
# License
#     This file is part of OpenFOAM.
#
#     OpenFOAM is free software: you can redistribute it and/or modify it
#     under the terms of the GNU General Public License as published by
#     the Free Software Foundation, either version 3 of the License, or
#     (at your option) any later version.
#
#     OpenFOAM is distributed in the hope that it will be useful, but WITHOUT
#     ANY WARRANTY; without even the implied warranty of MERCHANTABILITY or
#     FITNESS FOR A PARTICULAR PURPOSE.  See the GNU General Public License
#     for more details.
#
#     You should have received a copy of the GNU General Public License
#     along with OpenFOAM.  If not, see <http://www.gnu.org/licenses/>.
#
# File
#     etc/config.sh/compiler
#
# Description
#     Startup file for custom compiler versions for OpenFOAM
#     Sourced from OpenFOAM-<VERSION>/etc/config.sh/settings
#
#------------------------------------------------------------------------------

case "$WM_COMPILER_TYPE" in
OpenFOAM | ThirdParty)
    # Default versions of GMP, MPFR and MPC, override as necessary
    gmp_version=gmp-system
    mpfr_version=mpfr-system
    mpc_version=mpc-system

    case "$WM_COMPILER" in
    Gcc | Gcc48)
        gcc_version=gcc-4.8.5
        ;;
    Gcc47)
        gcc_version=gcc-4.7.4
        ;;
    Gcc49)
        gcc_version=gcc-4.9.3
        ;;
    Gcc51)
        gcc_version=gcc-5.1.0
        ;;
    Gcc52)
        gcc_version=gcc-5.2.0
        ;;
    Gcc53)
        gcc_version=gcc-5.3.0
        ;;
<<<<<<< HEAD
    Gcc54)
        gcc_version=gcc-5.4.0
        ;;
=======
>>>>>>> 7b971a9e
    Gcc61)
        gcc_version=gcc-6.1.0
        ;;
    Clang)
        clang_version=llvm-3.7.0
        # clang_version=llvm-3.8.0
        ;;
    *)
        echo 1>&2
        echo "Warning in $WM_PROJECT_DIR/etc/config.sh/compiler:" 1>&2
        echo "    Unknown OpenFOAM compiler type '$WM_COMPILER'" 1>&2
        echo "    Please check your settings" 1>&2
        echo 1>&2
        ;;
    esac
    ;;
esac

# common settings (system or ThirdParty)
case "$WM_COMPILER" in
Clang)
    # Using clang - not gcc
    export WM_CC='clang'
    export WM_CXX='clang++'
    ;;
esac

#------------------------------------------------------------------------------<|MERGE_RESOLUTION|>--- conflicted
+++ resolved
@@ -56,12 +56,12 @@
     Gcc53)
         gcc_version=gcc-5.3.0
         ;;
-<<<<<<< HEAD
+    Gcc61)
+        gcc_version=gcc-6.1.0
+        ;;
     Gcc54)
         gcc_version=gcc-5.4.0
         ;;
-=======
->>>>>>> 7b971a9e
     Gcc61)
         gcc_version=gcc-6.1.0
         ;;
