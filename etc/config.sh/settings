--- conflicted
+++ resolved
@@ -248,7 +248,6 @@
         # Add ThirdParty compiler libraries to run-time environment
         _foamAddLib     $gccDir/lib$WM_COMPILER_LIB_ARCH
 
-<<<<<<< HEAD
         # Add ThirdParty gmp/mpfr/mpc libraries to run-time environment
         if [ "${gmpDir##*-}" != system ]
         then
@@ -263,16 +262,6 @@
         if [ "${mpcDir##*-}" != system ]
         then
             _foamAddLib $mpcDir/lib$WM_COMPILER_LIB_ARCH
-=======
-        # Add gmp/mpfr libraries to run-time environment
-        _foamAddLib     $gmpDir/lib$WM_COMPILER_LIB_ARCH
-        _foamAddLib     $mpfrDir/lib$WM_COMPILER_LIB_ARCH
-
-        # Add mpc libraries (not need for older gcc) to run-time environment
-        if [ -n "$mpc_version" ]
-        then
-            _foamAddLib     $mpcDir/lib$WM_COMPILER_LIB_ARCH
->>>>>>> 7b971a9e
         fi
 
         if [ "$FOAM_VERBOSE" -a "$PS1" ]
