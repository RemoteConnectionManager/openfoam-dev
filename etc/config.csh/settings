#----------------------------------*-sh-*--------------------------------------
# =========                 |
# \\      /  F ield         | OpenFOAM: The Open Source CFD Toolbox
#  \\    /   O peration     |
#   \\  /    A nd           | Copyright (C) 2011-2016 OpenFOAM Foundation
#    \\/     M anipulation  | Copyright (C) 2016 OpenCFD Ltd.
#------------------------------------------------------------------------------
# License
#     This file is part of OpenFOAM.
#
#     OpenFOAM is free software: you can redistribute it and/or modify it
#     under the terms of the GNU General Public License as published by
#     the Free Software Foundation, either version 3 of the License, or
#     (at your option) any later version.
#
#     OpenFOAM is distributed in the hope that it will be useful, but WITHOUT
#     ANY WARRANTY; without even the implied warranty of MERCHANTABILITY or
#     FITNESS FOR A PARTICULAR PURPOSE.  See the GNU General Public License
#     for more details.
#
#     You should have received a copy of the GNU General Public License
#     along with OpenFOAM.  If not, see <http://www.gnu.org/licenses/>.
#
# File
#     etc/config.csh/settings
#
# Description
#     Startup file for OpenFOAM
#     Sourced from OpenFOAM-<VERSION>/etc/cshrc
#
#------------------------------------------------------------------------------

# Prefix to PATH
alias _foamAddPath 'setenv PATH \!*\:${PATH}'
# Prefix to LD_LIBRARY_PATH
alias _foamAddLib 'setenv LD_LIBRARY_PATH \!*\:${LD_LIBRARY_PATH}'
# Prefix to MANPATH
alias _foamAddMan 'setenv MANPATH \!*\:${MANPATH}'

#------------------------------------------------------------------------------
# Set environment variables according to system type
setenv WM_ARCH `uname -s`

# Default WM_COMPILER_LIB_ARCH for 32bit
setenv WM_COMPILER_LIB_ARCH

switch ($WM_ARCH)
case Linux:
    setenv WM_ARCH linux

    switch (`uname -m`)
    case i686:
        setenv WM_ARCH_OPTION 32
        breaksw

    case x86_64:
        switch ($WM_ARCH_OPTION)
        case 32:
            setenv WM_COMPILER_ARCH 64
            setenv WM_CC 'gcc'
            setenv WM_CXX 'g++'
            setenv WM_CFLAGS '-m32 -fPIC'
            setenv WM_CXXFLAGS '-m32 -fPIC -std=c++0x'
            setenv WM_LDFLAGS '-m32'
            breaksw

        case 64:
            setenv WM_ARCH linux64
            setenv WM_COMPILER_LIB_ARCH 64
            setenv WM_CC 'gcc'
            setenv WM_CXX 'g++'
            setenv WM_CFLAGS '-m64 -fPIC'
            setenv WM_CXXFLAGS '-m64 -fPIC -std=c++0x'
            setenv WM_LDFLAGS '-m64'
            breaksw

        default:
            echo "Unknown WM_ARCH_OPTION '$WM_ARCH_OPTION', should be 32 or 64"
            breaksw

        endsw
        breaksw

    case ia64:
        setenv WM_ARCH linuxIA64
        setenv WM_COMPILER I64
        breaksw

    case ppc64:
        setenv WM_ARCH linuxPPC64
        setenv WM_COMPILER_LIB_ARCH 64
        setenv WM_CC 'gcc'
        setenv WM_CXX 'g++'
        setenv WM_CFLAGS '-m64 -fPIC'
        setenv WM_CXXFLAGS '-m64 -fPIC -std=c++0x'
        setenv WM_LDFLAGS '-m64'
        breaksw

    case ppc64le:
        setenv WM_ARCH linuxPPC64le
        setenv WM_COMPILER_LIB_ARCH 64
        setenv WM_CC 'gcc'
        setenv WM_CXX 'g++'
        setenv WM_CFLAGS '-m64 -fPIC'
        setenv WM_CXXFLAGS '-m64 -fPIC -std=c++0x'
        setenv WM_LDFLAGS '-m64'
        breaksw

    default:
        echo Unknown processor type `uname -m` for Linux
        breaksw

    endsw
    breaksw

case SunOS:
    setenv WM_ARCH SunOS64
    setenv WM_MPLIB FJMPI
    setenv WM_COMPILER_LIB_ARCH 64
    setenv WM_CC 'gcc'
    setenv WM_CXX 'g++'
    setenv WM_CFLAGS '-mabi=64 -fPIC'
    setenv WM_CXXFLAGS '-mabi=64 -fPIC -std=c++0x'
    setenv WM_LDFLAGS '-mabi=64 -G0'
    breaksw

default:
    echo
    echo "Your '$WM_ARCH' operating system is not supported by this release"
    echo "of OpenFOAM. For further assistance, please contact www.OpenFOAM.com"
    echo
    breaksw

endsw


#------------------------------------------------------------------------------

# Location of the jobControl directory
setenv FOAM_JOB_DIR $WM_PROJECT_INST_DIR/jobControl

# wmake configuration
setenv WM_DIR $WM_PROJECT_DIR/wmake
setenv WM_LINK_LANGUAGE c++
setenv WM_LABEL_OPTION Int$WM_LABEL_SIZE
setenv WM_OPTIONS $WM_ARCH$WM_COMPILER$WM_PRECISION_OPTION$WM_LABEL_OPTION$WM_COMPILE_OPTION

# Base executables/libraries
setenv FOAM_APPBIN $WM_PROJECT_DIR/platforms/$WM_OPTIONS/bin
setenv FOAM_LIBBIN $WM_PROJECT_DIR/platforms/$WM_OPTIONS/lib

# External (ThirdParty) libraries
setenv FOAM_EXT_LIBBIN $WM_THIRD_PARTY_DIR/platforms/$WM_ARCH$WM_COMPILER$WM_PRECISION_OPTION$WM_LABEL_OPTION/lib

# Site-specific directory
if ( $?WM_PROJECT_SITE ) then
    set siteDir=$WM_PROJECT_SITE
else
    set siteDir=$WM_PROJECT_INST_DIR/site
endif

# Shared site executables/libraries
# Similar naming convention as ~OpenFOAM expansion
setenv FOAM_SITE_APPBIN $siteDir/$WM_PROJECT_VERSION/platforms/$WM_OPTIONS/bin
setenv FOAM_SITE_LIBBIN $siteDir/$WM_PROJECT_VERSION/platforms/$WM_OPTIONS/lib

# User executables/libraries
setenv FOAM_USER_APPBIN $WM_PROJECT_USER_DIR/platforms/$WM_OPTIONS/bin
setenv FOAM_USER_LIBBIN $WM_PROJECT_USER_DIR/platforms/$WM_OPTIONS/lib

# DynamicCode templates
# - default location is the "~OpenFOAM/codeTemplates/dynamicCode" expansion
# setenv FOAM_CODE_TEMPLATES $WM_PROJECT_DIR/etc/codeTemplates/dynamicCode

# Convenience
setenv FOAM_ETC $WM_PROJECT_DIR/etc
setenv FOAM_APP $WM_PROJECT_DIR/applications
setenv FOAM_SRC $WM_PROJECT_DIR/src
setenv FOAM_TUTORIALS $WM_PROJECT_DIR/tutorials
setenv FOAM_UTILITIES $FOAM_APP/utilities
setenv FOAM_SOLVERS $FOAM_APP/solvers
setenv FOAM_RUN $WM_PROJECT_USER_DIR/run

# Add wmake to the path - not required for runtime-only environment
if ( -d "${WM_DIR}" ) setenv PATH ${WM_DIR}:${PATH}
# Add OpenFOAM scripts to the path
setenv PATH ${WM_PROJECT_DIR}/bin:${PATH}

# Add site-specific scripts to path - only if they exist
if ( -d "$siteDir/bin" ) then                       # Generic
    _foamAddPath "$siteDir/bin"
endif
if ( -d "$siteDir/$WM_PROJECT_VERSION/bin" ) then   # Version-specific
    _foamAddPath "$siteDir/$WM_PROJECT_VERSION/bin"
endif
unset siteDir

_foamAddPath ${FOAM_USER_APPBIN}:${FOAM_SITE_APPBIN}:${FOAM_APPBIN}
# Make sure to pick up dummy versions of external libraries last
_foamAddLib  ${FOAM_USER_LIBBIN}:${FOAM_SITE_LIBBIN}:${FOAM_LIBBIN}:${FOAM_EXT_LIBBIN}:${FOAM_LIBBIN}/dummy

# Compiler settings
# ~~~~~~~~~~~~~~~~~
unset gcc_version gmp_version mpfr_version mpc_version
unsetenv GMP_ARCH_PATH MPFR_ARCH_PATH


# Location of compiler installation
# ~~~~~~~~~~~~~~~~~~~~~~~~~~~~~~~~~
if ( ! $?WM_COMPILER_TYPE ) then
    setenv WM_COMPILER_TYPE system
    echo "Warning in $WM_PROJECT_DIR/etc/config.csh/settings:"
    echo "    WM_COMPILER_TYPE not set, using '$WM_COMPILER_TYPE'"
endif

# Load configured compiler versions, regardless of the compiler type
# ~~~~~~~~~~~~~~~~~~~~~~~~~~~~~~~~~~~~~~~~~~~~~~~~~~~~~~~~~~~~~~~~~~
_foamSource `$WM_PROJECT_DIR/bin/foamEtcFile config.csh/compiler`

switch ("$WM_COMPILER_TYPE")
case system:
    # Use system compiler
    breaksw

case OpenFOAM:
case ThirdParty:
<<<<<<< HEAD
=======
    # Default versions of GMP, MPFR and MPC, overide as necessary
    set gmp_version=gmp-5.1.2
    set mpfr_version=mpfr-3.1.2
    set mpc_version=mpc-1.0.1
    switch ("$WM_COMPILER")
    case Gcc:
    case Gcc48:
        set gcc_version=gcc-4.8.5
        breaksw
    case Gcc47:
        set gcc_version=gcc-4.7.4
        breaksw
    case Gcc49:
        set gcc_version=gcc-4.9.3
        breaksw
    case Gcc51:
        set gcc_version=gcc-5.1.0
        breaksw
    case Gcc52:
        set gcc_version=gcc-5.2.0
        breaksw
    case Gcc53:
        set gcc_version=gcc-5.3.0
        breaksw
    case Gcc61:
        set gcc_version=gcc-6.1.0
        breaksw
    case Clang:
        # Using clang - not gcc
        setenv WM_CC 'clang'
        setenv WM_CXX 'clang++'
        set clang_version=llvm-3.7.0
        breaksw
    default:
        echo
        echo "Warning in $WM_PROJECT_DIR/etc/config.csh/settings:"
        echo "    Unknown OpenFOAM compiler type '$WM_COMPILER'"
        echo "    Please check your settings"
        echo
        breaksw
    endsw

    # Optional configuration tweaks:
    _foamSource `$WM_PROJECT_DIR/bin/foamEtcFile config.csh/compiler`

>>>>>>> 7b971a9e
    if ( $?gcc_version ) then
        if ( ! $?gmp_version  ) set gmp_version=gmp-system
        if ( ! $?mpfr_version ) set mpfr_version=mpfr-system
        if ( ! $?mpc_version  ) set mpc_version=mpc-system
        set gccDir=$WM_THIRD_PARTY_DIR/platforms/$WM_ARCH$WM_COMPILER_ARCH/$gcc_version
        set gmpDir=$WM_THIRD_PARTY_DIR/platforms/$WM_ARCH$WM_COMPILER_ARCH/$gmp_version
        set mpfrDir=$WM_THIRD_PARTY_DIR/platforms/$WM_ARCH$WM_COMPILER_ARCH/$mpfr_version
        set mpcDir=$WM_THIRD_PARTY_DIR/platforms/$WM_ARCH$WM_COMPILER_ARCH/$mpc_version

        # Check that the compiler directory can be found
        if ( ! -d "$gccDir" ) then
            echo
            echo "Warning in $WM_PROJECT_DIR/etc/config.csh/settings:"
            echo "    Cannot find $gccDir installation."
            echo "    Please install this compiler version or if you wish to" \
                 " use the system compiler,"
            echo "    change the 'WM_COMPILER_TYPE' setting to 'system'"
            echo
        endif

        _foamAddMan     $gccDir/man
        _foamAddPath    $gccDir/bin

        # Add ThirdParty compiler libraries to run-time environment
        _foamAddLib     $gccDir/lib$WM_COMPILER_LIB_ARCH

<<<<<<< HEAD
        # Add ThirdParty gmp/mpfr/mpc libraries to run-time environment
        if ( "${gmpDir:t}" != "gmp-system" ) then
            _foamAddLib $gmpDir/lib$WM_COMPILER_LIB_ARCH
            setenv GMP_ARCH_PATH $gmpDir        # For ThirdParty CGAL
        endif
        if ( "${mpfrDir:t}" != "mpfr-system" ) then
            _foamAddLib $mpfrDir/lib$WM_COMPILER_LIB_ARCH
            setenv MPFR_ARCH_PATH $mpfrDir      # For ThirdParty CGAL
        endif
        if ( "${mpcDir:t}" != "mpc-system" ) then
            _foamAddLib $mpcDir/lib$WM_COMPILER_LIB_ARCH
=======
        # Add gmp/mpfr libraries to run-time environment
        _foamAddLib     $gmpDir/lib$WM_COMPILER_LIB_ARCH
        _foamAddLib     $mpfrDir/lib$WM_COMPILER_LIB_ARCH

        # Add mpc libraries (not need for older gcc) to run-time environment
        if ( $?mpc_version ) then
            _foamAddLib     $mpcDir/lib$WM_COMPILER_LIB_ARCH
>>>>>>> 7b971a9e
        endif

        if ($?FOAM_VERBOSE && $?prompt) then
            echo "Using ThirdParty compiler"
            echo "    ${gccDir:t} (${gmpDir:t} ${mpfrDir:t} ${mpcDir:t})"
        endif
    endif
    if ( $?clang_version ) then
        set clangDir=$WM_THIRD_PARTY_DIR/platforms/$WM_ARCH$WM_COMPILER_ARCH/$clang_version

        # Check that the compiler directory can be found
        if ( ! -d "$clangDir" ) then
            echo
            echo "Warning in $WM_PROJECT_DIR/etc/config.csh/settings:"
            echo "    Cannot find $clangDir installation."
            echo "    Please install this compiler version or if you wish to" \
                 " use the system compiler,"
            echo "    change the 'WM_COMPILER_TYPE' setting to 'system'"
            echo
        endif

        _foamAddMan     $clangDir/man
        _foamAddPath    $clangDir/bin

        if ($?FOAM_VERBOSE && $?prompt) then
            echo "Using ThirdParty compiler"
            echo "    ${clangDir:t}"
        endif
    endif

    unset gcc_version gccDir
    unset gmp_version gmpDir  mpfr_version mpfrDir  mpc_version mpcDir
    unset clang_version clangDir
    breaksw

default:
    echo "Warn: WM_COMPILER_TYPE='$WM_COMPILER_TYPE' is unsupported"
    echo "   treating as 'system' instead"
    breaksw
endsw


# Cleanup environment:
# ~~~~~~~~~~~~~~~~~~~~
#- keep _foamAddPath _foamAddLib _foamAddMan

#------------------------------------------------------------------------------<|MERGE_RESOLUTION|>--- conflicted
+++ resolved
@@ -224,54 +224,6 @@
 
 case OpenFOAM:
 case ThirdParty:
-<<<<<<< HEAD
-=======
-    # Default versions of GMP, MPFR and MPC, overide as necessary
-    set gmp_version=gmp-5.1.2
-    set mpfr_version=mpfr-3.1.2
-    set mpc_version=mpc-1.0.1
-    switch ("$WM_COMPILER")
-    case Gcc:
-    case Gcc48:
-        set gcc_version=gcc-4.8.5
-        breaksw
-    case Gcc47:
-        set gcc_version=gcc-4.7.4
-        breaksw
-    case Gcc49:
-        set gcc_version=gcc-4.9.3
-        breaksw
-    case Gcc51:
-        set gcc_version=gcc-5.1.0
-        breaksw
-    case Gcc52:
-        set gcc_version=gcc-5.2.0
-        breaksw
-    case Gcc53:
-        set gcc_version=gcc-5.3.0
-        breaksw
-    case Gcc61:
-        set gcc_version=gcc-6.1.0
-        breaksw
-    case Clang:
-        # Using clang - not gcc
-        setenv WM_CC 'clang'
-        setenv WM_CXX 'clang++'
-        set clang_version=llvm-3.7.0
-        breaksw
-    default:
-        echo
-        echo "Warning in $WM_PROJECT_DIR/etc/config.csh/settings:"
-        echo "    Unknown OpenFOAM compiler type '$WM_COMPILER'"
-        echo "    Please check your settings"
-        echo
-        breaksw
-    endsw
-
-    # Optional configuration tweaks:
-    _foamSource `$WM_PROJECT_DIR/bin/foamEtcFile config.csh/compiler`
-
->>>>>>> 7b971a9e
     if ( $?gcc_version ) then
         if ( ! $?gmp_version  ) set gmp_version=gmp-system
         if ( ! $?mpfr_version ) set mpfr_version=mpfr-system
@@ -298,7 +250,6 @@
         # Add ThirdParty compiler libraries to run-time environment
         _foamAddLib     $gccDir/lib$WM_COMPILER_LIB_ARCH
 
-<<<<<<< HEAD
         # Add ThirdParty gmp/mpfr/mpc libraries to run-time environment
         if ( "${gmpDir:t}" != "gmp-system" ) then
             _foamAddLib $gmpDir/lib$WM_COMPILER_LIB_ARCH
@@ -310,15 +261,6 @@
         endif
         if ( "${mpcDir:t}" != "mpc-system" ) then
             _foamAddLib $mpcDir/lib$WM_COMPILER_LIB_ARCH
-=======
-        # Add gmp/mpfr libraries to run-time environment
-        _foamAddLib     $gmpDir/lib$WM_COMPILER_LIB_ARCH
-        _foamAddLib     $mpfrDir/lib$WM_COMPILER_LIB_ARCH
-
-        # Add mpc libraries (not need for older gcc) to run-time environment
-        if ( $?mpc_version ) then
-            _foamAddLib     $mpcDir/lib$WM_COMPILER_LIB_ARCH
->>>>>>> 7b971a9e
         endif
 
         if ($?FOAM_VERBOSE && $?prompt) then
