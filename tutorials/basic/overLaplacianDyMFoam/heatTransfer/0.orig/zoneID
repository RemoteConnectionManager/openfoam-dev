/*--------------------------------*- C++ -*----------------------------------*\
| =========                 |                                                 |
| \\      /  F ield         | OpenFOAM: The Open Source CFD Toolbox           |
|  \\    /   O peration     | Version:  plus.develop                          |
|   \\  /    A nd           | Web:      www.OpenFOAM.com                      |
|    \\/     M anipulation  |                                                 |
\*---------------------------------------------------------------------------*/
FoamFile
{
    version     2.0;
    format      ascii;
    class       volScalarField;
    object      zoneID;
}
// * * * * * * * * * * * * * * * * * * * * * * * * * * * * * * * * * * * * * //

dimensions      [0 0 0 0 0 0 0];

internalField   uniform 0;

boundaryField
{
<<<<<<< HEAD
    //- Set patchGroups for constraint patches
=======
>>>>>>> c1ddd065
    #includeEtc "caseDicts/setConstraintTypes"

    overset
    {
        type        overset;
    }

    ".*"
    {
        type        zeroGradient;
    }
}

// ************************************************************************* //<|MERGE_RESOLUTION|>--- conflicted
+++ resolved
@@ -20,16 +20,7 @@
 
 boundaryField
 {
-<<<<<<< HEAD
-    //- Set patchGroups for constraint patches
-=======
->>>>>>> c1ddd065
     #includeEtc "caseDicts/setConstraintTypes"
-
-    overset
-    {
-        type        overset;
-    }
 
     ".*"
     {
