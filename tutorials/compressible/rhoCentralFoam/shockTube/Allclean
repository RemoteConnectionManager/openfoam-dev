#!/bin/sh
cd ${0%/*} || exit 1    # Run from this directory

# Source tutorial clean functions
. $WM_PROJECT_DIR/bin/tools/CleanFunctions

<<<<<<< HEAD
# Remove 0.org/ copy
\rm -rf 0

=======
rm -rf 0
cp -r 0.orig 0
>>>>>>> 7b971a9e
cleanCase
cleanSamples

#------------------------------------------------------------------------------<|MERGE_RESOLUTION|>--- conflicted
+++ resolved
@@ -4,14 +4,9 @@
 # Source tutorial clean functions
 . $WM_PROJECT_DIR/bin/tools/CleanFunctions
 
-<<<<<<< HEAD
-# Remove 0.org/ copy
+# Remove 0 directory - recreated from 0.orig
 \rm -rf 0
 
-=======
-rm -rf 0
-cp -r 0.orig 0
->>>>>>> 7b971a9e
 cleanCase
 cleanSamples
 
