--- conflicted
+++ resolved
@@ -1,13 +1,8 @@
 /*--------------------------------*- C++ -*----------------------------------*\
 | =========                 |                                                 |
 | \\      /  F ield         | OpenFOAM: The Open Source CFD Toolbox           |
-<<<<<<< HEAD
 |  \\    /   O peration     | Version:  plus                                  |
 |   \\  /    A nd           | Web:      www.OpenFOAM.com                      |
-=======
-|  \\    /   O peration     | Version:  dev                                   |
-|   \\  /    A nd           | Web:      www.OpenFOAM.org                      |
->>>>>>> 7b971a9e
 |    \\/     M anipulation  |                                                 |
 \*---------------------------------------------------------------------------*/
 FoamFile
@@ -29,7 +24,7 @@
         source fieldToCell;
         sourceInfo
         {
-          field   radiusFieldXY;
+          field       radiusFieldXY;
           min         0.0;
           max         7.00;
         }
