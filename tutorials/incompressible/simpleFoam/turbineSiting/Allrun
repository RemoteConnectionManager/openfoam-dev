#!/bin/sh
cd ${0%/*} || exit 1    # Run from this directory

# Source tutorial run functions
. $WM_PROJECT_DIR/bin/tools/RunFunctions

# Make dummy 0 directory
mkdir 0

runApplication blockMesh
\cp system/decomposeParDict.hierarchical system/decomposeParDict
runApplication decomposePar

\cp system/decomposeParDict.ptscotch system/decomposeParDict
runParallel snappyHexMesh -overwrite

find . -type f -iname "*level*" -exec rm {} \;

<<<<<<< HEAD
# - set the initial fields
restore0Dir -processor
=======
ls -d processor* | xargs -I {} cp -r 0.orig ./{}/0
>>>>>>> 7b971a9e

runParallel topoSet
runParallel $(getApplication)

runApplication reconstructParMesh -constant
runApplication reconstructPar

#------------------------------------------------------------------------------<|MERGE_RESOLUTION|>--- conflicted
+++ resolved
@@ -16,12 +16,8 @@
 
 find . -type f -iname "*level*" -exec rm {} \;
 
-<<<<<<< HEAD
-# - set the initial fields
+# - Set the initial fields
 restore0Dir -processor
-=======
-ls -d processor* | xargs -I {} cp -r 0.orig ./{}/0
->>>>>>> 7b971a9e
 
 runParallel topoSet
 runParallel $(getApplication)
