#!/bin/sh
cd ${0%/*} || exit 1    # Run from this directory

# Source tutorial run functions
. $WM_PROJECT_DIR/bin/tools/RunFunctions

# copy motorbike surface from resources directory
\cp $FOAM_TUTORIALS/resources/geometry/motorBike.obj.gz constant/triSurface/

# Make dummy 0 directory
mkdir 0

runApplication blockMesh
# \cp system/decomposeParDict.hierarchical system/decomposeParDict
runApplication decomposePar -decomposeParDict system/decomposeParDict.hierarchical

# \cp system/decomposeParDict.ptscotch system/decomposeParDict
runParallel snappyHexMesh -decomposeParDict system/decomposeParDict.ptscotch -profiling -overwrite -parallel

find . -type f -iname "*level*" -exec rm {} \;

<<<<<<< HEAD
#- set the initial fields
restore0Dir -processor
=======
ls -d processor* | xargs -I {} cp -r 0.orig ./{}/0 $1
>>>>>>> 7b971a9e

runParallel renumberMesh -overwrite
runParallel potentialFoam -initialiseUBCs
runParallel $(getApplication)

#------------------------------------------------------------------------------<|MERGE_RESOLUTION|>--- conflicted
+++ resolved
@@ -19,12 +19,8 @@
 
 find . -type f -iname "*level*" -exec rm {} \;
 
-<<<<<<< HEAD
-#- set the initial fields
+#- Set the initial fields
 restore0Dir -processor
-=======
-ls -d processor* | xargs -I {} cp -r 0.orig ./{}/0 $1
->>>>>>> 7b971a9e
 
 runParallel renumberMesh -overwrite
 runParallel potentialFoam -initialiseUBCs
