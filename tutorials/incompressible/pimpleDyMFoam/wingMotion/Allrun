--- conflicted
+++ resolved
@@ -19,11 +19,7 @@
 # Copy the mesh from the steady state case and map the results to a
 # mesh motion case, then solve transient.
 cd ../wingMotion2D_pimpleDyMFoam
-<<<<<<< HEAD
-cp -r ../wingMotion2D_simpleFoam/constant/polyMesh/ constant/
-=======
 cp -r ../wingMotion2D_simpleFoam/constant/polyMesh constant
->>>>>>> 449a9ecc
 cp -r 0.org 0
 runApplication mapFields ../wingMotion2D_simpleFoam -sourceTime latestTime -consistent
 mv 0/pointDisplacement.unmapped 0/pointDisplacement
