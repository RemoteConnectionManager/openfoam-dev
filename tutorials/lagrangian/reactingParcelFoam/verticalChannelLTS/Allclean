--- conflicted
+++ resolved
@@ -7,13 +7,8 @@
 # remove old time and post-processing directories
 rm -rf 0 *[1-9]* processor* postProcessing
 
-<<<<<<< HEAD
-=======
-
 # copy 0.orig to 0
 cp -r 0.orig 0
-
->>>>>>> 7b971a9e
 cleanCase
 
 #------------------------------------------------------------------------------