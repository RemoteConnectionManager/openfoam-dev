--- conflicted
+++ resolved
@@ -4,11 +4,7 @@
 # Source tutorial run functions
 . $WM_PROJECT_DIR/bin/tools/RunFunctions
 
-<<<<<<< HEAD
 restore0Dir
-=======
-cp -rf 0.orig 0
->>>>>>> 7b971a9e
 
 # create the underlying block mesh
 runApplication blockMesh
