--- conflicted
+++ resolved
@@ -4,16 +4,8 @@
 # Source tutorial clean functions
 . $WM_PROJECT_DIR/bin/tools/CleanFunctions
 
-<<<<<<< HEAD
-# Remove old time, 0.org/ copy and post-processing directories
+# Remove old time, 0.orig/ copy and post-processing directories
 \rm -rf 0 *[1-9]* processor* postProcessing
-=======
-# remove old time and post-processing directories
-rm -rf 0 *[1-9]* processor* postProcessing
-
-# copy 0.orig to 0
-cp -r 0.orig 0
->>>>>>> 7b971a9e
 
 cleanCase
 
