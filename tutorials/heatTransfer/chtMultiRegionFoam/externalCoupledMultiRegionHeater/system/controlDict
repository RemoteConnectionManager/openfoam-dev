--- conflicted
+++ resolved
@@ -16,7 +16,7 @@
 // * * * * * * * * * * * * * * * * * * * * * * * * * * * * * * * * * * * * * //
 
 // Library defines new boundary conditions
-libs            ("libOpenFOAM.so" "libjobControl.so");
+libs            ("libOpenFOAM.so" "libfieldFunctionObjects.so");
 
 application     chtMultiRegionFoam;
 
@@ -57,44 +57,7 @@
 
 functions
 {
-<<<<<<< HEAD
-    externalCoupled
-    {
-        // Where to load it from (if not already in solver)
-        libs            ("libfieldFunctionObjects.so");
-
-        type            externalCoupled;
-
-        // Directory to use for communication
-        commsDir        "${FOAM_CASE}/comms";
-
-        // Does external process start first
-        initByExternal  true;
-
-        // Additional output
-        log             true;
-
-        regions
-        {
-            // Region name (wildcards allowed)
-            "(topAir|heater)"
-            {
-                // In topAir adjust the minX patch (fixedValue)
-
-                // Patch or patchGroup
-                coupleGroup
-                {
-                    // Fields to output in commsDir
-                    writeFields (T);
-                    // Fields to read from commsDir
-                    readFields  (T);
-                }
-            }
-        }
-    }
-=======
     #include "externalCoupled"
->>>>>>> 9dee99ad
 }
 
 
