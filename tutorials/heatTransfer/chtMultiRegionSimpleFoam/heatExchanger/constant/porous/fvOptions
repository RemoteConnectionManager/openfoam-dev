/*--------------------------------*- C++ -*----------------------------------*\
| =========                 |                                                 |
| \\      /  F ield         | OpenFOAM: The Open Source CFD Toolbox           |
|  \\    /   O peration     | Version:  plus                                  |
|   \\  /    A nd           | Web:      www.OpenFOAM.com                      |
|    \\/     M anipulation  |                                                 |
\*---------------------------------------------------------------------------*/
FoamFile
{
    version     2.0;
    format      ascii;
    class       dictionary;
    location    "constant";
    object      fvOptions;
}
// * * * * * * * * * * * * * * * * * * * * * * * * * * * * * * * * * * * * * //

porousToair
{
    type            constantHeatTransfer;

<<<<<<< HEAD
    constantHeatTransferCoeffs
    {
        interpolationMethod cellVolumeWeight;
        nbrRegion       air;
        master          true;
=======
    interpolationMethod cellVolumeWeight;
    nbrRegionName   air;
    master          true;
>>>>>>> d2a62df7

    nbrModel        airToporous;
    fields          (h);
    semiImplicit    no;
}


// ************************************************************************* //<|MERGE_RESOLUTION|>--- conflicted
+++ resolved
@@ -19,17 +19,9 @@
 {
     type            constantHeatTransfer;
 
-<<<<<<< HEAD
-    constantHeatTransferCoeffs
-    {
-        interpolationMethod cellVolumeWeight;
-        nbrRegion       air;
-        master          true;
-=======
     interpolationMethod cellVolumeWeight;
-    nbrRegionName   air;
+    nbrRegion       air;
     master          true;
->>>>>>> d2a62df7
 
     nbrModel        airToporous;
     fields          (h);
