/*--------------------------------*- C++ -*----------------------------------*\
| =========                 |                                                 |
| \\      /  F ield         | OpenFOAM: The Open Source CFD Toolbox           |
|  \\    /   O peration     | Version:  plus                                  |
|   \\  /    A nd           | Web:      www.OpenFOAM.com                      |
|    \\/     M anipulation  |                                                 |
\*---------------------------------------------------------------------------*/
FoamFile
{
    version     2.0;
    format      ascii;
    class       dictionary;
    location    "system";
    object      fvSchemes;
}
// * * * * * * * * * * * * * * * * * * * * * * * * * * * * * * * * * * * * * //

ddtSchemes
{
    default         steadyState;
}

gradSchemes
{
    default         Gauss linear;
}

divSchemes
{
    default         none;

    div(phi,U)      bounded Gauss upwind;
    div(phi,T)      bounded Gauss upwind;
    div(phi,k)      bounded Gauss upwind;
    div(phi,epsilon) bounded Gauss upwind;
    div(phi,R)      bounded Gauss upwind;
    div(R)          Gauss linear;
    div((nuEff*dev2(T(grad(U))))) Gauss linear;
}

laplacianSchemes
{
<<<<<<< HEAD
    default         Gauss linear limited corrected 0.333;
    laplacian(diffusivity,cellDisplacement) Gauss linear corrected;
=======
    default         Gauss linear limited corrected 0.33;
>>>>>>> 7b971a9e
}

interpolationSchemes
{
    default         linear;
}

snGradSchemes
{
    default         limited corrected 0.33;
}


// ************************************************************************* //<|MERGE_RESOLUTION|>--- conflicted
+++ resolved
@@ -40,12 +40,8 @@
 
 laplacianSchemes
 {
-<<<<<<< HEAD
-    default         Gauss linear limited corrected 0.333;
+    default         Gauss linear limited corrected 0.33;
     laplacian(diffusivity,cellDisplacement) Gauss linear corrected;
-=======
-    default         Gauss linear limited corrected 0.33;
->>>>>>> 7b971a9e
 }
 
 interpolationSchemes
