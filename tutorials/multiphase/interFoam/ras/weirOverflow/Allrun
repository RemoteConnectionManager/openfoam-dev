--- conflicted
+++ resolved
@@ -3,19 +3,11 @@
 # Source tutorial run functions
 . $WM_PROJECT_DIR/bin/tools/RunFunctions
 
-<<<<<<< HEAD
 restore0Dir
 
 runApplication blockMesh
 
-\cp 0/alpha.water.org 0/alpha.water
-=======
-cp -r 0.orig 0 > /dev/null 2>&1
-
-runApplication blockMesh
-
-cp 0/alpha.water.orig 0/alpha.water
->>>>>>> 7b971a9e
+\cp 0/alpha.water.orig 0/alpha.water
 
 runApplication setFields
 
