#!/bin/sh
cd ${0%/*} || exit 1    # Run from this directory

# Source tutorial run functions
. $WM_PROJECT_DIR/bin/tools/RunFunctions

runApplication blockMesh
runApplication $(getApplication)

if ! isTest $@
then
    foamDictionary system/controlDict -entry endTime -set 5
<<<<<<< HEAD
    foamDictionary 2/T.liquid -entry boundaryField.wall2.q -set 1e5
    runApplication -a $(getApplication)
=======
    foamDictionary 2/T.liquid -entry boundaryField.wall2.q -set 'uniform 1e5'
    runApplication -a $application
>>>>>>> 3140cfa9
fi

#------------------------------------------------------------------------------<|MERGE_RESOLUTION|>--- conflicted
+++ resolved
@@ -10,13 +10,8 @@
 if ! isTest $@
 then
     foamDictionary system/controlDict -entry endTime -set 5
-<<<<<<< HEAD
-    foamDictionary 2/T.liquid -entry boundaryField.wall2.q -set 1e5
+    foamDictionary 2/T.liquid -entry boundaryField.wall2.q -set 'uniform 1e5'
     runApplication -a $(getApplication)
-=======
-    foamDictionary 2/T.liquid -entry boundaryField.wall2.q -set 'uniform 1e5'
-    runApplication -a $application
->>>>>>> 3140cfa9
 fi
 
 #------------------------------------------------------------------------------