/*--------------------------------*- C++ -*----------------------------------*\
| =========                 |                                                 |
| \\      /  F ield         | OpenFOAM: The Open Source CFD Toolbox           |
|  \\    /   O peration     | Version:  plus                                  |
|   \\  /    A nd           | Web:      www.OpenFOAM.com                      |
|    \\/     M anipulation  |                                                 |
\*---------------------------------------------------------------------------*/
FoamFile
{
    version     2.0;
    format      ascii;
    class       dictionary;
    location    "constant";
    object      fvOptions;
}
// * * * * * * * * * * * * * * * * * * * * * * * * * * * * * * * * * * * * * //

injector1
{
    timeStart       1;
    duration        500;
    selectionMode   points;
    points
    (
        (0.075 0.2 0.05)
    );
}

options
{
    massSource1
    {
        type            scalarSemiImplicitSource;

        $injector1;

        volumeMode      absolute;
        injectionRateSuSp
        {
            thermo:rho.steam     (1.0e-3 0); // kg/s
        }
    }
/*
    momentumSource1
    {
        type            vectorSemiImplicitSource;

        $injector1;

<<<<<<< HEAD
            volumeMode      absolute;
            injectionRateSuSp
            {
                U.steam           ((0 1e-2 0) 0); // kg*m/s^2
            }
=======
        volumeMode      absolute;
        injectionRateSuSp
        {
            U.steam           ((0 1e-1 0) 0); // kg*m/s^2
>>>>>>> d2a62df7
        }
    }
*/
    energySource1
    {
        type            scalarSemiImplicitSource;

        $injector1;

        volumeMode      absolute;
        injectionRateSuSp
        {
            h.steam      (3700 0); // kg*m^2/s^3
        }
    }
}


// ************************************************************************* //<|MERGE_RESOLUTION|>--- conflicted
+++ resolved
@@ -47,18 +47,10 @@
 
         $injector1;
 
-<<<<<<< HEAD
-            volumeMode      absolute;
-            injectionRateSuSp
-            {
-                U.steam           ((0 1e-2 0) 0); // kg*m/s^2
-            }
-=======
         volumeMode      absolute;
         injectionRateSuSp
         {
-            U.steam           ((0 1e-1 0) 0); // kg*m/s^2
->>>>>>> d2a62df7
+                U.steam           ((0 1e-2 0) 0); // kg*m/s^2
         }
     }
 */
@@ -71,7 +63,7 @@
         volumeMode      absolute;
         injectionRateSuSp
         {
-            h.steam      (3700 0); // kg*m^2/s^3
+            e.steam      (3700 0); // kg*m^2/s^3
         }
     }
 }
