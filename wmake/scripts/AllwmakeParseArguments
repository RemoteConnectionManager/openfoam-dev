--- conflicted
+++ resolved
@@ -102,13 +102,6 @@
 
 if [ -z "$fromWmake" ]
 then
-<<<<<<< HEAD
-    exec wmake -all $qOpt $*
-else
-    # Print command
-    [ -z "$targetType" ] || targetSpace=" "
-    echo "$Script $targetType$targetSpace$(echo $PWD | sed s%$WM_PROJECT_DIR/%% )"
-=======
     if [ -z "$optLog" ]
     then
         exec wmake -all $optQueue $*
@@ -116,7 +109,6 @@
         echo "logging wmake -all output to 'log.Allwmake'" 1>&2
         exec wmake -all $optQueue $* 2>&1 | tee log.Allwmake
     fi
->>>>>>> 4f37fb9c
 fi
 
 
