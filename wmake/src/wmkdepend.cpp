
#line 1 "wmkdepend.rl"
/*---------------------------------*- C -*-----------------------------------*\
 =========                   |
 \\      /   F ield          | OpenFOAM: The Open Source CFD Toolbox
  \\    /    O peration      |
   \\  /     A nd            | Copyright (C) 2018 OpenCFD Ltd.
    \\/      M anipulation   |
------------------------------------------------------------------------------
License
    This file is part of OpenFOAM.

    OpenFOAM is free software: you can redistribute it and/or modify it
    under the terms of the GNU General Public License as published by
    the Free Software Foundation, either version 3 of the License, or
    (at your option) any later version.

    OpenFOAM is distributed in the hope that it will be useful, but WITHOUT
    ANY WARRANTY; without even the implied warranty of MERCHANTABILITY or
    FITNESS FOR A PARTICULAR PURPOSE.  See the GNU General Public License
    for more details.

    You should have received a copy of the GNU General Public License
    along with OpenFOAM.  If not, see <http://www.gnu.org/licenses/>.

Application
    wmkdepend

Description
    A faster dependency list generator that emulates the behaviour and
    output of 'cpp -M'.

    For each (quoted) include directive detected, the specified include
    directories are searched and that file (if found) is also scanned.

    Each include file is visited only once, which helps make this faster
    than cpp. It also handles missing files somewhat more gracefully.

    The scanner is built with Ragel.
    The goto-based finite state machine (FSM) is generated with

        ragel -G2 -o wmkdepend.cpp wmkdepend.rl

    The FSM can be visualized (eg, in a browser) with the following command

        ragel -pV wmkdepend.cpp | dot -Tsvg -owmkdepend.svg

Usage
    wmkdepend [-Idir..] [-iheader...] [-eENV...] [-oFile] filename

Note
    May not capture all possible corner cases or line continuations such as

        #include \
            "file.H"

\*---------------------------------------------------------------------------*/
/*
 * With cpp:
 *
 * cpp -x c++ -std=c++11
 *     -M -DWM_$(WM_PRECISION_OPTION) -DWM_LABEL_SIZE=$(WM_LABEL_SIZE) |
 * sed -e 's,^$(WM_PROJECT_DIR)/,$$(WM_PROJECT_DIR)/,' \
 *     -e 's,^$(WM_THIRD_PARTY_DIR)/,$$(WM_THIRD_PARTY_DIR)/,'
*/

#include <cstring>
#include <cstdlib>
#include <cstdio>
#include <iostream>
#include <forward_list>
#include <unordered_map>
#include <unordered_set>
#include <vector>

<<<<<<< HEAD
// Ragel switchs may have several implicit fallthroughs
=======
// Ragel switches may have several implicit fallthroughs
>>>>>>> 199c3935
#pragma GCC diagnostic ignored "-Wimplicit-fallthrough"

// Length of the input read buffer
#define INBUFLEN 16384

// The executable name (for messages), without requiring access to argv[]
#define EXENAME  "wmkdepend"

/* * * * * * * * * * * * * * * * * * * * * * * * * * * * * * * * * * * * * * */

//- Program usage
void usage()
{
    std::cerr
        <<
        "\nUsage: " EXENAME
        " [-Idir...] [-iheader...] [-eENV...] [-oFile]"
        " filename\n\n"
        "  -Idir     Directories to be searched for headers.\n"
        "  -iheader  Headers to be ignored.\n"
        "  -eENV     Environment variable path substitutions.\n"
        "  -oFile    Write output to File.\n"
        "  -q        Suppress 'No such file' warnings.\n"
        "  -v        Report each include file to stderr.\n"
        "\nDependency list generator, similar to 'cpp -M'\n\n";
}

//- Suppress some error messages
bool optQuiet = false;

//- Verbose progress
bool optVerbose = false;

//- The top-level source file being processed
std::string sourceFile;


//- All file opening and writing
namespace Files
{
    //- Include directories
    static std::vector<std::string> dirs;

    //- Set of files already visited
    static std::unordered_set<std::string> visited;

    //- Environment substitution
    struct envEntry
    {
        std::string name;
        std::string value;
        size_t len;

        envEntry(std::string&& k, std::string&& v)
        :
            name(std::move(k)),
            value(std::move(v)),
            len(value.size())
        {}
    };

    //- List of environ variables to substitute
    std::forward_list<envEntry> envlist;

    //- Clear, reset all variables
    void reset(unsigned ndirs = 0u)
    {
        dirs.clear();
        visited.clear();
        envlist.clear();
        if (ndirs)
        {
            dirs.reserve(ndirs);
        }
    }


    //- Add environ replacement
    //
    // Eg for 'WM_PROJECT_DIR' stores the pair
    //     '$(WM_PROJECT_DIR)/'
    //     '/path/openfoam/project/'
    //
    // No-op if the environment does not exists or is empty
    void addEnv(const char* key)
    {
        const size_t keylen = key ? strlen(key) : 0;
        if (!keylen) return;

        const char *val = ::getenv(key);

        if (!val || !*val) return;

        // The "$(ENV)/" portion
        std::string oldText;
        oldText.reserve(keylen+4);
        oldText.append("$(").append(key,keylen).append(")/");

        // The "/env/value/" portion
        std::string newText(val);
        if (newText.back() != '/')
        {
            newText.append(1, '/');
        }

        envlist.emplace_front(std::move(oldText), std::move(newText));
    }


    //- Open a file for reading and emit its qualified name to stdout.
    //
    //  Uses env substitutions at the beginning of the path
    //
    //  Eg,
    //      /path/openfoam/project/directory/name
    //   -> $(WM_PROJECT_DIR)/directory/name
    //
    //  \return nullptr on failure
    FILE* openAndEmit(const std::string& fileName)
    {
        const auto len = fileName.size();
        const char *fname = fileName.c_str();

        FILE *infile = ::fopen(fname, "r");

        if (infile)
        {
            // Mark as having been visited
            visited.insert(fileName);

            for (const auto& entry : envlist)
            {
                if
                (
                    len > entry.len
                 && !fileName.compare(0, entry.len, entry.value)
                )
                {
                    fname += entry.len;  // Now positioned after the '/'
                    fputs(entry.name.c_str(), stdout);
                    break;
                }
            }

            fputs(fname, stdout);
            fputs(" \\\n", stdout);
        }
        else if (errno == EMFILE)
        {
            std::cerr
                << EXENAME ": too many open files while opening '"
                << fileName << "'\n"
                << "Please change your open descriptor limit\n";
        }

        return infile;
    }


    //- Open a not previously visited file for reading,
    //  using the include dirs as required.
    //
    //  On success, emits the resolved name on stdout
    //
    //  \return nullptr on failure
    FILE* open(const std::string& fileName)
    {
        // Bad file name, or already visited
        if (fileName.empty() || visited.find(fileName) != visited.end())
        {
            return nullptr;
        }

        FILE* infile = openAndEmit(fileName);
        if (!infile)
        {
            std::string fullName;

            for (const auto& d : dirs)
            {
                if (d.empty())
                {
                    continue;
                }

                fullName.clear();
                fullName.reserve(d.size() + fileName.size() + 1);

                fullName.append(d);
                if (fullName.back() != '/')
                {
                    fullName.append("/");
                }
                fullName.append(fileName);

                infile = openAndEmit(fullName);

                if (infile)
                {
                    break;
                }
            }
        }

        // Mark as having been visited.
        // This also avoids re-testing and multiple messages.
        visited.insert(fileName);

        // Report failures
        if (!infile && !optQuiet)
        {
            std::cerr
                << EXENAME ": could not open '"
                << fileName << "' for source file '"
                << sourceFile << "'";

            if (dirs.size())
            {
                std::cerr << ": " << strerror(errno);
            }

            std::cerr << '\n' << std::flush;
        }

        return infile;
    }

} // End namespace Files


/* * * * * * * * * * * * * * * * * * * * * * * * * * * * * * * * * * * * * * */

// Ragel machine definition
// Ragel variables (p, pe, eof, cs, top, stack, ts, te, act) defined later...
//
// Can use 'variable p xxx;' etc to change these names


<<<<<<< HEAD
#line 337 "wmkdepend.rl"
=======
#line 341 "wmkdepend.rl"
>>>>>>> 199c3935



//
// FSM globals
//


#line 325 "wmkdepend.cpp"
static const int wmkdep_start = 21;
static const int wmkdep_error = 0;

static const int wmkdep_en_main = 21;


<<<<<<< HEAD
#line 345 "wmkdepend.rl"
=======
#line 349 "wmkdepend.rl"
>>>>>>> 199c3935


/* * * * * * * * * * * * * * * * * * * * * * * * * * * * * * * * * * * * * * */

void processFile(std::string fileName);

//
// Open a file and process.
// The file name is given by the [first,last) range
//
void processFile(const char* first, const char* last)
{
    // Extra safety
    if (first && last && last > first)
    {
        processFile(std::string(first, last));
    }
}


//
// Open a file and process
//
void processFile(std::string fileName)
{
    FILE* infile = Files::open(fileName);
    if (optVerbose)
    {
        std::cerr << fileName << '\n';
    }
    if (!infile) return;

    // ts, te  = Ragel token start/end points (default naming)
    // act, cs = Ragel action, code state, respectively (default naming)
    char *ts, *te;
    int act, cs;

    
<<<<<<< HEAD
#line 355 "wmkdepend.cpp"
=======
#line 371 "wmkdepend.cpp"
>>>>>>> 199c3935
	{
	cs = wmkdep_start;
	ts = 0;
	te = 0;
	act = 0;
	}

<<<<<<< HEAD
#line 366 "wmkdepend.rl"
=======
#line 386 "wmkdepend.rl"
>>>>>>> 199c3935
   /* ^^^ FSM initialization here ^^^ */;

    // Local token start
    char *tok = nullptr;

    // Buffering
    char inbuf[INBUFLEN];
    size_t pending = 0;

    // Processing loop (as per Ragel pdf example)
    for (bool good = true; good; /*nil*/)
    {
        if (pending >= INBUFLEN)
        {
            // We overfilled the buffer while trying to scan a token...
            std::cerr
                << EXENAME ": buffer full while scanning '"
                << fileName << "'\n";
            break;
        }

        char *data = inbuf + pending;   // current data buffer
        const size_t buflen = INBUFLEN - pending; // space in buffer

        // p,pe = Ragel parsing point and parsing end (default naming)
        // eof  = Ragel EOF point (default naming)

        const size_t gcount = ::fread(data, 1, buflen, infile);

        char *p = data;
        char *pe = p + gcount;
        char *eof = nullptr;

        if (::feof(infile))
        {
            eof = pe;   // Tag 'pe' as being the EOF for the FSM as well
            good = false;
        }
        else if (!gcount)
        {
            break;
        }

        
<<<<<<< HEAD
#line 408 "wmkdepend.cpp"
=======
#line 424 "wmkdepend.cpp"
>>>>>>> 199c3935
	{
	if ( p == pe )
		goto _test_eof;
	switch ( cs )
	{
tr0:
#line 1 "NONE"
	{	switch( act ) {
	case 0:
	{{goto st0;}}
	break;
	default:
	{{p = ((te))-1;}}
	break;
	}
	}
	goto st21;
tr2:
<<<<<<< HEAD
#line 335 "wmkdepend.rl"
	{te = p+1;}
	goto st21;
tr17:
#line 335 "wmkdepend.rl"
	{{p = ((te))-1;}}
	goto st21;
tr21:
#line 330 "wmkdepend.rl"
	{te = p+1;}
	goto st21;
tr29:
#line 333 "wmkdepend.rl"
	{te = p+1;}
	goto st21;
tr31:
#line 332 "wmkdepend.rl"
	{te = p+1;}
	goto st21;
tr36:
#line 327 "wmkdepend.rl"
	{te = p;p--;}
	goto st21;
tr37:
#line 335 "wmkdepend.rl"
	{te = p;p--;}
	goto st21;
tr38:
#line 333 "wmkdepend.rl"
=======
#line 339 "wmkdepend.rl"
	{te = p+1;}
	goto st21;
tr17:
#line 339 "wmkdepend.rl"
	{{p = ((te))-1;}}
	goto st21;
tr21:
#line 334 "wmkdepend.rl"
	{te = p+1;}
	goto st21;
tr29:
#line 337 "wmkdepend.rl"
	{te = p+1;}
	goto st21;
tr31:
#line 336 "wmkdepend.rl"
	{te = p+1;}
	goto st21;
tr36:
#line 331 "wmkdepend.rl"
	{te = p;p--;}
	goto st21;
tr37:
#line 339 "wmkdepend.rl"
	{te = p;p--;}
	goto st21;
tr38:
#line 337 "wmkdepend.rl"
>>>>>>> 199c3935
	{te = p;p--;}
	goto st21;
st21:
#line 1 "NONE"
	{ts = 0;}
#line 1 "NONE"
	{act = 0;}
	if ( ++p == pe )
		goto _test_eof21;
case 21:
#line 1 "NONE"
	{ts = p;}
<<<<<<< HEAD
#line 468 "wmkdepend.cpp"
=======
#line 484 "wmkdepend.cpp"
>>>>>>> 199c3935
	switch( (*p) ) {
		case 10: goto st23;
		case 11: goto tr34;
		case 32: goto tr32;
		case 35: goto st2;
		case 47: goto st15;
	}
	if ( 9 <= (*p) && (*p) <= 13 )
		goto tr32;
	goto st1;
st1:
	if ( ++p == pe )
		goto _test_eof1;
case 1:
	if ( (*p) == 10 )
		goto tr2;
	goto st1;
tr32:
#line 1 "NONE"
	{te = p+1;}
<<<<<<< HEAD
#line 327 "wmkdepend.rl"
=======
#line 331 "wmkdepend.rl"
>>>>>>> 199c3935
	{act = 1;}
	goto st22;
st22:
	if ( ++p == pe )
		goto _test_eof22;
case 22:
<<<<<<< HEAD
#line 496 "wmkdepend.cpp"
=======
#line 512 "wmkdepend.cpp"
>>>>>>> 199c3935
	switch( (*p) ) {
		case 10: goto st23;
		case 11: goto tr34;
		case 32: goto tr32;
		case 35: goto st2;
	}
	if ( 9 <= (*p) && (*p) <= 13 )
		goto tr32;
	goto st1;
st23:
	if ( ++p == pe )
		goto _test_eof23;
case 23:
	if ( (*p) == 32 )
		goto st23;
	if ( 9 <= (*p) && (*p) <= 13 )
		goto st23;
	goto tr36;
tr34:
#line 1 "NONE"
	{te = p+1;}
<<<<<<< HEAD
#line 327 "wmkdepend.rl"
=======
#line 331 "wmkdepend.rl"
>>>>>>> 199c3935
	{act = 1;}
	goto st24;
st24:
	if ( ++p == pe )
		goto _test_eof24;
case 24:
<<<<<<< HEAD
#line 525 "wmkdepend.cpp"
=======
#line 541 "wmkdepend.cpp"
>>>>>>> 199c3935
	switch( (*p) ) {
		case 10: goto st23;
		case 32: goto tr34;
	}
	if ( 9 <= (*p) && (*p) <= 13 )
		goto tr34;
	goto st1;
st2:
	if ( ++p == pe )
		goto _test_eof2;
case 2:
	switch( (*p) ) {
		case 9: goto st2;
		case 10: goto tr2;
		case 32: goto st2;
		case 105: goto st3;
	}
	if ( 12 <= (*p) && (*p) <= 13 )
		goto st2;
	goto st1;
st3:
	if ( ++p == pe )
		goto _test_eof3;
case 3:
	switch( (*p) ) {
		case 10: goto tr2;
		case 110: goto st4;
	}
	goto st1;
st4:
	if ( ++p == pe )
		goto _test_eof4;
case 4:
	switch( (*p) ) {
		case 10: goto tr2;
		case 99: goto st5;
	}
	goto st1;
st5:
	if ( ++p == pe )
		goto _test_eof5;
case 5:
	switch( (*p) ) {
		case 10: goto tr2;
		case 108: goto st6;
	}
	goto st1;
st6:
	if ( ++p == pe )
		goto _test_eof6;
case 6:
	switch( (*p) ) {
		case 10: goto tr2;
		case 117: goto st7;
	}
	goto st1;
st7:
	if ( ++p == pe )
		goto _test_eof7;
case 7:
	switch( (*p) ) {
		case 10: goto tr2;
		case 100: goto st8;
	}
	goto st1;
st8:
	if ( ++p == pe )
		goto _test_eof8;
case 8:
	switch( (*p) ) {
		case 10: goto tr2;
		case 101: goto st9;
	}
	goto st1;
st9:
	if ( ++p == pe )
		goto _test_eof9;
case 9:
	switch( (*p) ) {
		case 9: goto st9;
		case 10: goto tr2;
		case 32: goto st9;
		case 34: goto st10;
	}
	if ( 12 <= (*p) && (*p) <= 13 )
		goto st9;
	goto st1;
st10:
	if ( ++p == pe )
		goto _test_eof10;
case 10:
	switch( (*p) ) {
		case 10: goto tr13;
		case 34: goto st1;
	}
	goto tr12;
tr12:
#line 315 "wmkdepend.rl"
<<<<<<< HEAD
	{ tok = p; /* Local token start */ }
=======
	{ tok = p;  /* Local token start */ }
>>>>>>> 199c3935
	goto st11;
st11:
	if ( ++p == pe )
		goto _test_eof11;
case 11:
<<<<<<< HEAD
#line 630 "wmkdepend.cpp"
=======
#line 646 "wmkdepend.cpp"
>>>>>>> 199c3935
	switch( (*p) ) {
		case 10: goto tr15;
		case 34: goto tr16;
	}
	goto st11;
tr13:
#line 1 "NONE"
	{te = p+1;}
#line 315 "wmkdepend.rl"
<<<<<<< HEAD
	{ tok = p; /* Local token start */ }
=======
	{ tok = p;  /* Local token start */ }
>>>>>>> 199c3935
	goto st25;
tr15:
#line 1 "NONE"
	{te = p+1;}
	goto st25;
st25:
	if ( ++p == pe )
		goto _test_eof25;
case 25:
<<<<<<< HEAD
#line 650 "wmkdepend.cpp"
=======
#line 666 "wmkdepend.cpp"
>>>>>>> 199c3935
	if ( (*p) == 34 )
		goto tr19;
	goto st12;
st12:
	if ( ++p == pe )
		goto _test_eof12;
case 12:
	if ( (*p) == 34 )
		goto tr19;
	goto st12;
tr19:
<<<<<<< HEAD
#line 316 "wmkdepend.rl"
	{ processFile(std::string(tok, (p - tok))); }
=======
#line 317 "wmkdepend.rl"
	{
        processFile(tok, p);
        tok = nullptr;          /* Done with buffer */
    }
>>>>>>> 199c3935
	goto st13;
st13:
	if ( ++p == pe )
		goto _test_eof13;
case 13:
<<<<<<< HEAD
#line 669 "wmkdepend.cpp"
=======
#line 688 "wmkdepend.cpp"
>>>>>>> 199c3935
	if ( (*p) == 10 )
		goto tr21;
	goto st13;
tr16:
<<<<<<< HEAD
#line 316 "wmkdepend.rl"
	{ processFile(std::string(tok, (p - tok))); }
=======
#line 317 "wmkdepend.rl"
	{
        processFile(tok, p);
        tok = nullptr;          /* Done with buffer */
    }
>>>>>>> 199c3935
	goto st14;
st14:
	if ( ++p == pe )
		goto _test_eof14;
case 14:
<<<<<<< HEAD
#line 681 "wmkdepend.cpp"
=======
#line 703 "wmkdepend.cpp"
>>>>>>> 199c3935
	if ( (*p) == 10 )
		goto tr21;
	goto st14;
st15:
	if ( ++p == pe )
		goto _test_eof15;
case 15:
	switch( (*p) ) {
		case 10: goto tr2;
		case 42: goto st16;
		case 47: goto st20;
	}
	goto st1;
st16:
	if ( ++p == pe )
		goto _test_eof16;
case 16:
	switch( (*p) ) {
		case 10: goto tr25;
		case 42: goto st19;
	}
	goto st16;
tr25:
#line 1 "NONE"
	{te = p+1;}
	goto st26;
st26:
	if ( ++p == pe )
		goto _test_eof26;
case 26:
<<<<<<< HEAD
#line 712 "wmkdepend.cpp"
=======
#line 734 "wmkdepend.cpp"
>>>>>>> 199c3935
	if ( (*p) == 42 )
		goto st18;
	goto st17;
st17:
	if ( ++p == pe )
		goto _test_eof17;
case 17:
	if ( (*p) == 42 )
		goto st18;
	goto st17;
st18:
	if ( ++p == pe )
		goto _test_eof18;
case 18:
	switch( (*p) ) {
		case 42: goto st18;
		case 47: goto tr29;
	}
	goto st17;
st19:
	if ( ++p == pe )
		goto _test_eof19;
case 19:
	switch( (*p) ) {
		case 10: goto tr25;
		case 42: goto st19;
		case 47: goto tr30;
	}
	goto st16;
tr30:
#line 1 "NONE"
	{te = p+1;}
<<<<<<< HEAD
#line 333 "wmkdepend.rl"
=======
#line 337 "wmkdepend.rl"
>>>>>>> 199c3935
	{act = 4;}
	goto st27;
st27:
	if ( ++p == pe )
		goto _test_eof27;
case 27:
<<<<<<< HEAD
#line 752 "wmkdepend.cpp"
=======
#line 774 "wmkdepend.cpp"
>>>>>>> 199c3935
	if ( (*p) == 10 )
		goto tr2;
	goto st1;
st20:
	if ( ++p == pe )
		goto _test_eof20;
case 20:
	if ( (*p) == 10 )
		goto tr31;
	goto st20;
st0:
cs = 0;
	goto _out;
	}
	_test_eof21: cs = 21; goto _test_eof; 
	_test_eof1: cs = 1; goto _test_eof; 
	_test_eof22: cs = 22; goto _test_eof; 
	_test_eof23: cs = 23; goto _test_eof; 
	_test_eof24: cs = 24; goto _test_eof; 
	_test_eof2: cs = 2; goto _test_eof; 
	_test_eof3: cs = 3; goto _test_eof; 
	_test_eof4: cs = 4; goto _test_eof; 
	_test_eof5: cs = 5; goto _test_eof; 
	_test_eof6: cs = 6; goto _test_eof; 
	_test_eof7: cs = 7; goto _test_eof; 
	_test_eof8: cs = 8; goto _test_eof; 
	_test_eof9: cs = 9; goto _test_eof; 
	_test_eof10: cs = 10; goto _test_eof; 
	_test_eof11: cs = 11; goto _test_eof; 
	_test_eof25: cs = 25; goto _test_eof; 
	_test_eof12: cs = 12; goto _test_eof; 
	_test_eof13: cs = 13; goto _test_eof; 
	_test_eof14: cs = 14; goto _test_eof; 
	_test_eof15: cs = 15; goto _test_eof; 
	_test_eof16: cs = 16; goto _test_eof; 
	_test_eof26: cs = 26; goto _test_eof; 
	_test_eof17: cs = 17; goto _test_eof; 
	_test_eof18: cs = 18; goto _test_eof; 
	_test_eof19: cs = 19; goto _test_eof; 
	_test_eof27: cs = 27; goto _test_eof; 
	_test_eof20: cs = 20; goto _test_eof; 

	_test_eof: {}
	if ( p == eof )
	{
	switch ( cs ) {
	case 1: goto tr0;
	case 22: goto tr36;
	case 23: goto tr36;
	case 24: goto tr36;
	case 2: goto tr0;
	case 3: goto tr0;
	case 4: goto tr0;
	case 5: goto tr0;
	case 6: goto tr0;
	case 7: goto tr0;
	case 8: goto tr0;
	case 9: goto tr0;
	case 10: goto tr0;
	case 11: goto tr0;
	case 25: goto tr37;
	case 12: goto tr17;
	case 13: goto tr17;
	case 14: goto tr0;
	case 26: goto tr37;
	case 17: goto tr17;
	case 18: goto tr17;
	case 27: goto tr38;
	}
	}

	_out: {}
	}

<<<<<<< HEAD
#line 409 "wmkdepend.rl"
=======
#line 429 "wmkdepend.rl"
>>>>>>> 199c3935
       /* ^^^ FSM execution here ^^^ */;

        if (0 == cs)
        {
            // Typically only arises when missing a trailing newline
            std::cerr
                << EXENAME ": parse error while scanning '"
                << fileName << "' ... perhaps missing a final newline\n";
            break;
        }

        if (ts)
        {
            // Preserve incomplete token.
            // We have the normal ragel range (ts, te) but potentially
            // our own local buffer start as 'tok'

            if (tok && tok >= ts)
            {
                tok = inbuf + (tok - ts);
            }
            else
            {
                tok = nullptr;          // safety
            }

            pending = pe - ts;
            memmove(inbuf, ts, pending);
            te = inbuf + (te - ts);     // token end (after memmove)
            ts = inbuf;                 // token start
        }
        else
        {
            pending = 0;
        }
    }
    fclose(infile);
}


int main(int argc, char* argv[])
{
    if (argc < 2)
    {
        std::cerr
            << EXENAME ": input file not supplied\n";
        return 1;
    }

    unsigned nIncDirs = 0;

    // Prechecks:
    // - help
    // - count number of -I directories
    for (int i = 1; i < argc; ++i)
    {
        if (argv[i][0] != '-') continue;

        switch (argv[i][1])
        {
            case 'h':           // Option: -h, -help
                usage();
                return 0;
                break;

            case 'q':           // Option: -q (quiet)
                optQuiet = true;
                break;

            case 'v':           // Option: -v (verbose)
                optVerbose = true;
                break;

            case 'I':           // Option: -Idir
                ++nIncDirs;
                break;

            // Could check other options, warn about unknown options...
        }
    }

    sourceFile.assign(argv[argc-1]);
    std::string outputFile;

    // Verify that input file has an extension
    {
        auto dot = sourceFile.find_last_of("./");
        if (dot == std::string::npos || sourceFile[dot] != '.')
        {
            std::cerr
                << EXENAME ": no file extension in source file name '"
                << sourceFile << "'\n";

            return 1;
        }
    }

    Files::reset(nIncDirs);

    // Build list of -I directories and add -i ignores
    for (int i = 1; i < argc; ++i)
    {
        const size_t optLen = strlen(argv[i]);

        if (!strncmp(argv[i], "-I", 2))
        {
            // Option: -Idir
            if (optLen > 2)
            {
                Files::dirs.emplace_back(argv[i] + 2);
            }
        }
        else if (!strncmp(argv[i], "-i", 2))
        {
            // Option: -iheader
            if (optLen > 2)
            {
                Files::visited.insert(argv[i] + 2);
            }
        }
        else if (!strncmp(argv[i], "-e", 2))
        {
            // Option: -eENV
            if (optLen > 2)
            {
                Files::addEnv(argv[i] + 2);
            }
        }
        else if (!strncmp(argv[i], "-o", 2))
        {
            // Option: -oFile */
            if (optLen > 2)
            {
                outputFile.assign(argv[i] + 2);
            }
        }
    }

    if (outputFile.size() && !freopen(outputFile.c_str(), "w", stdout))
    {
        std::cerr
            << EXENAME ": could not open file '"
            << outputFile << "' for output: " << strerror(errno) << "\n";
        return 1;
    }

    fputs("$(OBJECTS_DIR)/", stdout);
    fputs(sourceFile.c_str(), stdout);
    fputs(".dep: \\\n", stdout);

    processFile(sourceFile);

    fputs("\n\n", stdout);
    fflush(stdout);

    return 0;
}


/*****************************************************************************/<|MERGE_RESOLUTION|>--- conflicted
+++ resolved
@@ -73,11 +73,7 @@
 #include <unordered_set>
 #include <vector>
 
-<<<<<<< HEAD
-// Ragel switchs may have several implicit fallthroughs
-=======
 // Ragel switches may have several implicit fallthroughs
->>>>>>> 199c3935
 #pragma GCC diagnostic ignored "-Wimplicit-fallthrough"
 
 // Length of the input read buffer
@@ -316,11 +312,7 @@
 // Can use 'variable p xxx;' etc to change these names
 
 
-<<<<<<< HEAD
-#line 337 "wmkdepend.rl"
-=======
 #line 341 "wmkdepend.rl"
->>>>>>> 199c3935
 
 
 
@@ -336,11 +328,7 @@
 static const int wmkdep_en_main = 21;
 
 
-<<<<<<< HEAD
-#line 345 "wmkdepend.rl"
-=======
 #line 349 "wmkdepend.rl"
->>>>>>> 199c3935
 
 
 /* * * * * * * * * * * * * * * * * * * * * * * * * * * * * * * * * * * * * * */
@@ -379,11 +367,7 @@
     int act, cs;
 
     
-<<<<<<< HEAD
-#line 355 "wmkdepend.cpp"
-=======
 #line 371 "wmkdepend.cpp"
->>>>>>> 199c3935
 	{
 	cs = wmkdep_start;
 	ts = 0;
@@ -391,11 +375,7 @@
 	act = 0;
 	}
 
-<<<<<<< HEAD
-#line 366 "wmkdepend.rl"
-=======
 #line 386 "wmkdepend.rl"
->>>>>>> 199c3935
    /* ^^^ FSM initialization here ^^^ */;
 
     // Local token start
@@ -440,11 +420,7 @@
         }
 
         
-<<<<<<< HEAD
-#line 408 "wmkdepend.cpp"
-=======
 #line 424 "wmkdepend.cpp"
->>>>>>> 199c3935
 	{
 	if ( p == pe )
 		goto _test_eof;
@@ -463,37 +439,6 @@
 	}
 	goto st21;
 tr2:
-<<<<<<< HEAD
-#line 335 "wmkdepend.rl"
-	{te = p+1;}
-	goto st21;
-tr17:
-#line 335 "wmkdepend.rl"
-	{{p = ((te))-1;}}
-	goto st21;
-tr21:
-#line 330 "wmkdepend.rl"
-	{te = p+1;}
-	goto st21;
-tr29:
-#line 333 "wmkdepend.rl"
-	{te = p+1;}
-	goto st21;
-tr31:
-#line 332 "wmkdepend.rl"
-	{te = p+1;}
-	goto st21;
-tr36:
-#line 327 "wmkdepend.rl"
-	{te = p;p--;}
-	goto st21;
-tr37:
-#line 335 "wmkdepend.rl"
-	{te = p;p--;}
-	goto st21;
-tr38:
-#line 333 "wmkdepend.rl"
-=======
 #line 339 "wmkdepend.rl"
 	{te = p+1;}
 	goto st21;
@@ -523,7 +468,6 @@
 	goto st21;
 tr38:
 #line 337 "wmkdepend.rl"
->>>>>>> 199c3935
 	{te = p;p--;}
 	goto st21;
 st21:
@@ -536,11 +480,7 @@
 case 21:
 #line 1 "NONE"
 	{ts = p;}
-<<<<<<< HEAD
-#line 468 "wmkdepend.cpp"
-=======
 #line 484 "wmkdepend.cpp"
->>>>>>> 199c3935
 	switch( (*p) ) {
 		case 10: goto st23;
 		case 11: goto tr34;
@@ -561,22 +501,14 @@
 tr32:
 #line 1 "NONE"
 	{te = p+1;}
-<<<<<<< HEAD
-#line 327 "wmkdepend.rl"
-=======
 #line 331 "wmkdepend.rl"
->>>>>>> 199c3935
 	{act = 1;}
 	goto st22;
 st22:
 	if ( ++p == pe )
 		goto _test_eof22;
 case 22:
-<<<<<<< HEAD
-#line 496 "wmkdepend.cpp"
-=======
 #line 512 "wmkdepend.cpp"
->>>>>>> 199c3935
 	switch( (*p) ) {
 		case 10: goto st23;
 		case 11: goto tr34;
@@ -598,22 +530,14 @@
 tr34:
 #line 1 "NONE"
 	{te = p+1;}
-<<<<<<< HEAD
-#line 327 "wmkdepend.rl"
-=======
 #line 331 "wmkdepend.rl"
->>>>>>> 199c3935
 	{act = 1;}
 	goto st24;
 st24:
 	if ( ++p == pe )
 		goto _test_eof24;
 case 24:
-<<<<<<< HEAD
-#line 525 "wmkdepend.cpp"
-=======
 #line 541 "wmkdepend.cpp"
->>>>>>> 199c3935
 	switch( (*p) ) {
 		case 10: goto st23;
 		case 32: goto tr34;
@@ -712,21 +636,13 @@
 	goto tr12;
 tr12:
 #line 315 "wmkdepend.rl"
-<<<<<<< HEAD
-	{ tok = p; /* Local token start */ }
-=======
 	{ tok = p;  /* Local token start */ }
->>>>>>> 199c3935
 	goto st11;
 st11:
 	if ( ++p == pe )
 		goto _test_eof11;
 case 11:
-<<<<<<< HEAD
-#line 630 "wmkdepend.cpp"
-=======
 #line 646 "wmkdepend.cpp"
->>>>>>> 199c3935
 	switch( (*p) ) {
 		case 10: goto tr15;
 		case 34: goto tr16;
@@ -736,11 +652,7 @@
 #line 1 "NONE"
 	{te = p+1;}
 #line 315 "wmkdepend.rl"
-<<<<<<< HEAD
-	{ tok = p; /* Local token start */ }
-=======
 	{ tok = p;  /* Local token start */ }
->>>>>>> 199c3935
 	goto st25;
 tr15:
 #line 1 "NONE"
@@ -750,11 +662,7 @@
 	if ( ++p == pe )
 		goto _test_eof25;
 case 25:
-<<<<<<< HEAD
-#line 650 "wmkdepend.cpp"
-=======
 #line 666 "wmkdepend.cpp"
->>>>>>> 199c3935
 	if ( (*p) == 34 )
 		goto tr19;
 	goto st12;
@@ -766,50 +674,32 @@
 		goto tr19;
 	goto st12;
 tr19:
-<<<<<<< HEAD
-#line 316 "wmkdepend.rl"
-	{ processFile(std::string(tok, (p - tok))); }
-=======
 #line 317 "wmkdepend.rl"
 	{
         processFile(tok, p);
         tok = nullptr;          /* Done with buffer */
     }
->>>>>>> 199c3935
 	goto st13;
 st13:
 	if ( ++p == pe )
 		goto _test_eof13;
 case 13:
-<<<<<<< HEAD
-#line 669 "wmkdepend.cpp"
-=======
 #line 688 "wmkdepend.cpp"
->>>>>>> 199c3935
 	if ( (*p) == 10 )
 		goto tr21;
 	goto st13;
 tr16:
-<<<<<<< HEAD
-#line 316 "wmkdepend.rl"
-	{ processFile(std::string(tok, (p - tok))); }
-=======
 #line 317 "wmkdepend.rl"
 	{
         processFile(tok, p);
         tok = nullptr;          /* Done with buffer */
     }
->>>>>>> 199c3935
 	goto st14;
 st14:
 	if ( ++p == pe )
 		goto _test_eof14;
 case 14:
-<<<<<<< HEAD
-#line 681 "wmkdepend.cpp"
-=======
 #line 703 "wmkdepend.cpp"
->>>>>>> 199c3935
 	if ( (*p) == 10 )
 		goto tr21;
 	goto st14;
@@ -840,11 +730,7 @@
 	if ( ++p == pe )
 		goto _test_eof26;
 case 26:
-<<<<<<< HEAD
-#line 712 "wmkdepend.cpp"
-=======
 #line 734 "wmkdepend.cpp"
->>>>>>> 199c3935
 	if ( (*p) == 42 )
 		goto st18;
 	goto st17;
@@ -877,22 +763,14 @@
 tr30:
 #line 1 "NONE"
 	{te = p+1;}
-<<<<<<< HEAD
-#line 333 "wmkdepend.rl"
-=======
 #line 337 "wmkdepend.rl"
->>>>>>> 199c3935
 	{act = 4;}
 	goto st27;
 st27:
 	if ( ++p == pe )
 		goto _test_eof27;
 case 27:
-<<<<<<< HEAD
-#line 752 "wmkdepend.cpp"
-=======
 #line 774 "wmkdepend.cpp"
->>>>>>> 199c3935
 	if ( (*p) == 10 )
 		goto tr2;
 	goto st1;
@@ -967,11 +845,7 @@
 	_out: {}
 	}
 
-<<<<<<< HEAD
-#line 409 "wmkdepend.rl"
-=======
 #line 429 "wmkdepend.rl"
->>>>>>> 199c3935
        /* ^^^ FSM execution here ^^^ */;
 
         if (0 == cs)
